--- conflicted
+++ resolved
@@ -6,13 +6,6 @@
       run_name:
         description: "Run name - short description for the workflow run"
         required: true
-<<<<<<< HEAD
-      bundle_channels:
-        description: "Bundle channels"
-        required: true
-        default: "stable,stable-2.0"
-=======
->>>>>>> 7ff2a243
       is_draft_release:
         description: "Draft release"
         type: boolean
@@ -49,47 +42,17 @@
 
     - name: Build and push operator image
       run: |
-<<<<<<< HEAD
-        make alauda-docker-buildx \
-          -e TAG=$VERSION
-=======
-        make docker-buildx
->>>>>>> 7ff2a243
+        make alauda-docker-buildx
 
     - name: Generate bundle metadata
       run: |
         make bundle
 
-<<<<<<< HEAD
     - name: Build and push bundle image
+      continue-on-error: true
       run: |
         make bundle-build \
           -e VERSION=$VERSION
-=======
-    - name: Publish bundle in operatorhub.io
-      continue-on-error: true
-      run: |
-        make bundle-publish \
-          -e GIT_CONFIG_USER_NAME="$GIT_CONFIG_USER_NAME" \
-          -e GIT_CONFIG_USER_EMAIL="$GIT_CONFIG_USER_EMAIL" \
-          -e OPERATOR_HUB=community-operators \
-          -e OWNER=k8s-operatorhub \
-          -e FORK=maistra
-      env:
-        GIT_CONFIG_USER_NAME: "${{ github.actor }}"
-        GIT_CONFIG_USER_EMAIL: "${{ github.actor_id }}+${{ github.actor }}@users.noreply.github.com"
-
-    - name: Publish bundle in OpenShift OperatorHub
-      run: |
-        make bundle-publish \
-          -e GIT_CONFIG_USER_NAME="$GIT_CONFIG_USER_NAME" \
-          -e GIT_CONFIG_USER_EMAIL="$GIT_CONFIG_USER_EMAIL" \
-          -e OWNER=redhat-openshift-ecosystem \
-          -e FORK=maistra
-      env:
-        GIT_CONFIG_USER_NAME: "${{ github.actor }}"
-        GIT_CONFIG_USER_EMAIL: "${{ github.actor_id }}+${{ github.actor }}@users.noreply.github.com"
->>>>>>> 7ff2a243
 
     - name: Create GitHub release
       run: |
