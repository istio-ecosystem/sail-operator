--- conflicted
+++ resolved
@@ -2,10 +2,5 @@
 name: sail-operator
 description: A Helm chart for Kubernetes
 type: application
-<<<<<<< HEAD
-version: 2.0.13
-appVersion: "2.0.13"
-=======
-version: 1.28.0
-appVersion: "1.28.0"
->>>>>>> 68f34360
+version: 2.1.0
+appVersion: "2.1.0"