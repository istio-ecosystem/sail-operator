apiVersion: v2
name: sail-operator
description: A Helm chart for Kubernetes
type: application
<<<<<<< HEAD
version: 3.0.1
appVersion: "3.0.1"
=======
version: 1.27.0
appVersion: "1.27.0"
>>>>>>> 8d728f2a
<|MERGE_RESOLUTION|>--- conflicted
+++ resolved
@@ -2,10 +2,5 @@
 name: sail-operator
 description: A Helm chart for Kubernetes
 type: application
-<<<<<<< HEAD
-version: 3.0.1
-appVersion: "3.0.1"
-=======
 version: 1.27.0
-appVersion: "1.27.0"
->>>>>>> 8d728f2a
+appVersion: "1.27.0"