---
apiVersion: apiextensions.k8s.io/v1
kind: CustomResourceDefinition
metadata:
  annotations:
    controller-gen.kubebuilder.io/version: v0.17.2
  name: ztunnels.sailoperator.io
spec:
  group: sailoperator.io
  names:
    categories:
    - istio-io
    kind: ZTunnel
    listKind: ZTunnelList
    plural: ztunnels
    singular: ztunnel
  scope: Cluster
  versions:
  - additionalPrinterColumns:
    - description: Whether the Istio ztunnel installation is ready to handle requests.
      jsonPath: .status.conditions[?(@.type=="Ready")].status
      name: Ready
      type: string
    - description: The current state of this object.
      jsonPath: .status.state
      name: Status
      type: string
    - description: The version of the Istio ztunnel installation.
      jsonPath: .spec.version
      name: Version
      type: string
    - description: The age of the object
      jsonPath: .metadata.creationTimestamp
      name: Age
      type: date
    name: v1alpha1
    schema:
      openAPIV3Schema:
        description: ZTunnel represents a deployment of the Istio ztunnel component.
        properties:
          apiVersion:
            description: |-
              APIVersion defines the versioned schema of this representation of an object.
              Servers should convert recognized schemas to the latest internal value, and
              may reject unrecognized values.
              More info: https://git.k8s.io/community/contributors/devel/sig-architecture/api-conventions.md#resources
            type: string
          kind:
            description: |-
              Kind is a string value representing the REST resource this object represents.
              Servers may infer this from the endpoint the client submits requests to.
              Cannot be updated.
              In CamelCase.
              More info: https://git.k8s.io/community/contributors/devel/sig-architecture/api-conventions.md#types-kinds
            type: string
          metadata:
            type: object
          spec:
            default:
              namespace: ztunnel
              profile: ambient
              version: v1.24.2
            description: ZTunnelSpec defines the desired state of ZTunnel
            properties:
              namespace:
                default: ztunnel
                description: Namespace to which the Istio ztunnel component should
                  be installed.
                type: string
              profile:
                default: ambient
                description: |-
                  The built-in installation configuration profile to use.
                  The 'default' profile is 'ambient' and it is always applied.
                  Must be one of: ambient, default, demo, empty, external, preview, remote, stable.
                enum:
                - ambient
                - default
                - demo
                - empty
                - external
                - openshift-ambient
                - openshift
                - preview
                - remote
                - stable
                type: string
              values:
                description: Defines the values to be passed to the Helm charts when
                  installing Istio ztunnel.
                properties:
                  global:
                    description: Part of the global configuration applicable to the
                      Istio ztunnel component.
                    properties:
                      defaultResources:
                        description: |-
                          See https://kubernetes.io/docs/concepts/configuration/manage-compute-resources-container/#resource-requests-and-limits-of-pod-and-container

                          Deprecated: Marked as deprecated in pkg/apis/values_types.proto.
                        properties:
                          claims:
                            description: |-
                              Claims lists the names of resources, defined in spec.resourceClaims,
                              that are used by this container.

                              This is an alpha field and requires enabling the
                              DynamicResourceAllocation feature gate.

                              This field is immutable. It can only be set for containers.
                            items:
                              description: ResourceClaim references one entry in PodSpec.ResourceClaims.
                              properties:
                                name:
                                  description: |-
                                    Name must match the name of one entry in pod.spec.resourceClaims of
                                    the Pod where this field is used. It makes that resource available
                                    inside a container.
                                  type: string
                                request:
                                  description: |-
                                    Request is the name chosen for a request in the referenced claim.
                                    If empty, everything from the claim is made available, otherwise
                                    only the result of this request.
                                  type: string
                              required:
                              - name
                              type: object
                            type: array
                            x-kubernetes-list-map-keys:
                            - name
                            x-kubernetes-list-type: map
                          limits:
                            additionalProperties:
                              anyOf:
                              - type: integer
                              - type: string
                              pattern: ^(\+|-)?(([0-9]+(\.[0-9]*)?)|(\.[0-9]+))(([KMGTPE]i)|[numkMGTPE]|([eE](\+|-)?(([0-9]+(\.[0-9]*)?)|(\.[0-9]+))))?$
                              x-kubernetes-int-or-string: true
                            description: |-
                              Limits describes the maximum amount of compute resources allowed.
                              More info: https://kubernetes.io/docs/concepts/configuration/manage-resources-containers/
                            type: object
                          requests:
                            additionalProperties:
                              anyOf:
                              - type: integer
                              - type: string
                              pattern: ^(\+|-)?(([0-9]+(\.[0-9]*)?)|(\.[0-9]+))(([KMGTPE]i)|[numkMGTPE]|([eE](\+|-)?(([0-9]+(\.[0-9]*)?)|(\.[0-9]+))))?$
                              x-kubernetes-int-or-string: true
                            description: |-
                              Requests describes the minimum amount of compute resources required.
                              If Requests is omitted for a container, it defaults to Limits if that is explicitly specified,
                              otherwise to an implementation-defined value. Requests cannot exceed Limits.
                              More info: https://kubernetes.io/docs/concepts/configuration/manage-resources-containers/
                            type: object
                        type: object
                      hub:
                        description: Specifies the docker hub for Istio images.
                        type: string
                      imagePullPolicy:
                        description: |-
                          Specifies the image pull policy for the Istio images. one of Always, Never, IfNotPresent.
                          Defaults to Always if :latest tag is specified, or IfNotPresent otherwise. Cannot be updated.

                          More info: https://kubernetes.io/docs/concepts/containers/images#updating-images
                        enum:
                        - Always
                        - Never
                        - IfNotPresent
                        type: string
                      imagePullSecrets:
                        description: |-
                          ImagePullSecrets for the control plane ServiceAccount, list of secrets in the same namespace
                          to use for pulling any images in pods that reference this ServiceAccount.
                          Must be set for any cluster configured with private docker registry.
                        items:
                          type: string
                        type: array
                      logAsJson:
                        description: Specifies whether istio components should output
                          logs in json format by adding --log_as_json argument to
                          each container.
                        type: boolean
                      logging:
                        description: Specifies the global logging level settings for
                          the Istio control plane components.
                        properties:
                          level:
                            description: |-
                              Comma-separated minimum per-scope logging level of messages to output, in the form of <scope>:<level>,<scope>:<level>
                              The control plane has different scopes depending on component, but can configure default log level across all components
                              If empty, default scope and level will be used as configured in code
                            type: string
                        type: object
                      platform:
                        description: |-
                          Platform in which Istio is deployed. Possible values are: "openshift" and "gcp"
                          An empty value means it is a vanilla Kubernetes distribution, therefore no special
                          treatment will be considered.
                        type: string
                      tag:
                        description: Specifies the tag for the Istio docker images.
                        type: string
                      variant:
                        description: The variant of the Istio container images to
                          use. Options are "debug" or "distroless". Unset will use
                          the default for the given version.
                        type: string
                    type: object
                  ztunnel:
                    description: Configuration for the Istio ztunnel plugin.
                    properties:
                      Annotations:
                        additionalProperties:
                          type: string
                        description: Annotations to apply to all top level resources
                        type: object
                      Labels:
                        additionalProperties:
                          type: string
                        description: Labels to apply to all top level resources
                        type: object
                      caAddress:
                        description: The address of the CA for CSR.
                        type: string
                      env:
                        additionalProperties:
                          type: string
                        description: 'A `key: value` mapping of environment variables
                          to add to the pod'
                        type: object
                      hub:
                        description: Hub to pull the container image from. Image will
                          be `Hub/Image:Tag-Variant`.
                        type: string
                      image:
                        description: |-
                          Image name to pull from. Image will be `Hub/Image:Tag-Variant`.
                          If Image contains a "/", it will replace the entire `image` in the pod.
                        type: string
                      imagePullPolicy:
                        description: |-
                          Specifies the image pull policy for the Istio images. one of Always, Never, IfNotPresent.
                          Defaults to Always if :latest tag is specified, or IfNotPresent otherwise. Cannot be updated.

                          More info: https://kubernetes.io/docs/concepts/containers/images#updating-images
                        enum:
                        - Always
                        - Never
                        - IfNotPresent
                        type: string
                      imagePullSecrets:
                        description: |-
                          List of secret names to add to the service account as image pull secrets
                          to use for pulling any images in pods that reference this ServiceAccount.
                          Must be set for any cluster configured with private docker registry.
                        items:
                          type: string
                        type: array
                      istioNamespace:
                        description: Specifies the default namespace for the Istio
                          control plane components.
                        type: string
                      logAsJson:
                        description: Specifies whether istio components should output
                          logs in json format by adding --log_as_json argument to
                          each container.
                        type: boolean
                      logging:
                        description: Same as `global.logging.level`, but will override
                          it if set
                        properties:
                          level:
                            description: |-
                              Comma-separated minimum per-scope logging level of messages to output, in the form of <scope>:<level>,<scope>:<level>
                              The control plane has different scopes depending on component, but can configure default log level across all components
                              If empty, default scope and level will be used as configured in code
                            type: string
                        type: object
                      meshConfig:
                        description: |-
                          meshConfig defines runtime configuration of components.
                          For ztunnel, only defaultConfig is used, but this is nested under `meshConfig` for consistency with other components.
                        properties:
                          accessLogEncoding:
                            description: |-
                              Encoding for the proxy access log (`TEXT` or `JSON`).
                              Default value is `TEXT`.
                            enum:
                            - TEXT
                            - JSON
                            type: string
                          accessLogFile:
                            description: |-
                              File address for the proxy access log (e.g. /dev/stdout).
                              Empty value disables access logging.
                            type: string
                          accessLogFormat:
                            description: |-
                              Format for the proxy access log
                              Empty value results in proxy's default access log format
                            type: string
                          ca:
                            description: |-
                              If specified, Istiod will authorize and forward the CSRs from the workloads to the specified external CA
                              using the Istio CA gRPC API.
                            properties:
                              address:
                                description: |-
                                  REQUIRED. Address of the CA server implementing the Istio CA gRPC API.
                                  Can be IP address or a fully qualified DNS name with port
                                  Eg: custom-ca.default.svc.cluster.local:8932, 192.168.23.2:9000
                                type: string
                              istiodSide:
                                description: |-
                                  Use istiodSide to specify CA Server integrate to Istiod side or Agent side
                                  Default: true
                                type: boolean
                              requestTimeout:
                                description: |-
                                  timeout for forward CSR requests from Istiod to External CA
                                  Default: 10s
                                type: string
                              tlsSettings:
                                description: |-
                                  Use the tlsSettings to specify the tls mode to use.
                                  Regarding tlsSettings:
                                  - DISABLE MODE is legitimate for the case Istiod is making the request via an Envoy sidecar.
                                  DISABLE MODE can also be used for testing
                                  - TLS MUTUAL MODE be on by default. If the CA certificates
                                  (cert bundle to verify the CA server's certificate) is omitted, Istiod will
                                  use the system root certs to verify the CA server's certificate.
                                properties:
                                  caCertificates:
                                    description: |-
                                      OPTIONAL: The path to the file containing certificate authority
                                      certificates to use in verifying a presented server certificate. If
                                      omitted, the proxy will verify the server's certificate using
                                      the OS CA certificates.
                                      Should be empty if mode is `ISTIO_MUTUAL`.
                                    type: string
                                  caCrl:
                                    description: |-
                                      OPTIONAL: The path to the file containing the certificate revocation list (CRL)
                                      to use in verifying a presented server certificate. `CRL` is a list of certificates
                                      that have been revoked by the CA (Certificate Authority) before their scheduled expiration date.
                                      If specified, the proxy will verify if the presented certificate is part of the revoked list of certificates.
                                      If omitted, the proxy will not verify the certificate against the `crl`. Note that if `credentialName` is set,
                                      `CRL` cannot be specified using `caCrl`, rather it has to be specified inside the credential.
                                    type: string
                                  clientCertificate:
                                    description: |-
                                      REQUIRED if mode is `MUTUAL`. The path to the file holding the
                                      client-side TLS certificate to use.
                                      Should be empty if mode is `ISTIO_MUTUAL`.
                                    type: string
                                  credentialName:
                                    description: |-
                                      The name of the secret that holds the TLS certs for the
                                      client including the CA certificates. This secret must exist in
                                      the namespace of the proxy using the certificates.
                                      An Opaque secret should contain the following keys and values:
                                      `key: <privateKey>`, `cert: <clientCert>`, `cacert: <CACertificate>`,
                                      `crl: <certificateRevocationList>`
                                      Here CACertificate is used to verify the server certificate.
                                      For mutual TLS, `cacert: <CACertificate>` can be provided in the
                                      same secret or a separate secret named `<secret>-cacert`.
                                      A TLS secret for client certificates with an additional
                                      `ca.crt` key for CA certificates and `ca.crl` key for
                                      certificate revocation list(CRL) is also supported.
                                      Only one of client certificates and CA certificate
                                      or credentialName can be specified.

                                      **NOTE:** This field is applicable at sidecars only if
                                      `DestinationRule` has a `workloadSelector` specified.
                                      Otherwise the field will be applicable only at gateways, and
                                      sidecars will continue to use the certificate paths.
                                    type: string
                                  insecureSkipVerify:
                                    description: |-
                                      `insecureSkipVerify` specifies whether the proxy should skip verifying the
                                      CA signature and SAN for the server certificate corresponding to the host.
                                      The default value of this field is false.
                                    type: boolean
                                  mode:
                                    description: |-
                                      Indicates whether connections to this port should be secured
                                      using TLS. The value of this field determines how TLS is enforced.
                                    enum:
                                    - DISABLE
                                    - SIMPLE
                                    - MUTUAL
                                    - ISTIO_MUTUAL
                                    type: string
                                  privateKey:
                                    description: |-
                                      REQUIRED if mode is `MUTUAL`. The path to the file holding the
                                      client's private key.
                                      Should be empty if mode is `ISTIO_MUTUAL`.
                                    type: string
                                  sni:
                                    description: |-
                                      SNI string to present to the server during TLS handshake.
                                      If unspecified, SNI will be automatically set based on downstream HTTP
                                      host/authority header for SIMPLE and MUTUAL TLS modes.
                                    type: string
                                  subjectAltNames:
                                    description: |-
                                      A list of alternate names to verify the subject identity in the
                                      certificate. If specified, the proxy will verify that the server
                                      certificate's subject alt name matches one of the specified values.
                                      If specified, this list overrides the value of `subjectAltNames`
                                      from the `ServiceEntry`. If unspecified, automatic validation of upstream
                                      presented certificate for new upstream connections will be done based on the
                                      downstream HTTP host/authority header.
                                    items:
                                      type: string
                                    type: array
                                type: object
                            required:
                            - address
                            type: object
                          caCertificates:
                            description: |-
                              The extra root certificates for workload-to-workload communication.
                              The plugin certificates (the 'cacerts' secret) or self-signed certificates (the 'istio-ca-secret' secret)
                              are automatically added by Istiod.
                              The CA certificate that signs the workload certificates is automatically added by Istio Agent.
                            items:
                              properties:
                                certSigners:
                                  description: |-
                                    when Istiod is acting as RA(registration authority)
                                    If set, they are used for these signers. Otherwise, this trustAnchor is used for all signers.
                                  items:
                                    type: string
                                  type: array
                                pem:
                                  description: The PEM data of the certificate.
                                  type: string
                                spiffeBundleUrl:
                                  description: |-
                                    The SPIFFE bundle endpoint URL that complies to:
                                    https://github.com/spiffe/spiffe/blob/master/standards/SPIFFE_Trust_Domain_and_Bundle.md#the-spiffe-trust-domain-and-bundle
                                    The endpoint should support authentication based on Web PKI:
                                    https://github.com/spiffe/spiffe/blob/master/standards/SPIFFE_Trust_Domain_and_Bundle.md#521-web-pki
                                    The certificate is retrieved from the endpoint.
                                  type: string
                                trustDomains:
                                  description: |-
                                    Optional. Specify the list of trust domains to which this trustAnchor data belongs.
                                    If set, they are used for these trust domains. Otherwise, this trustAnchor is used for default trust domain
                                    and its aliases.
                                    Note that we can have multiple trustAnchor data for a same trustDomain.
                                    In that case, trustAnchors with a same trust domain will be merged and used together to verify peer certificates.
                                    If neither certSigners nor trustDomains is set, this trustAnchor is used for all trust domains and all signers.
                                    If only trustDomains is set, this trustAnchor is used for these trustDomains and all signers.
                                    If only certSigners is set, this trustAnchor is used for these certSigners and all trust domains.
                                    If both certSigners and trustDomains is set, this trustAnchor is only used for these signers and trust domains.
                                  items:
                                    type: string
                                  type: array
                              type: object
                              x-kubernetes-validations:
                              - message: At most one of [pem spiffeBundleUrl] should
                                  be set
                                rule: (has(self.pem)?1:0) + (has(self.spiffeBundleUrl)?1:0)
                                  <= 1
                            type: array
                          certificates:
                            description: |-
                              Configure the provision of certificates.

                              Note: Deprecated, please refer to Cert-Manager or other cert provisioning solutions to sign DNS certificates.

                              Deprecated: Marked as deprecated in mesh/v1alpha1/config.proto.
                            items:
                              description: "Certificate configures the provision of
                                a certificate and its key.\nExample 1: key and cert
                                stored in a secret\n```\n{ secretName: galley-cert\n\n\t
                                \ secretNamespace: istio-system\n\t  dnsNames:\n\t
                                \   - galley.istio-system.svc\n\t    - galley.mydomain.com\n\t}\n\n```\nExample
                                2: key and cert stored in a directory\n```\n{ dnsNames:\n
                                \ - pilot.istio-system\n  - pilot.istio-system.svc\n
                                \ - pilot.mydomain.com\n    }\n\n```"
                              properties:
                                dnsNames:
                                  description: |-
                                    The DNS names for the certificate. A certificate may contain
                                    multiple DNS names.
                                  items:
                                    type: string
                                  type: array
                                secretName:
                                  description: |-
                                    Name of the secret the certificate and its key will be stored into.
                                    If it is empty, it will not be stored into a secret.
                                    Instead, the certificate and its key will be stored into a hard-coded directory.
                                  type: string
                              type: object
                            type: array
                          configSources:
                            description: |-
                              ConfigSource describes a source of configuration data for networking
                              rules, and other Istio configuration artifacts. Multiple data sources
                              can be configured for a single control plane.
                            items:
                              description: |-
                                ConfigSource describes information about a configuration store inside a
                                mesh. A single control plane instance can interact with one or more data
                                sources.
                              properties:
                                address:
                                  description: |-
                                    Address of the server implementing the Istio Mesh Configuration
                                    protocol (MCP). Can be IP address or a fully qualified DNS name.
                                    Use xds:// to specify a grpc-based xds backend, k8s:// to specify a k8s controller or
                                    fs:/// to specify a file-based backend with absolute path to the directory.
                                  type: string
                                subscribedResources:
                                  description: Describes the source of configuration,
                                    if nothing is specified default is MCP
                                  items:
                                    description: Resource describes the source of
                                      configuration
                                    enum:
                                    - SERVICE_REGISTRY
                                    type: string
                                  type: array
                                tlsSettings:
                                  description: |-
                                    Use the tlsSettings to specify the tls mode to use. If the MCP server
                                    uses Istio mutual TLS and shares the root CA with istiod, specify the TLS
                                    mode as `ISTIO_MUTUAL`.
                                  properties:
                                    caCertificates:
                                      description: |-
                                        OPTIONAL: The path to the file containing certificate authority
                                        certificates to use in verifying a presented server certificate. If
                                        omitted, the proxy will verify the server's certificate using
                                        the OS CA certificates.
                                        Should be empty if mode is `ISTIO_MUTUAL`.
                                      type: string
                                    caCrl:
                                      description: |-
                                        OPTIONAL: The path to the file containing the certificate revocation list (CRL)
                                        to use in verifying a presented server certificate. `CRL` is a list of certificates
                                        that have been revoked by the CA (Certificate Authority) before their scheduled expiration date.
                                        If specified, the proxy will verify if the presented certificate is part of the revoked list of certificates.
                                        If omitted, the proxy will not verify the certificate against the `crl`. Note that if `credentialName` is set,
                                        `CRL` cannot be specified using `caCrl`, rather it has to be specified inside the credential.
                                      type: string
                                    clientCertificate:
                                      description: |-
                                        REQUIRED if mode is `MUTUAL`. The path to the file holding the
                                        client-side TLS certificate to use.
                                        Should be empty if mode is `ISTIO_MUTUAL`.
                                      type: string
                                    credentialName:
                                      description: |-
                                        The name of the secret that holds the TLS certs for the
                                        client including the CA certificates. This secret must exist in
                                        the namespace of the proxy using the certificates.
                                        An Opaque secret should contain the following keys and values:
                                        `key: <privateKey>`, `cert: <clientCert>`, `cacert: <CACertificate>`,
                                        `crl: <certificateRevocationList>`
                                        Here CACertificate is used to verify the server certificate.
                                        For mutual TLS, `cacert: <CACertificate>` can be provided in the
                                        same secret or a separate secret named `<secret>-cacert`.
                                        A TLS secret for client certificates with an additional
                                        `ca.crt` key for CA certificates and `ca.crl` key for
                                        certificate revocation list(CRL) is also supported.
                                        Only one of client certificates and CA certificate
                                        or credentialName can be specified.

                                        **NOTE:** This field is applicable at sidecars only if
                                        `DestinationRule` has a `workloadSelector` specified.
                                        Otherwise the field will be applicable only at gateways, and
                                        sidecars will continue to use the certificate paths.
                                      type: string
                                    insecureSkipVerify:
                                      description: |-
                                        `insecureSkipVerify` specifies whether the proxy should skip verifying the
                                        CA signature and SAN for the server certificate corresponding to the host.
                                        The default value of this field is false.
                                      type: boolean
                                    mode:
                                      description: |-
                                        Indicates whether connections to this port should be secured
                                        using TLS. The value of this field determines how TLS is enforced.
                                      enum:
                                      - DISABLE
                                      - SIMPLE
                                      - MUTUAL
                                      - ISTIO_MUTUAL
                                      type: string
                                    privateKey:
                                      description: |-
                                        REQUIRED if mode is `MUTUAL`. The path to the file holding the
                                        client's private key.
                                        Should be empty if mode is `ISTIO_MUTUAL`.
                                      type: string
                                    sni:
                                      description: |-
                                        SNI string to present to the server during TLS handshake.
                                        If unspecified, SNI will be automatically set based on downstream HTTP
                                        host/authority header for SIMPLE and MUTUAL TLS modes.
                                      type: string
                                    subjectAltNames:
                                      description: |-
                                        A list of alternate names to verify the subject identity in the
                                        certificate. If specified, the proxy will verify that the server
                                        certificate's subject alt name matches one of the specified values.
                                        If specified, this list overrides the value of `subjectAltNames`
                                        from the `ServiceEntry`. If unspecified, automatic validation of upstream
                                        presented certificate for new upstream connections will be done based on the
                                        downstream HTTP host/authority header.
                                      items:
                                        type: string
                                      type: array
                                  type: object
                              type: object
                            type: array
                          connectTimeout:
                            description: |-
                              Connection timeout used by Envoy. (MUST be >=1ms)
                              Default timeout is 10s.
                            type: string
                          defaultConfig:
                            description: |-
                              Default proxy config used by gateway and sidecars.
                              In case of Kubernetes, the proxy config is applied once during the injection process,
                              and remain constant for the duration of the pod. The rest of the mesh config can be changed
                              at runtime and config gets distributed dynamically.
                              On Kubernetes, this can be overridden on individual pods with the `proxy.istio.io/config` annotation.
                            properties:
                              availabilityZone:
                                description: 'Deprecated: Marked as deprecated in
                                  mesh/v1alpha1/proxy.proto.'
                                type: string
                              binaryPath:
                                description: Path to the proxy binary
                                type: string
                              caCertificatesPem:
                                description: |-
                                  The PEM data of the extra root certificates for workload-to-workload communication.
                                  This includes the certificates defined in MeshConfig and any other certificates that Istiod uses as CA.
                                  The plugin certificates (the 'cacerts' secret), self-signed certificates (the 'istio-ca-secret' secret)
                                  are added automatically by Istiod.
                                items:
                                  type: string
                                type: array
                              concurrency:
                                description: |-
                                  The number of worker threads to run.
                                  If unset, which is recommended, this will be automatically determined based on CPU requests/limits.
                                  If set to 0, all cores on the machine will be used, ignoring CPU requests or limits. This can lead to major performance
                                  issues if CPU limits are also set.
                                format: int32
                                type: integer
                              configPath:
                                description: |-
                                  Path to the generated configuration file directory.
                                  Proxy agent generates the actual configuration and stores it in this directory.
                                type: string
                              controlPlaneAuthPolicy:
                                description: |-
                                  AuthenticationPolicy defines how the proxy is authenticated when it connects to the control plane.
                                  Default is set to `MUTUAL_TLS`.
                                enum:
                                - NONE
                                - MUTUAL_TLS
                                - INHERIT
                                type: string
                              customConfigFile:
                                description: |-
                                  File path of custom proxy configuration, currently used by proxies
                                  in front of istiod.
                                type: string
                              discoveryAddress:
                                description: |-
                                  Address of the discovery service exposing xDS with mTLS connection.
                                  The inject configuration may override this value.
                                type: string
                              discoveryRefreshDelay:
                                description: 'Deprecated: Marked as deprecated in
                                  mesh/v1alpha1/proxy.proto.'
                                type: string
                              drainDuration:
                                description: |-
                                  restart. MUST be >=1s (e.g., _1s/1m/1h_)
                                  Default drain duration is `45s`.
                                type: string
                              envoyAccessLogService:
                                description: |-
                                  Address of the service to which access logs from Envoys should be
                                  sent. (e.g. `accesslog-service:15000`). See [Access Log
                                  Service](https://www.envoyproxy.io/docs/envoy/latest/api-v2/config/accesslog/v2/als.proto)
                                  for details about Envoy's gRPC Access Log Service API.
                                properties:
                                  address:
                                    description: |-
                                      Address of a remove service used for various purposes (access log
                                      receiver, metrics receiver, etc.). Can be IP address or a fully
                                      qualified DNS name.
                                    type: string
                                  tcpKeepalive:
                                    description: If set then set `SO_KEEPALIVE` on
                                      the socket to enable TCP Keepalives.
                                    properties:
                                      interval:
                                        description: |-
                                          The time duration between keep-alive probes.
                                          Default is to use the OS level configuration
                                          (unless overridden, Linux defaults to 75s.)
                                        type: string
                                      probes:
                                        description: |-
                                          Maximum number of keepalive probes to send without response before
                                          deciding the connection is dead. Default is to use the OS level configuration
                                          (unless overridden, Linux defaults to 9.)
                                        format: int32
                                        type: integer
                                      time:
                                        description: |-
                                          The time duration a connection needs to be idle before keep-alive
                                          probes start being sent. Default is to use the OS level configuration
                                          (unless overridden, Linux defaults to 7200s (ie 2 hours.)
                                        type: string
                                    type: object
                                  tlsSettings:
                                    description: |-
                                      Use the `tlsSettings` to specify the tls mode to use. If the remote service
                                      uses Istio mutual TLS and shares the root CA with istiod, specify the TLS
                                      mode as `ISTIO_MUTUAL`.
                                    properties:
                                      caCertificates:
                                        description: |-
                                          OPTIONAL: The path to the file containing certificate authority
                                          certificates to use in verifying a presented server certificate. If
                                          omitted, the proxy will verify the server's certificate using
                                          the OS CA certificates.
                                          Should be empty if mode is `ISTIO_MUTUAL`.
                                        type: string
                                      caCrl:
                                        description: |-
                                          OPTIONAL: The path to the file containing the certificate revocation list (CRL)
                                          to use in verifying a presented server certificate. `CRL` is a list of certificates
                                          that have been revoked by the CA (Certificate Authority) before their scheduled expiration date.
                                          If specified, the proxy will verify if the presented certificate is part of the revoked list of certificates.
                                          If omitted, the proxy will not verify the certificate against the `crl`. Note that if `credentialName` is set,
                                          `CRL` cannot be specified using `caCrl`, rather it has to be specified inside the credential.
                                        type: string
                                      clientCertificate:
                                        description: |-
                                          REQUIRED if mode is `MUTUAL`. The path to the file holding the
                                          client-side TLS certificate to use.
                                          Should be empty if mode is `ISTIO_MUTUAL`.
                                        type: string
                                      credentialName:
                                        description: |-
                                          The name of the secret that holds the TLS certs for the
                                          client including the CA certificates. This secret must exist in
                                          the namespace of the proxy using the certificates.
                                          An Opaque secret should contain the following keys and values:
                                          `key: <privateKey>`, `cert: <clientCert>`, `cacert: <CACertificate>`,
                                          `crl: <certificateRevocationList>`
                                          Here CACertificate is used to verify the server certificate.
                                          For mutual TLS, `cacert: <CACertificate>` can be provided in the
                                          same secret or a separate secret named `<secret>-cacert`.
                                          A TLS secret for client certificates with an additional
                                          `ca.crt` key for CA certificates and `ca.crl` key for
                                          certificate revocation list(CRL) is also supported.
                                          Only one of client certificates and CA certificate
                                          or credentialName can be specified.

                                          **NOTE:** This field is applicable at sidecars only if
                                          `DestinationRule` has a `workloadSelector` specified.
                                          Otherwise the field will be applicable only at gateways, and
                                          sidecars will continue to use the certificate paths.
                                        type: string
                                      insecureSkipVerify:
                                        description: |-
                                          `insecureSkipVerify` specifies whether the proxy should skip verifying the
                                          CA signature and SAN for the server certificate corresponding to the host.
                                          The default value of this field is false.
                                        type: boolean
                                      mode:
                                        description: |-
                                          Indicates whether connections to this port should be secured
                                          using TLS. The value of this field determines how TLS is enforced.
                                        enum:
                                        - DISABLE
                                        - SIMPLE
                                        - MUTUAL
                                        - ISTIO_MUTUAL
                                        type: string
                                      privateKey:
                                        description: |-
                                          REQUIRED if mode is `MUTUAL`. The path to the file holding the
                                          client's private key.
                                          Should be empty if mode is `ISTIO_MUTUAL`.
                                        type: string
                                      sni:
                                        description: |-
                                          SNI string to present to the server during TLS handshake.
                                          If unspecified, SNI will be automatically set based on downstream HTTP
                                          host/authority header for SIMPLE and MUTUAL TLS modes.
                                        type: string
                                      subjectAltNames:
                                        description: |-
                                          A list of alternate names to verify the subject identity in the
                                          certificate. If specified, the proxy will verify that the server
                                          certificate's subject alt name matches one of the specified values.
                                          If specified, this list overrides the value of `subjectAltNames`
                                          from the `ServiceEntry`. If unspecified, automatic validation of upstream
                                          presented certificate for new upstream connections will be done based on the
                                          downstream HTTP host/authority header.
                                        items:
                                          type: string
                                        type: array
                                    type: object
                                type: object
                              envoyMetricsService:
                                description: |-
                                  Address of the Envoy Metrics Service implementation (e.g. `metrics-service:15000`).
                                  See [Metric Service](https://www.envoyproxy.io/docs/envoy/latest/api-v2/config/metrics/v2/metrics_service.proto)
                                  for details about Envoy's Metrics Service API.
                                properties:
                                  address:
                                    description: |-
                                      Address of a remove service used for various purposes (access log
                                      receiver, metrics receiver, etc.). Can be IP address or a fully
                                      qualified DNS name.
                                    type: string
                                  tcpKeepalive:
                                    description: If set then set `SO_KEEPALIVE` on
                                      the socket to enable TCP Keepalives.
                                    properties:
                                      interval:
                                        description: |-
                                          The time duration between keep-alive probes.
                                          Default is to use the OS level configuration
                                          (unless overridden, Linux defaults to 75s.)
                                        type: string
                                      probes:
                                        description: |-
                                          Maximum number of keepalive probes to send without response before
                                          deciding the connection is dead. Default is to use the OS level configuration
                                          (unless overridden, Linux defaults to 9.)
                                        format: int32
                                        type: integer
                                      time:
                                        description: |-
                                          The time duration a connection needs to be idle before keep-alive
                                          probes start being sent. Default is to use the OS level configuration
                                          (unless overridden, Linux defaults to 7200s (ie 2 hours.)
                                        type: string
                                    type: object
                                  tlsSettings:
                                    description: |-
                                      Use the `tlsSettings` to specify the tls mode to use. If the remote service
                                      uses Istio mutual TLS and shares the root CA with istiod, specify the TLS
                                      mode as `ISTIO_MUTUAL`.
                                    properties:
                                      caCertificates:
                                        description: |-
                                          OPTIONAL: The path to the file containing certificate authority
                                          certificates to use in verifying a presented server certificate. If
                                          omitted, the proxy will verify the server's certificate using
                                          the OS CA certificates.
                                          Should be empty if mode is `ISTIO_MUTUAL`.
                                        type: string
                                      caCrl:
                                        description: |-
                                          OPTIONAL: The path to the file containing the certificate revocation list (CRL)
                                          to use in verifying a presented server certificate. `CRL` is a list of certificates
                                          that have been revoked by the CA (Certificate Authority) before their scheduled expiration date.
                                          If specified, the proxy will verify if the presented certificate is part of the revoked list of certificates.
                                          If omitted, the proxy will not verify the certificate against the `crl`. Note that if `credentialName` is set,
                                          `CRL` cannot be specified using `caCrl`, rather it has to be specified inside the credential.
                                        type: string
                                      clientCertificate:
                                        description: |-
                                          REQUIRED if mode is `MUTUAL`. The path to the file holding the
                                          client-side TLS certificate to use.
                                          Should be empty if mode is `ISTIO_MUTUAL`.
                                        type: string
                                      credentialName:
                                        description: |-
                                          The name of the secret that holds the TLS certs for the
                                          client including the CA certificates. This secret must exist in
                                          the namespace of the proxy using the certificates.
                                          An Opaque secret should contain the following keys and values:
                                          `key: <privateKey>`, `cert: <clientCert>`, `cacert: <CACertificate>`,
                                          `crl: <certificateRevocationList>`
                                          Here CACertificate is used to verify the server certificate.
                                          For mutual TLS, `cacert: <CACertificate>` can be provided in the
                                          same secret or a separate secret named `<secret>-cacert`.
                                          A TLS secret for client certificates with an additional
                                          `ca.crt` key for CA certificates and `ca.crl` key for
                                          certificate revocation list(CRL) is also supported.
                                          Only one of client certificates and CA certificate
                                          or credentialName can be specified.

                                          **NOTE:** This field is applicable at sidecars only if
                                          `DestinationRule` has a `workloadSelector` specified.
                                          Otherwise the field will be applicable only at gateways, and
                                          sidecars will continue to use the certificate paths.
                                        type: string
                                      insecureSkipVerify:
                                        description: |-
                                          `insecureSkipVerify` specifies whether the proxy should skip verifying the
                                          CA signature and SAN for the server certificate corresponding to the host.
                                          The default value of this field is false.
                                        type: boolean
                                      mode:
                                        description: |-
                                          Indicates whether connections to this port should be secured
                                          using TLS. The value of this field determines how TLS is enforced.
                                        enum:
                                        - DISABLE
                                        - SIMPLE
                                        - MUTUAL
                                        - ISTIO_MUTUAL
                                        type: string
                                      privateKey:
                                        description: |-
                                          REQUIRED if mode is `MUTUAL`. The path to the file holding the
                                          client's private key.
                                          Should be empty if mode is `ISTIO_MUTUAL`.
                                        type: string
                                      sni:
                                        description: |-
                                          SNI string to present to the server during TLS handshake.
                                          If unspecified, SNI will be automatically set based on downstream HTTP
                                          host/authority header for SIMPLE and MUTUAL TLS modes.
                                        type: string
                                      subjectAltNames:
                                        description: |-
                                          A list of alternate names to verify the subject identity in the
                                          certificate. If specified, the proxy will verify that the server
                                          certificate's subject alt name matches one of the specified values.
                                          If specified, this list overrides the value of `subjectAltNames`
                                          from the `ServiceEntry`. If unspecified, automatic validation of upstream
                                          presented certificate for new upstream connections will be done based on the
                                          downstream HTTP host/authority header.
                                        items:
                                          type: string
                                        type: array
                                    type: object
                                type: object
                              envoyMetricsServiceAddress:
                                description: 'Deprecated: Marked as deprecated in
                                  mesh/v1alpha1/proxy.proto.'
                                type: string
                              extraStatTags:
                                description: |-
                                  An additional list of tags to extract from the in-proxy Istio telemetry. These extra tags can be
                                  added by configuring the telemetry extension. Each additional tag needs to be present in this list.
                                  Extra tags emitted by the telemetry extensions must be listed here so that they can be processed
                                  and exposed as Prometheus metrics.
                                  Deprecated: `istio.stats` is a native filter now, this field is no longer needed.
                                items:
                                  type: string
                                type: array
                              gatewayTopology:
                                description: |-
                                  Topology encapsulates the configuration which describes where the proxy is
                                  located i.e. behind a (or N) trusted proxy (proxies) or directly exposed
                                  to the internet. This configuration only effects gateways and is applied
                                  to all the gateways in the cluster unless overridden via annotations of the
                                  gateway workloads.
                                properties:
                                  forwardClientCertDetails:
                                    description: |-
                                      Configures how the gateway proxy handles x-forwarded-client-cert (XFCC)
                                      header in the incoming request.
                                    enum:
                                    - UNDEFINED
                                    - SANITIZE
                                    - FORWARD_ONLY
                                    - APPEND_FORWARD
                                    - SANITIZE_SET
                                    - ALWAYS_FORWARD_ONLY
                                    type: string
                                  numTrustedProxies:
                                    description: |-
                                      Number of trusted proxies deployed in front of the Istio gateway proxy.
                                      When this option is set to value N greater than zero, the trusted client
                                      address is assumed to be the Nth address from the right end of the
                                      X-Forwarded-For (XFF) header from the incoming request. If the
                                      X-Forwarded-For (XFF) header is missing or has fewer than N addresses, the
                                      gateway proxy falls back to using the immediate downstream connection's
                                      source address as the trusted client address.
                                      Note that the gateway proxy will append the downstream connection's source
                                      address to the X-Forwarded-For (XFF) address and set the
                                      X-Envoy-External-Address header to the trusted client address before
                                      forwarding it to the upstream services in the cluster.
                                      The default value of numTrustedProxies is 0.
                                      See [Envoy XFF](https://www.envoyproxy.io/docs/envoy/latest/configuration/http/http_conn_man/headers#config-http-conn-man-headers-x-forwarded-for)
                                      header handling for more details.
                                    format: int32
                                    type: integer
                                  proxyProtocol:
                                    description: |-
                                      Enables [PROXY protocol](http://www.haproxy.org/download/1.5/doc/proxy-protocol.txt) for
                                      downstream connections on a gateway.
                                    type: object
                                type: object
                              holdApplicationUntilProxyStarts:
                                description: |-
                                  Boolean flag for enabling/disabling the holdApplicationUntilProxyStarts behavior.
                                  This feature adds hooks to delay application startup until the pod proxy
                                  is ready to accept traffic, mitigating some startup race conditions.
                                  Default value is 'false'.
                                type: boolean
                              image:
                                description: Specifies the details of the proxy image.
                                properties:
                                  imageType:
                                    description: |-
                                      The image type of the image.
                                      Istio publishes default, debug, and distroless images.
                                      Other values are allowed if those image types (example: centos) are published to the specified hub.
                                      supported values: default, debug, distroless.
                                    type: string
                                type: object
                              interceptionMode:
                                description: The mode used to redirect inbound traffic
                                  to Envoy.
                                enum:
                                - REDIRECT
                                - TPROXY
                                - NONE
                                type: string
                              meshId:
                                description: |-
                                  The unique identifier for the [service mesh](https://istio.io/docs/reference/glossary/#service-mesh)
                                  All control planes running in the same service mesh should specify the same mesh ID.
                                  Mesh ID is used to label telemetry reports for cases where telemetry from multiple meshes is mixed together.
                                type: string
                              privateKeyProvider:
                                description: Specifies the details of the Private
                                  Key Provider configuration for gateway and sidecar
                                  proxies.
                                properties:
                                  cryptomb:
                                    description: Use CryptoMb private key provider
                                    properties:
                                      fallback:
                                        description: |-
                                          If the private key provider isn’t available (eg. the required hardware capability doesn’t existed)
                                          Envoy will fallback to the BoringSSL default implementation when the fallback is true.
                                          The default value is false.
                                        type: boolean
                                      pollDelay:
                                        description: |-
                                          How long to wait until the per-thread processing queue should be processed. If the processing queue
                                          gets full (eight sign or decrypt requests are received) it is processed immediately.
                                          However, if the queue is not filled before the delay has expired, the requests already in the queue
                                          are processed, even if the queue is not full.
                                          In effect, this value controls the balance between latency and throughput.
                                          The duration needs to be set to a value greater than or equal to 1 millisecond.
                                        type: string
                                    type: object
                                  qat:
                                    description: Use QAT private key provider
                                    properties:
                                      fallback:
                                        description: |-
                                          If the private key provider isn’t available (eg. the required hardware capability doesn’t existed)
                                          Envoy will fallback to the BoringSSL default implementation when the fallback is true.
                                          The default value is false.
                                        type: boolean
                                      pollDelay:
                                        description: |-
                                          How long to wait before polling the hardware accelerator after a request has been submitted there.
                                          Having a small value leads to quicker answers from the hardware but causes more polling loop spins,
                                          leading to potentially larger CPU usage.
                                          The duration needs to be set to a value greater than or equal to 1 millisecond.
                                        type: string
                                    type: object
                                type: object
                                x-kubernetes-validations:
                                - message: At most one of [cryptomb qat] should be
                                    set
                                  rule: (has(self.cryptomb)?1:0) + (has(self.qat)?1:0)
                                    <= 1
                              proxyAdminPort:
                                description: |-
                                  Port on which Envoy should listen for administrative commands.
                                  Default port is `15000`.
                                format: int32
                                type: integer
                              proxyBootstrapTemplatePath:
                                description: Path to the proxy bootstrap template
                                  file
                                type: string
                              proxyHeaders:
                                description: "Define the set of headers to add/modify
                                  for HTTP request/responses.\n\nTo enable an optional
                                  header, simply set the field. If no specific configuration
                                  is required, an empty object (`{}`) will enable
                                  it.\nNote: currently all headers are enabled by
                                  default.\n\nBelow shows an example of customizing
                                  the `server` header and disabling the `X-Envoy-Attempt-Count`
                                  header:\n\n```yaml\nproxyHeaders:\n\n\tserver:\n\t
                                  \ value: \"my-custom-server\"\n\t# Explicitly enable
                                  Request IDs.\n\t# As this is the default, this has
                                  no effect.\n\trequestId: {}\n\tattemptCount:\n\t
                                  \ disabled: true\n\n```\n\n# Below shows an example
                                  of preserving the header case for HTTP 1.x requests\n\n```yaml\nproxyHeaders:\n\n\tperserveHttp1HeaderCase:
                                  true\n\n```\n\nSome headers are enabled by default,
                                  and require explicitly disabling. See below for
                                  an example of disabling all default-enabled headers:\n\n```yaml\nproxyHeaders:\n\n\tforwardedClientCert:
                                  SANITIZE\n\tserver:\n\t  disabled: true\n\trequestId:\n\t
                                  \ disabled: true\n\tattemptCount:\n\t  disabled:
                                  true\n\tenvoyDebugHeaders:\n\t  disabled: true\n\tmetadataExchangeHeaders:\n\t
                                  \ mode: IN_MESH\n\n```"
                                properties:
                                  attemptCount:
                                    description: |-
                                      Controls the `X-Envoy-Attempt-Count` header.
                                      If enabled, this header will be added on outbound request headers (including gateways) that have retries configured.
                                      If disabled, this header will not be set. If it is already present, it will be preserved.
                                      This header is enabled by default if not configured.
                                    properties:
                                      disabled:
                                        type: boolean
                                    type: object
                                  envoyDebugHeaders:
                                    description: |-
                                      Controls various `X-Envoy-*` headers, such as `X-Envoy-Overloaded` and `X-Envoy-Upstream-Service-Time`. If enabled,
                                      these headers will be included.
                                      If disabled, these headers will not be set. If they are already present, they will be preserved.
                                      See the [Envoy documentation](https://www.envoyproxy.io/docs/envoy/latest/api-v3/extensions/filters/http/router/v3/router.proto#envoy-v3-api-field-extensions-filters-http-router-v3-router-suppress-envoy-headers) for more details.
                                      These headers are enabled by default if not configured.
                                    properties:
                                      disabled:
                                        type: boolean
                                    type: object
                                  forwardedClientCert:
                                    description: |-
                                      Controls the `X-Forwarded-Client-Cert` header for inbound sidecar requests. To set this on gateways, use the `Topology` setting.
                                      To disable the header, configure either `SANITIZE` (to always remove the header, if present) or `FORWARD_ONLY` (to leave the header as-is).
                                      By default, `APPEND_FORWARD` will be used.
                                    enum:
                                    - UNDEFINED
                                    - SANITIZE
                                    - FORWARD_ONLY
                                    - APPEND_FORWARD
                                    - SANITIZE_SET
                                    - ALWAYS_FORWARD_ONLY
                                    type: string
                                  metadataExchangeHeaders:
                                    description: |-
                                      Controls Istio metadata exchange headers `X-Envoy-Peer-Metadata` and `X-Envoy-Peer-Metadata-Id`.
                                      By default, the behavior is unspecified.
                                      If IN_MESH, these headers will not be appended to outbound requests from sidecars to services not in-mesh.
                                    properties:
                                      mode:
                                        enum:
                                        - UNDEFINED
                                        - IN_MESH
                                        type: string
                                    type: object
                                  preserveHttp1HeaderCase:
                                    description: |-
                                      When true, the original case of HTTP/1.x headers will be preserved
                                      as they pass through the proxy, rather than normalizing them to lowercase.
                                      This field is particularly useful for applications that require case-sensitive
                                      headers for interoperability with downstream systems or APIs that expect specific
                                      casing.
                                      The preserve_http1_header_case option only applies to HTTP/1.x traffic, as HTTP/2 requires all headers
                                      to be lowercase per the protocol specification. Envoy will ignore this field for HTTP/2
                                      requests and automatically normalize headers to lowercase, ensuring compliance with HTTP/2
                                      standards.
                                    type: boolean
                                  requestId:
                                    description: |-
                                      Controls the `X-Request-Id` header. If enabled, a request ID is generated for each request if one is not already set.
                                      This applies to all types of traffic (inbound, outbound, and gateways).
                                      If disabled, no request ID will be generate for the request. If it is already present, it will be preserved.
                                      Warning: request IDs are a critical component to mesh tracing and logging, so disabling this is not recommended.
                                      This header is enabled by default if not configured.
                                    properties:
                                      disabled:
                                        type: boolean
                                    type: object
                                  server:
                                    description: |-
                                      Controls the `server` header. If enabled, the `Server: istio-envoy` header is set in response headers for inbound traffic (including gateways).
                                      If disabled, the `Server` header is not modified. If it is already present, it will be preserved.
                                    properties:
                                      disabled:
                                        type: boolean
                                      value:
                                        description: If set, and the server header
                                          is enabled, this value will be set as the
                                          server header. By default, `istio-envoy`
                                          will be used.
                                        type: string
                                    type: object
                                  setCurrentClientCertDetails:
                                    description: |-
                                      This field is valid only when forward_client_cert_details is APPEND_FORWARD or SANITIZE_SET
                                      and the client connection is mTLS. It specifies the fields in
                                      the client certificate to be forwarded. Note that `Hash` is always set, and
                                      `By` is always set when the client certificate presents the URI type Subject Alternative Name value.
                                    properties:
                                      cert:
                                        description: |-
                                          Whether to forward the entire client cert in URL encoded PEM format. This will appear in the
                                          XFCC header comma separated from other values with the value Cert="PEM".
                                          Defaults to false.
                                        type: boolean
                                      chain:
                                        description: |-
                                          Whether to forward the entire client cert chain (including the leaf cert) in URL encoded PEM
                                          format. This will appear in the XFCC header comma separated from other values with the value
                                          Chain="PEM".
                                          Defaults to false.
                                        type: boolean
                                      dns:
                                        description: |-
                                          Whether to forward the DNS type Subject Alternative Names of the client cert.
                                          Defaults to true.
                                        type: boolean
                                      subject:
                                        description: Whether to forward the subject
                                          of the client cert. Defaults to true.
                                        type: boolean
                                      uri:
                                        description: |-
                                          Whether to forward the URI type Subject Alternative Name of the client cert. Defaults to
                                          true.
                                        type: boolean
                                    type: object
                                type: object
                              proxyMetadata:
                                additionalProperties:
                                  type: string
                                description: |-
                                  Additional environment variables for the proxy.
                                  Names starting with `ISTIO_META_` will be included in the generated bootstrap and sent to the XDS server.
                                type: object
                              proxyStatsMatcher:
                                description: "Proxy stats matcher defines configuration
                                  for reporting custom Envoy stats.\nTo reduce memory
                                  and CPU overhead from Envoy stats system, Istio
                                  proxies by\ndefault create and expose only a subset
                                  of Envoy stats. This option is to\ncontrol creation
                                  of additional Envoy stats with prefix, suffix, and
                                  regex\nexpressions match on the name of the stats.
                                  This replaces the stats\ninclusion annotations\n(`sidecar.istio.io/statsInclusionPrefixes`,\n`sidecar.istio.io/statsInclusionRegexps`,
                                  and\n`sidecar.istio.io/statsInclusionSuffixes`).
                                  For example, to enable stats\nfor circuit breakers,
                                  request retries, upstream connections, and request
                                  timeouts,\nyou can specify stats matcher as follows:\n```yaml\nproxyStatsMatcher:\n\n\tinclusionRegexps:\n\t
                                  \ - .*outlier_detection.*\n\t  - .*upstream_rq_retry.*\n\t
                                  \ - .*upstream_cx_.*\n\tinclusionSuffixes:\n\t  -
                                  upstream_rq_timeout\n\n```\nNote including more
                                  Envoy stats might increase number of time series\ncollected
                                  by prometheus significantly. Care needs to be taken
                                  on Prometheus\nresource provision and configuration
                                  to reduce cardinality."
                                properties:
                                  inclusionPrefixes:
                                    description: Proxy stats name prefix matcher for
                                      inclusion.
                                    items:
                                      type: string
                                    type: array
                                  inclusionRegexps:
                                    description: Proxy stats name regexps matcher
                                      for inclusion.
                                    items:
                                      type: string
                                    type: array
                                  inclusionSuffixes:
                                    description: Proxy stats name suffix matcher for
                                      inclusion.
                                    items:
                                      type: string
                                    type: array
                                type: object
                              readinessProbe:
                                description: |-
                                  VM Health Checking readiness probe. This health check config exactly mirrors the
                                  kubernetes readiness probe configuration both in schema and logic.
                                  Only one health check method of 3 can be set at a time.
                                properties:
                                  exec:
                                    description: Exec specifies a command to execute
                                      in the container.
                                    properties:
                                      command:
                                        description: |-
                                          Command is the command line to execute inside the container, the working directory for the
                                          command  is root ('/') in the container's filesystem. The command is simply exec'd, it is
                                          not run inside a shell, so traditional shell instructions ('|', etc) won't work. To use
                                          a shell, you need to explicitly call out to that shell.
                                          Exit status of 0 is treated as live/healthy and non-zero is unhealthy.
                                        items:
                                          type: string
                                        type: array
                                        x-kubernetes-list-type: atomic
                                    type: object
                                  failureThreshold:
                                    description: |-
                                      Minimum consecutive failures for the probe to be considered failed after having succeeded.
                                      Defaults to 3. Minimum value is 1.
                                    format: int32
                                    type: integer
                                  grpc:
                                    description: GRPC specifies a GRPC HealthCheckRequest.
                                    properties:
                                      port:
                                        description: Port number of the gRPC service.
                                          Number must be in the range 1 to 65535.
                                        format: int32
                                        type: integer
                                      service:
                                        default: ""
                                        description: |-
                                          Service is the name of the service to place in the gRPC HealthCheckRequest
                                          (see https://github.com/grpc/grpc/blob/master/doc/health-checking.md).

                                          If this is not specified, the default behavior is defined by gRPC.
                                        type: string
                                    required:
                                    - port
                                    type: object
                                  httpGet:
                                    description: HTTPGet specifies an HTTP GET request
                                      to perform.
                                    properties:
                                      host:
                                        description: |-
                                          Host name to connect to, defaults to the pod IP. You probably want to set
                                          "Host" in httpHeaders instead.
                                        type: string
                                      httpHeaders:
                                        description: Custom headers to set in the
                                          request. HTTP allows repeated headers.
                                        items:
                                          description: HTTPHeader describes a custom
                                            header to be used in HTTP probes
                                          properties:
                                            name:
                                              description: |-
                                                The header field name.
                                                This will be canonicalized upon output, so case-variant names will be understood as the same header.
                                              type: string
                                            value:
                                              description: The header field value
                                              type: string
                                          required:
                                          - name
                                          - value
                                          type: object
                                        type: array
                                        x-kubernetes-list-type: atomic
                                      path:
                                        description: Path to access on the HTTP server.
                                        type: string
                                      port:
                                        anyOf:
                                        - type: integer
                                        - type: string
                                        description: |-
                                          Name or number of the port to access on the container.
                                          Number must be in the range 1 to 65535.
                                          Name must be an IANA_SVC_NAME.
                                        x-kubernetes-int-or-string: true
                                      scheme:
                                        description: |-
                                          Scheme to use for connecting to the host.
                                          Defaults to HTTP.
                                        type: string
                                    required:
                                    - port
                                    type: object
                                  initialDelaySeconds:
                                    description: |-
                                      Number of seconds after the container has started before liveness probes are initiated.
                                      More info: https://kubernetes.io/docs/concepts/workloads/pods/pod-lifecycle#container-probes
                                    format: int32
                                    type: integer
                                  periodSeconds:
                                    description: |-
                                      How often (in seconds) to perform the probe.
                                      Default to 10 seconds. Minimum value is 1.
                                    format: int32
                                    type: integer
                                  successThreshold:
                                    description: |-
                                      Minimum consecutive successes for the probe to be considered successful after having failed.
                                      Defaults to 1. Must be 1 for liveness and startup. Minimum value is 1.
                                    format: int32
                                    type: integer
                                  tcpSocket:
                                    description: TCPSocket specifies a connection
                                      to a TCP port.
                                    properties:
                                      host:
                                        description: 'Optional: Host name to connect
                                          to, defaults to the pod IP.'
                                        type: string
                                      port:
                                        anyOf:
                                        - type: integer
                                        - type: string
                                        description: |-
                                          Number or name of the port to access on the container.
                                          Number must be in the range 1 to 65535.
                                          Name must be an IANA_SVC_NAME.
                                        x-kubernetes-int-or-string: true
                                    required:
                                    - port
                                    type: object
                                  terminationGracePeriodSeconds:
                                    description: |-
                                      Optional duration in seconds the pod needs to terminate gracefully upon probe failure.
                                      The grace period is the duration in seconds after the processes running in the pod are sent
                                      a termination signal and the time when the processes are forcibly halted with a kill signal.
                                      Set this value longer than the expected cleanup time for your process.
                                      If this value is nil, the pod's terminationGracePeriodSeconds will be used. Otherwise, this
                                      value overrides the value provided by the pod spec.
                                      Value must be non-negative integer. The value zero indicates stop immediately via
                                      the kill signal (no opportunity to shut down).
                                      This is a beta field and requires enabling ProbeTerminationGracePeriod feature gate.
                                      Minimum value is 1. spec.terminationGracePeriodSeconds is used if unset.
                                    format: int64
                                    type: integer
                                  timeoutSeconds:
                                    description: |-
                                      Number of seconds after which the probe times out.
                                      Defaults to 1 second. Minimum value is 1.
                                      More info: https://kubernetes.io/docs/concepts/workloads/pods/pod-lifecycle#container-probes
                                    format: int32
                                    type: integer
                                type: object
                              runtimeValues:
                                additionalProperties:
                                  type: string
                                description: |-
                                  Envoy [runtime configuration](https://www.envoyproxy.io/docs/envoy/latest/intro/arch_overview/operations/runtime) to set during bootstrapping.
                                  This enables setting experimental, unsafe, unsupported, and deprecated features that should be used with extreme caution.
                                type: object
                              sds:
                                description: |-
                                  Secret Discovery Service(SDS) configuration to be used by the proxy.

                                  Deprecated: Marked as deprecated in mesh/v1alpha1/proxy.proto.
                                properties:
                                  enabled:
                                    description: True if SDS is enabled.
                                    type: boolean
                                  k8sSaJwtPath:
                                    description: Path of k8s service account JWT path.
                                    type: string
                                type: object
                              serviceCluster:
                                description: |-
                                  Service cluster defines the name for the `service_cluster` that is
                                  shared by all Envoy instances. This setting corresponds to
                                  `--service-cluster` flag in Envoy.  In a typical Envoy deployment, the
                                  `service-cluster` flag is used to identify the caller, for
                                  source-based routing scenarios.

                                  Since Istio does not assign a local `service/service` version to each
                                  Envoy instance, the name is same for all of them.  However, the
                                  source/caller's identity (e.g., IP address) is encoded in the
                                  `--service-node` flag when launching Envoy.  When the RDS service
                                  receives API calls from Envoy, it uses the value of the `service-node`
                                  flag to compute routes that are relative to the service instances
                                  located at that IP address.
                                type: string
                              statNameLength:
                                description: |-
                                  Maximum length of name field in Envoy's metrics. The length of the name field
                                  is determined by the length of a name field in a service and the set of labels that
                                  comprise a particular version of the service. The default value is set to 189 characters.
                                  Envoy's internal metrics take up 67 characters, for a total of 256 character name per metric.
                                  Increase the value of this field if you find that the metrics from Envoys are truncated.
                                format: int32
                                type: integer
                              statsdUdpAddress:
                                description: IP Address and Port of a statsd UDP listener
                                  (e.g. `10.75.241.127:9125`).
                                type: string
                              statusPort:
                                description: |-
                                  Port on which the agent should listen for administrative commands such as readiness probe.
                                  Default is set to port `15020`.
                                format: int32
                                type: integer
                              terminationDrainDuration:
                                description: |-
                                  The amount of time allowed for connections to complete on proxy shutdown.
                                  On receiving `SIGTERM` or `SIGINT`, `istio-agent` tells the active Envoy to start gracefully draining,
                                  discouraging any new connections and allowing existing connections to complete. It then
                                  sleeps for the `terminationDrainDuration` and then kills any remaining active Envoy processes.
                                  If not set, a default of `5s` will be applied.
                                type: string
                              tracing:
                                description: Tracing configuration to be used by the
                                  proxy.
                                properties:
                                  customTags:
                                    additionalProperties:
                                      description: |-
                                        Configure custom tags that will be added to any active span.
                                        Tags can be generated via literals, environment variables or an incoming request header.
                                      properties:
                                        environment:
                                          description: |-
                                            The custom tag's value should be populated from an environmental
                                            variable
                                          properties:
                                            defaultValue:
                                              description: |-
                                                When the environment variable is not found,
                                                the tag's value will be populated with this default value if specified,
                                                otherwise the tag will not be populated.
                                              type: string
                                            name:
                                              description: Name of the environment
                                                variable used to populate the tag's
                                                value
                                              type: string
                                          type: object
                                        header:
                                          description: |-
                                            The custom tag's value is populated by an http header from
                                            an incoming request.
                                          properties:
                                            defaultValue:
                                              description: |-
                                                Default value to be used for the tag when the named HTTP header does not exist.
                                                The tag will be skipped if no default value is provided.
                                              type: string
                                            name:
                                              description: HTTP header name used to
                                                obtain the value from to populate
                                                the tag value.
                                              type: string
                                          type: object
                                        literal:
                                          description: The custom tag's value is the
                                            specified literal.
                                          properties:
                                            value:
                                              description: Static literal value used
                                                to populate the tag value.
                                              type: string
                                          type: object
                                      type: object
                                      x-kubernetes-validations:
                                      - message: At most one of [literal environment
                                          header] should be set
                                        rule: (has(self.literal)?1:0) + (has(self.environment)?1:0)
                                          + (has(self.header)?1:0) <= 1
                                    description: "and gateways).\nThe key represents
                                      the name of the tag.\nEx:\n```yaml\ncustom_tags:\n\n\tnew_tag_name:\n\t
                                      \ header:\n\t    name: custom-http-header-name\n\t
                                      \   default_value: defaulted-value-from-custom-header\n\n```"
                                    type: object
                                  datadog:
                                    description: Use a Datadog tracer.
                                    properties:
                                      address:
                                        description: Address of the Datadog Agent.
                                        type: string
                                    type: object
                                  enableIstioTags:
                                    description: |-
                                      Determines whether or not trace spans generated by Envoy will include Istio specific tags.
                                      By default Istio specific tags are included in the trace spans.
                                    type: boolean
                                  lightstep:
                                    description: |-
                                      Use a Lightstep tracer.
                                      NOTE: For Istio 1.15+, this configuration option will result
                                      in using OpenTelemetry-based Lightstep integration.
                                    properties:
                                      accessToken:
                                        description: The Lightstep access token.
                                        type: string
                                      address:
                                        description: Address of the Lightstep Satellite
                                          pool.
                                        type: string
                                    type: object
                                  maxPathTagLength:
                                    description: |-
                                      Configures the maximum length of the request path to extract and include in the
                                      HttpUrl tag. Used to truncate length request paths to meet the needs of tracing
                                      backend. If not set, then a length of 256 will be used.
                                    format: int32
                                    type: integer
                                  openCensusAgent:
                                    description: Use an OpenCensus tracer exporting
                                      to an OpenCensus agent.
                                    properties:
                                      address:
                                        description: |-
                                          gRPC address for the OpenCensus agent (e.g. dns://authority/host:port or
                                          unix:path). See [gRPC naming
                                          docs](https://github.com/grpc/grpc/blob/master/doc/naming.md) for
                                          details.
                                        type: string
                                      context:
                                        description: |-
                                          Specifies the set of context propagation headers used for distributed
                                          tracing. Default is `["W3C_TRACE_CONTEXT"]`. If multiple values are specified,
                                          the proxy will attempt to read each header for each request and will
                                          write all headers.
                                        items:
                                          description: |-
                                            TraceContext selects the context propagation headers used for
                                            distributed tracing.
                                          enum:
                                          - UNSPECIFIED
                                          - W3C_TRACE_CONTEXT
                                          - GRPC_BIN
                                          - CLOUD_TRACE_CONTEXT
                                          - B3
                                          type: string
                                        type: array
                                    type: object
                                  sampling:
                                    description: |-
                                      The percentage of requests (0.0 - 100.0) that will be randomly selected for trace generation,
                                      if not requested by the client or not forced. Default is 1.0.
                                    type: number
                                  stackdriver:
                                    description: Use a Stackdriver tracer.
                                    properties:
                                      debug:
                                        description: debug enables trace output to
                                          stdout.
                                        type: boolean
                                      maxNumberOfAnnotations:
                                        description: |-
                                          The global default max number of annotation events per span.
                                          default is 200.
                                        format: int64
                                        type: integer
                                      maxNumberOfAttributes:
                                        description: |-
                                          The global default max number of attributes per span.
                                          default is 200.
                                        format: int64
                                        type: integer
                                      maxNumberOfMessageEvents:
                                        description: |-
                                          The global default max number of message events per span.
                                          default is 200.
                                        format: int64
                                        type: integer
                                    type: object
                                  tlsSettings:
                                    description: |-
                                      Use the tlsSettings to specify the tls mode to use. If the remote tracing service
                                      uses Istio mutual TLS and shares the root CA with istiod, specify the TLS
                                      mode as `ISTIO_MUTUAL`.
                                    properties:
                                      caCertificates:
                                        description: |-
                                          OPTIONAL: The path to the file containing certificate authority
                                          certificates to use in verifying a presented server certificate. If
                                          omitted, the proxy will verify the server's certificate using
                                          the OS CA certificates.
                                          Should be empty if mode is `ISTIO_MUTUAL`.
                                        type: string
                                      caCrl:
                                        description: |-
                                          OPTIONAL: The path to the file containing the certificate revocation list (CRL)
                                          to use in verifying a presented server certificate. `CRL` is a list of certificates
                                          that have been revoked by the CA (Certificate Authority) before their scheduled expiration date.
                                          If specified, the proxy will verify if the presented certificate is part of the revoked list of certificates.
                                          If omitted, the proxy will not verify the certificate against the `crl`. Note that if `credentialName` is set,
                                          `CRL` cannot be specified using `caCrl`, rather it has to be specified inside the credential.
                                        type: string
                                      clientCertificate:
                                        description: |-
                                          REQUIRED if mode is `MUTUAL`. The path to the file holding the
                                          client-side TLS certificate to use.
                                          Should be empty if mode is `ISTIO_MUTUAL`.
                                        type: string
                                      credentialName:
                                        description: |-
                                          The name of the secret that holds the TLS certs for the
                                          client including the CA certificates. This secret must exist in
                                          the namespace of the proxy using the certificates.
                                          An Opaque secret should contain the following keys and values:
                                          `key: <privateKey>`, `cert: <clientCert>`, `cacert: <CACertificate>`,
                                          `crl: <certificateRevocationList>`
                                          Here CACertificate is used to verify the server certificate.
                                          For mutual TLS, `cacert: <CACertificate>` can be provided in the
                                          same secret or a separate secret named `<secret>-cacert`.
                                          A TLS secret for client certificates with an additional
                                          `ca.crt` key for CA certificates and `ca.crl` key for
                                          certificate revocation list(CRL) is also supported.
                                          Only one of client certificates and CA certificate
                                          or credentialName can be specified.

                                          **NOTE:** This field is applicable at sidecars only if
                                          `DestinationRule` has a `workloadSelector` specified.
                                          Otherwise the field will be applicable only at gateways, and
                                          sidecars will continue to use the certificate paths.
                                        type: string
                                      insecureSkipVerify:
                                        description: |-
                                          `insecureSkipVerify` specifies whether the proxy should skip verifying the
                                          CA signature and SAN for the server certificate corresponding to the host.
                                          The default value of this field is false.
                                        type: boolean
                                      mode:
                                        description: |-
                                          Indicates whether connections to this port should be secured
                                          using TLS. The value of this field determines how TLS is enforced.
                                        enum:
                                        - DISABLE
                                        - SIMPLE
                                        - MUTUAL
                                        - ISTIO_MUTUAL
                                        type: string
                                      privateKey:
                                        description: |-
                                          REQUIRED if mode is `MUTUAL`. The path to the file holding the
                                          client's private key.
                                          Should be empty if mode is `ISTIO_MUTUAL`.
                                        type: string
                                      sni:
                                        description: |-
                                          SNI string to present to the server during TLS handshake.
                                          If unspecified, SNI will be automatically set based on downstream HTTP
                                          host/authority header for SIMPLE and MUTUAL TLS modes.
                                        type: string
                                      subjectAltNames:
                                        description: |-
                                          A list of alternate names to verify the subject identity in the
                                          certificate. If specified, the proxy will verify that the server
                                          certificate's subject alt name matches one of the specified values.
                                          If specified, this list overrides the value of `subjectAltNames`
                                          from the `ServiceEntry`. If unspecified, automatic validation of upstream
                                          presented certificate for new upstream connections will be done based on the
                                          downstream HTTP host/authority header.
                                        items:
                                          type: string
                                        type: array
                                    type: object
                                  zipkin:
                                    description: Use a Zipkin tracer.
                                    properties:
                                      address:
                                        description: Address of the Zipkin service
                                          (e.g. _zipkin:9411_).
                                        type: string
                                    type: object
                                type: object
                                x-kubernetes-validations:
                                - message: At most one of [zipkin lightstep datadog
                                    stackdriver openCensusAgent] should be set
                                  rule: (has(self.zipkin)?1:0) + (has(self.lightstep)?1:0)
                                    + (has(self.datadog)?1:0) + (has(self.stackdriver)?1:0)
                                    + (has(self.openCensusAgent)?1:0) <= 1
                              tracingServiceName:
                                description: |-
                                  Used by Envoy proxies to assign the values for the service names in trace
                                  spans.
                                enum:
                                - APP_LABEL_AND_NAMESPACE
                                - CANONICAL_NAME_ONLY
                                - CANONICAL_NAME_AND_NAMESPACE
                                type: string
                              zipkinAddress:
                                description: |-
                                  Address of the Zipkin service (e.g. _zipkin:9411_).
                                  DEPRECATED: Use [tracing][istio.mesh.v1alpha1.ProxyConfig.tracing] instead.

                                  Deprecated: Marked as deprecated in mesh/v1alpha1/proxy.proto.
                                type: string
                            type: object
                            x-kubernetes-validations:
                            - message: At most one of [serviceCluster tracingServiceName]
                                should be set
                              rule: (has(self.serviceCluster)?1:0) + (has(self.tracingServiceName)?1:0)
                                <= 1
                          defaultDestinationRuleExportTo:
                            description: |-
                              The default value for the `DestinationRule.exportTo` field. Has the same
                              syntax as `defaultServiceExportTo`.

                              If not set the system will use "*" as the default value which implies that
                              destination rules are exported to all namespaces
                            items:
                              type: string
                            type: array
                          defaultHttpRetryPolicy:
                            description: "Configure the default HTTP retry policy.\nThe
                              default number of retry attempts is set at 2 for these
                              errors:\n\n\t\"connect-failure,refused-stream,unavailable,cancelled,retriable-status-codes\".\n\nSetting
                              the number of attempts to 0 disables retry policy globally.\nThis
                              setting can be overridden on a per-host basis using
                              the Virtual Service\nAPI.\nAll settings in the retry
                              policy except `perTryTimeout` can currently be\nconfigured
                              globally via this field."
                            properties:
                              attempts:
                                description: |-
                                  Number of retries to be allowed for a given request. The interval
                                  between retries will be determined automatically (25ms+). When request
                                  `timeout` of the [HTTP route](https://istio.io/docs/reference/config/networking/virtual-service/#HTTPRoute)
                                  or `per_try_timeout` is configured, the actual number of retries attempted also depends on
                                  the specified request `timeout` and `per_try_timeout` values. MUST be >= 0. If `0`, retries will be disabled.
                                  The maximum possible number of requests made will be 1 + `attempts`.
                                format: int32
                                type: integer
                              perTryTimeout:
                                description: |-
                                  Timeout per attempt for a given request, including the initial call and any retries. Format: 1h/1m/1s/1ms. MUST be >=1ms.
                                  Default is same value as request
                                  `timeout` of the [HTTP route](https://istio.io/docs/reference/config/networking/virtual-service/#HTTPRoute),
                                  which means no timeout.
                                type: string
                              retryOn:
                                description: |-
                                  Specifies the conditions under which retry takes place.
                                  One or more policies can be specified using a ‘,’ delimited list.
                                  See the [retry policies](https://www.envoyproxy.io/docs/envoy/latest/configuration/http/http_filters/router_filter#x-envoy-retry-on)
                                  and [gRPC retry policies](https://www.envoyproxy.io/docs/envoy/latest/configuration/http/http_filters/router_filter#x-envoy-retry-grpc-on) for more details.

                                  In addition to the policies specified above, a list of HTTP status codes can be passed, such as `retryOn: "503,reset"`.
                                  Note these status codes refer to the actual responses received from the destination.
                                  For example, if a connection is reset, Istio will translate this to 503 for it's response.
                                  However, the destination did not return a 503 error, so this would not match `"503"` (it would, however, match `"reset"`).

                                  If not specified, this defaults to `connect-failure,refused-stream,unavailable,cancelled`.
                                type: string
                              retryRemoteLocalities:
                                description: |-
                                  Flag to specify whether the retries should retry to other localities.
                                  See the [retry plugin configuration](https://www.envoyproxy.io/docs/envoy/latest/intro/arch_overview/http/http_connection_management#retry-plugin-configuration) for more details.
                                type: boolean
                            type: object
                          defaultProviders:
                            description: Specifies extension providers to use by default
                              in Istio configuration resources.
                            properties:
                              accessLogging:
                                description: Name of the default provider(s) for access
                                  logging.
                                items:
                                  type: string
                                type: array
                              metrics:
                                description: Name of the default provider(s) for metrics.
                                items:
                                  type: string
                                type: array
                              tracing:
                                description: Name of the default provider(s) for tracing.
                                items:
                                  type: string
                                type: array
                            type: object
                          defaultServiceExportTo:
                            description: |-
                              The default value for the ServiceEntry.exportTo field and services
                              imported through container registry integrations, e.g. this applies to
                              Kubernetes Service resources. The value is a list of namespace names and
                              reserved namespace aliases. The allowed namespace aliases are:
                              ```
                              * - All Namespaces
                              . - Current Namespace
                              ~ - No Namespace
                              ```
                              If not set the system will use "*" as the default value which implies that
                              services are exported to all namespaces.

                              `All namespaces` is a reasonable default for implementations that don't
                              need to restrict access or visibility of services across namespace
                              boundaries. If that requirement is present it is generally good practice to
                              make the default `Current namespace` so that services are only visible
                              within their own namespaces by default. Operators can then expand the
                              visibility of services to other namespaces as needed. Use of `No Namespace`
                              is expected to be rare but can have utility for deployments where
                              dependency management needs to be precise even within the scope of a single
                              namespace.

                              For further discussion see the reference documentation for `ServiceEntry`,
                              `Sidecar`, and `Gateway`.
                            items:
                              type: string
                            type: array
                          defaultVirtualServiceExportTo:
                            description: |-
                              The default value for the VirtualService.exportTo field. Has the same
                              syntax as `defaultServiceExportTo`.

                              If not set the system will use "*" as the default value which implies that
                              virtual services are exported to all namespaces
                            items:
                              type: string
                            type: array
                          disableEnvoyListenerLog:
                            description: |-
                              This flag disables Envoy Listener logs.
                              See [Listener Access Log](https://www.envoyproxy.io/docs/envoy/latest/api-v3/config/listener/v3/listener.proto#envoy-v3-api-field-config-listener-v3-listener-access-log)
                              Istio Enables Envoy's listener access logs on "NoRoute" response flag.
                              Default value is `false`.
                            type: boolean
                          discoverySelectors:
                            description: |-
                              A list of Kubernetes selectors that specify the set of namespaces that Istio considers when
                              computing configuration updates for sidecars. This can be used to reduce Istio's computational load
                              by limiting the number of entities (including services, pods, and endpoints) that are watched and processed.
                              If omitted, Istio will use the default behavior of processing all namespaces in the cluster.
                              Elements in the list are disjunctive (OR semantics), i.e. a namespace will be included if it matches any selector.
                              The following example selects any namespace that matches either below:
                              1. The namespace has both of these labels: `env: prod` and `region: us-east1`
                              2. The namespace has label `app` equal to `cassandra` or `spark`.
                              ```yaml
                              discoverySelectors:
                                - matchLabels:
                                  env: prod
                                  region: us-east1
                                - matchExpressions:
                                - key: app
                                  operator: In
                                  values:
                                - cassandra
                                - spark

                              ```
                              Refer to the [Kubernetes selector docs](https://kubernetes.io/docs/concepts/overview/working-with-objects/labels/#label-selectors)
                              for additional detail on selector semantics.
                            items:
                              description: |-
                                A label selector is a label query over a set of resources. The result of matchLabels and
                                matchExpressions are ANDed. An empty label selector matches all objects. A null
                                label selector matches no objects.
                              properties:
                                matchExpressions:
                                  description: matchExpressions is a list of label
                                    selector requirements. The requirements are ANDed.
                                  items:
                                    description: |-
                                      A label selector requirement is a selector that contains values, a key, and an operator that
                                      relates the key and values.
                                    properties:
                                      key:
                                        description: key is the label key that the
                                          selector applies to.
                                        type: string
                                      operator:
                                        description: |-
                                          operator represents a key's relationship to a set of values.
                                          Valid operators are In, NotIn, Exists and DoesNotExist.
                                        type: string
                                      values:
                                        description: |-
                                          values is an array of string values. If the operator is In or NotIn,
                                          the values array must be non-empty. If the operator is Exists or DoesNotExist,
                                          the values array must be empty. This array is replaced during a strategic
                                          merge patch.
                                        items:
                                          type: string
                                        type: array
                                        x-kubernetes-list-type: atomic
                                    required:
                                    - key
                                    - operator
                                    type: object
                                  type: array
                                  x-kubernetes-list-type: atomic
                                matchLabels:
                                  additionalProperties:
                                    type: string
                                  description: |-
                                    matchLabels is a map of {key,value} pairs. A single {key,value} in the matchLabels
                                    map is equivalent to an element of matchExpressions, whose key field is "key", the
                                    operator is "In", and the values array contains only "value". The requirements are ANDed.
                                  type: object
                              type: object
                              x-kubernetes-map-type: atomic
                            type: array
                          dnsRefreshRate:
                            description: |-
                              Configures DNS refresh rate for Envoy clusters of type `STRICT_DNS`
                              Default refresh rate is `60s`.
                            type: string
                          enableAutoMtls:
                            description: |-
                              This flag is used to enable mutual `TLS` automatically for service to service communication
                              within the mesh, default true.
                              If set to true, and a given service does not have a corresponding `DestinationRule` configured,
                              or its `DestinationRule` does not have ClientTLSSettings specified, Istio configures client side
                              TLS configuration appropriately. More specifically,
                              If the upstream authentication policy is in `STRICT` mode, use Istio provisioned certificate
                              for mutual `TLS` to connect to upstream.
                              If upstream service is in plain text mode, use plain text.
                              If the upstream authentication policy is in PERMISSIVE mode, Istio configures clients to use
                              mutual `TLS` when server sides are capable of accepting mutual `TLS` traffic.
                              If service `DestinationRule` exists and has `ClientTLSSettings` specified, that is always used instead.
                            type: boolean
                          enableEnvoyAccessLogService:
                            description: |-
                              This flag enables Envoy's gRPC Access Log Service.
                              See [Access Log Service](https://www.envoyproxy.io/docs/envoy/latest/api-v3/extensions/access_loggers/grpc/v3/als.proto)
                              for details about Envoy's gRPC Access Log Service API.
                              Default value is `false`.
                            type: boolean
                          enablePrometheusMerge:
                            description: |-
                              If enabled, Istio agent will merge metrics exposed by the application with metrics from Envoy
                              and Istio agent. The sidecar injection will replace `prometheus.io` annotations present on the pod
                              and redirect them towards Istio agent, which will then merge metrics of from the application with Istio metrics.
                              This relies on the annotations `prometheus.io/scrape`, `prometheus.io/port`, and
                              `prometheus.io/path` annotations.
                              If you are running a separately managed Envoy with an Istio sidecar, this may cause issues, as the metrics will collide.
                              In this case, it is recommended to disable aggregation on that deployment with the
                              `prometheus.istio.io/merge-metrics: "false"` annotation.
                              If not specified, this will be enabled by default.
                            type: boolean
                          enableTracing:
                            description: |-
                              Flag to control generation of trace spans and request IDs.
                              Requires a trace span collector defined in the proxy configuration.
                            type: boolean
                          extensionProviders:
                            description: |-
                              Defines a list of extension providers that extend Istio's functionality. For example, the AuthorizationPolicy
                              can be used with an extension provider to delegate the authorization decision to a custom authorization system.
                            items:
                              properties:
                                datadog:
                                  description: Configures a Datadog tracing provider.
                                  properties:
                                    maxTagLength:
                                      description: |-
                                        Optional. Controls the overall path length allowed in a reported span.
                                        NOTE: currently only controls max length of the path tag.
                                      format: int32
                                      type: integer
                                    port:
                                      description: REQUIRED. Specifies the port of
                                        the service.
                                      format: int32
                                      type: integer
                                    service:
                                      description: |-
                                        REQUIRED. Specifies the service for the Datadog agent.
                                        The format is `[<Namespace>/]<Hostname>`. The specification of `<Namespace>` is required only when it is insufficient
                                        to unambiguously resolve a service in the service registry. The `<Hostname>` is a fully qualified host name of a
                                        service defined by the Kubernetes service or ServiceEntry.

                                        Example: "datadog.default.svc.cluster.local" or "bar/datadog.example.com".
                                      type: string
                                  required:
                                  - port
                                  - service
                                  type: object
                                envoyExtAuthzGrpc:
                                  description: Configures an external authorizer that
                                    implements the Envoy ext_authz filter authorization
                                    check service using the gRPC API.
                                  properties:
                                    clearRouteCache:
                                      description: |-
                                        If true, clears route cache in order to allow the external authorization service to correctly affect routing decisions.
                                        If true, recalculate routes with the new ExtAuthZ added/removed headers.
                                        Default is false
                                      type: boolean
                                    failOpen:
                                      description: |-
                                        If true, the HTTP request or TCP connection will be allowed even if the communication with the authorization service has failed,
                                        or if the authorization service has returned a HTTP 5xx error.
                                        Default is false. For HTTP request, it will be rejected with 403 (HTTP Forbidden). For TCP connection, it will be closed immediately.
                                      type: boolean
                                    includeRequestBodyInCheck:
                                      description: If set, the client request body
                                        will be included in the authorization request
                                        sent to the authorization service.
                                      properties:
                                        allowPartialMessage:
                                          description: |-
                                            When this field is true, ext-authz filter will buffer the message until maxRequestBytes is reached.
                                            The authorization request will be dispatched and no 413 HTTP error will be returned by the filter.
                                            A "x-envoy-auth-partial-body: false|true" metadata header will be added to the authorization request message
                                            indicating if the body data is partial.
                                          type: boolean
                                        maxRequestBytes:
                                          description: |-
                                            Sets the maximum size of a message body that the ext-authz filter will hold in memory.
                                            If maxRequestBytes is reached, and allowPartialMessage is false, Envoy will return a 413 (Payload Too Large).
                                            Otherwise the request will be sent to the provider with a partial message.
                                            Note that this setting will have precedence over the failOpen field, the 413 will be returned even when the
                                            failOpen is set to true.
                                          format: int32
                                          type: integer
                                        packAsBytes:
                                          description: |-
                                            If true, the body sent to the external authorization service in the gRPC authorization request is set with raw bytes
                                            in the [raw_body field](https://github.com/envoyproxy/envoy/blame/cffb095d59d7935abda12b9509bcd136808367bb/api/envoy/service/auth/v3/attribute_context.proto#L153).
                                            Otherwise, it will be filled with UTF-8 string in the [body field](https://github.com/envoyproxy/envoy/blame/cffb095d59d7935abda12b9509bcd136808367bb/api/envoy/service/auth/v3/attribute_context.proto#L147).
                                            This field only works with the envoyExtAuthzGrpc provider and has no effect for the envoyExtAuthzHttp provider.
                                          type: boolean
                                      type: object
                                    port:
                                      description: REQUIRED. Specifies the port of
                                        the service.
                                      format: int32
                                      type: integer
                                    service:
                                      description: |-
                                        REQUIRED. Specifies the service that implements the Envoy ext_authz gRPC authorization service.
                                        The format is `[<Namespace>/]<Hostname>`. The specification of `<Namespace>` is required only when it is insufficient
                                        to unambiguously resolve a service in the service registry. The `<Hostname>` is a fully qualified host name of a
                                        service defined by the Kubernetes service or ServiceEntry.

                                        Example: "my-ext-authz.foo.svc.cluster.local" or "bar/my-ext-authz.example.com".
                                      type: string
                                    statusOnError:
                                      description: |-
                                        Sets the HTTP status that is returned to the client when there is a network error to the authorization service.
                                        The default status is "403" (HTTP Forbidden).
                                      type: string
                                    timeout:
                                      description: |-
                                        The maximum duration that the proxy will wait for a response from the provider, this is the timeout for a specific request (default timeout: 600s).
                                        When this timeout condition is met, the proxy marks the communication to the authorization service as failure.
                                        In this situation, the response sent back to the client will depend on the configured `failOpen` field.
                                      type: string
                                  required:
                                  - port
                                  - service
                                  type: object
                                envoyExtAuthzHttp:
                                  description: Configures an external authorizer that
                                    implements the Envoy ext_authz filter authorization
                                    check service using the HTTP API.
                                  properties:
                                    clearRouteCache:
                                      description: |-
                                        If true, clears route cache in order to allow the external authorization service to correctly affect routing decisions.
                                        If true, recalculate routes with the new ExtAuthZ added/removed headers.
                                        Default is false
                                      type: boolean
                                    failOpen:
                                      description: |-
                                        If true, the user request will be allowed even if the communication with the authorization service has failed,
                                        or if the authorization service has returned a HTTP 5xx error.
                                        Default is false and the request will be rejected with "Forbidden" response.
                                      type: boolean
                                    headersToDownstreamOnAllow:
                                      description: |-
                                        List of headers from the authorization service that should be forwarded to downstream when the authorization
                                        check result is allowed (HTTP code 200).
                                        If not specified, the original response will not be modified and forwarded to downstream as-is.
                                        Note, any existing headers will be overridden.

                                        Exact, prefix and suffix matches are supported (similar to the
                                        [authorization policy rule syntax](https://istio.io/latest/docs/reference/config/security/authorization-policy/#Rule)
                                        except the presence match):
                                        - Exact match: "abc" will match on value "abc".
                                        - Prefix match: "abc*" will match on value "abc" and "abcd".
                                        - Suffix match: "*abc" will match on value "abc" and "xabc".
                                      items:
                                        type: string
                                      type: array
                                    headersToDownstreamOnDeny:
                                      description: |-
                                        List of headers from the authorization service that should be forwarded to downstream when the authorization
                                        check result is not allowed (HTTP code other than 200).
                                        If not specified, all the authorization response headers, except *Authority (Host)* will be in the response to
                                        the downstream.
                                        When a header is included in this list, *Path*, *Status*, *Content-Length*, *WWWAuthenticate* and *Location* are
                                        automatically added.
                                        Note, the body from the authorization service is always included in the response to downstream.

                                        Exact, prefix and suffix matches are supported (similar to the
                                        [authorization policy rule syntax](https://istio.io/latest/docs/reference/config/security/authorization-policy/#Rule)
                                        except the presence match):
                                        - Exact match: "abc" will match on value "abc".
                                        - Prefix match: "abc*" will match on value "abc" and "abcd".
                                        - Suffix match: "*abc" will match on value "abc" and "xabc".
                                      items:
                                        type: string
                                      type: array
                                    headersToUpstreamOnAllow:
                                      description: |-
                                        List of headers from the authorization service that should be added or overridden in the original request and
                                        forwarded to the upstream when the authorization check result is allowed (HTTP code 200).
                                        If not specified, the original request will not be modified and forwarded to backend as-is.
                                        Note, any existing headers will be overridden.

                                        Exact, prefix and suffix matches are supported (similar to the
                                        [authorization policy rule syntax](https://istio.io/latest/docs/reference/config/security/authorization-policy/#Rule)
                                        except the presence match):
                                        - Exact match: "abc" will match on value "abc".
                                        - Prefix match: "abc*" will match on value "abc" and "abcd".
                                        - Suffix match: "*abc" will match on value "abc" and "xabc".
                                      items:
                                        type: string
                                      type: array
                                    includeAdditionalHeadersInCheck:
                                      additionalProperties:
                                        type: string
                                      description: |-
                                        Set of additional fixed headers that should be included in the authorization request sent to the authorization service.
                                        Key is the header name and value is the header value.
                                        Note that client request of the same key or headers specified in includeRequestHeadersInCheck will be overridden.
                                      type: object
                                    includeHeadersInCheck:
                                      description: |-
                                        DEPRECATED. Use includeRequestHeadersInCheck instead.

                                        Deprecated: Marked as deprecated in mesh/v1alpha1/config.proto.
                                      items:
                                        type: string
                                      type: array
                                    includeRequestBodyInCheck:
                                      description: If set, the client request body
                                        will be included in the authorization request
                                        sent to the authorization service.
                                      properties:
                                        allowPartialMessage:
                                          description: |-
                                            When this field is true, ext-authz filter will buffer the message until maxRequestBytes is reached.
                                            The authorization request will be dispatched and no 413 HTTP error will be returned by the filter.
                                            A "x-envoy-auth-partial-body: false|true" metadata header will be added to the authorization request message
                                            indicating if the body data is partial.
                                          type: boolean
                                        maxRequestBytes:
                                          description: |-
                                            Sets the maximum size of a message body that the ext-authz filter will hold in memory.
                                            If maxRequestBytes is reached, and allowPartialMessage is false, Envoy will return a 413 (Payload Too Large).
                                            Otherwise the request will be sent to the provider with a partial message.
                                            Note that this setting will have precedence over the failOpen field, the 413 will be returned even when the
                                            failOpen is set to true.
                                          format: int32
                                          type: integer
                                        packAsBytes:
                                          description: |-
                                            If true, the body sent to the external authorization service in the gRPC authorization request is set with raw bytes
                                            in the [raw_body field](https://github.com/envoyproxy/envoy/blame/cffb095d59d7935abda12b9509bcd136808367bb/api/envoy/service/auth/v3/attribute_context.proto#L153).
                                            Otherwise, it will be filled with UTF-8 string in the [body field](https://github.com/envoyproxy/envoy/blame/cffb095d59d7935abda12b9509bcd136808367bb/api/envoy/service/auth/v3/attribute_context.proto#L147).
                                            This field only works with the envoyExtAuthzGrpc provider and has no effect for the envoyExtAuthzHttp provider.
                                          type: boolean
                                      type: object
                                    includeRequestHeadersInCheck:
                                      description: |-
                                        List of client request headers that should be included in the authorization request sent to the authorization service.
                                        Note that in addition to the headers specified here following headers are included by default:
                                        1. *Host*, *Method*, *Path* and *Content-Length* are automatically sent.
                                        2. *Content-Length* will be set to 0 and the request will not have a message body. However, the authorization
                                        request can include the buffered client request body (controlled by includeRequestBodyInCheck setting),
                                        consequently the value of Content-Length of the authorization request reflects the size of its payload size.

                                        Exact, prefix and suffix matches are supported (similar to the
                                        [authorization policy rule syntax](https://istio.io/latest/docs/reference/config/security/authorization-policy/#Rule)
                                        except the presence match):
                                        - Exact match: "abc" will match on value "abc".
                                        - Prefix match: "abc*" will match on value "abc" and "abcd".
                                        - Suffix match: "*abc" will match on value "abc" and "xabc".
                                      items:
                                        type: string
                                      type: array
                                    pathPrefix:
                                      description: |-
                                        Sets a prefix to the value of authorization request header *Path*.
                                        For example, setting this to "/check" for an original user request at path "/admin" will cause the
                                        authorization check request to be sent to the authorization service at the path "/check/admin" instead of "/admin".
                                      type: string
                                    port:
                                      description: REQUIRED. Specifies the port of
                                        the service.
                                      format: int32
                                      type: integer
                                    service:
                                      description: |-
                                        REQUIRED. Specifies the service that implements the Envoy ext_authz HTTP authorization service.
                                        The format is `[<Namespace>/]<Hostname>`. The specification of `<Namespace>` is required only when it is insufficient
                                        to unambiguously resolve a service in the service registry. The `<Hostname>` is a fully qualified host name of a
                                        service defined by the Kubernetes service or ServiceEntry.

                                        Example: "my-ext-authz.foo.svc.cluster.local" or "bar/my-ext-authz.example.com".
                                      type: string
                                    statusOnError:
                                      description: |-
                                        Sets the HTTP status that is returned to the client when there is a network error to the authorization service.
                                        The default status is "403" (HTTP Forbidden).
                                      type: string
                                    timeout:
                                      description: |-
                                        The maximum duration that the proxy will wait for a response from the provider (default timeout: 600s).
                                        When this timeout condition is met, the proxy marks the communication to the authorization service as failure.
                                        In this situation, the response sent back to the client will depend on the configured `failOpen` field.
                                      type: string
                                  required:
                                  - port
                                  - service
                                  type: object
                                envoyFileAccessLog:
                                  description: Configures an Envoy File Access Log
                                    provider.
                                  properties:
                                    logFormat:
                                      description: Optional. Allows overriding of
                                        the default access log format.
                                      properties:
                                        labels:
                                          additionalProperties:
                                            type: string
                                          description: "JSON structured format for
                                            the envoy access logs. Envoy [command
                                            operators](https://www.envoyproxy.io/docs/envoy/latest/configuration/observability/access_log/usage#command-operators)\ncan
                                            be used as values for fields within the
                                            Struct. Values are rendered\nas strings,
                                            numbers, or boolean values, as appropriate\n(see:
                                            [format dictionaries](https://www.envoyproxy.io/docs/envoy/latest/configuration/observability/access_log/usage#config-access-log-format-dictionaries)).
                                            Nested JSON is\nsupported for some command
                                            operators (e.g. `FILTER_STATE` or `DYNAMIC_METADATA`).\nUse
                                            `labels: {}` for default envoy JSON log
                                            format.\n\nExample:\n```\nlabels:\n\n\tstatus:
                                            \"%RESPONSE_CODE%\"\n\tmessage: \"%LOCAL_REPLY_BODY%\"\n\n```"
                                          type: object
                                        text:
                                          description: |-
                                            Textual format for the envoy access logs. Envoy [command operators](https://www.envoyproxy.io/docs/envoy/latest/configuration/observability/access_log/usage#command-operators) may be
                                            used in the format. The [format string documentation](https://www.envoyproxy.io/docs/envoy/latest/configuration/observability/access_log/usage#config-access-log-format-strings)
                                            provides more information.

                                            NOTE: Istio will insert a newline ('\n') on all formats (if missing).

                                            Example: `text: "%LOCAL_REPLY_BODY%:%RESPONSE_CODE%:path=%REQ(:path)%"`
                                          type: string
                                      type: object
                                      x-kubernetes-validations:
                                      - message: At most one of [text labels] should
                                          be set
                                        rule: (has(self.text)?1:0) + (has(self.labels)?1:0)
                                          <= 1
                                    path:
                                      description: |-
                                        Path to a local file to write the access log entries.
                                        This may be used to write to streams, via `/dev/stderr` and `/dev/stdout`
                                        If unspecified, defaults to `/dev/stdout`.
                                      type: string
                                  type: object
                                envoyHttpAls:
                                  description: Configures an Envoy Access Logging
                                    Service provider for HTTP traffic.
                                  properties:
                                    additionalRequestHeadersToLog:
                                      description: Optional. Additional request headers
                                        to log.
                                      items:
                                        type: string
                                      type: array
                                    additionalResponseHeadersToLog:
                                      description: Optional. Additional response headers
                                        to log.
                                      items:
                                        type: string
                                      type: array
                                    additionalResponseTrailersToLog:
                                      description: Optional. Additional response trailers
                                        to log.
                                      items:
                                        type: string
                                      type: array
                                    filterStateObjectsToLog:
                                      description: Optional. Additional filter state
                                        objects to log.
                                      items:
                                        type: string
                                      type: array
                                    logName:
                                      description: |-
                                        Optional. The friendly name of the access log.
                                        Defaults:
                                        -  "http_envoy_accesslog"
                                        -  "listener_envoy_accesslog"
                                      type: string
                                    port:
                                      description: REQUIRED. Specifies the port of
                                        the service.
                                      format: int32
                                      type: integer
                                    service:
                                      description: |-
                                        REQUIRED. Specifies the service that implements the Envoy ALS gRPC authorization service.
                                        The format is `[<Namespace>/]<Hostname>`. The specification of `<Namespace>` is required only when it is insufficient
                                        to unambiguously resolve a service in the service registry. The `<Hostname>` is a fully qualified host name of a
                                        service defined by the Kubernetes service or ServiceEntry.

                                        Example: "envoy-als.foo.svc.cluster.local" or "bar/envoy-als.example.com".
                                      type: string
                                  required:
                                  - port
                                  - service
                                  type: object
                                envoyOtelAls:
                                  description: Configures an Envoy Open Telemetry
                                    Access Logging Service provider.
                                  properties:
                                    logFormat:
                                      description: |-
                                        Optional. Format for the proxy access log
                                        Empty value results in proxy's default access log format, following Envoy access logging formatting.
                                      properties:
                                        labels:
                                          additionalProperties:
                                            type: string
                                          description: "Optional. Additional attributes
                                            that describe the specific event occurrence.\nStructured
                                            format for the envoy access logs. Envoy
                                            [command operators](https://www.envoyproxy.io/docs/envoy/latest/configuration/observability/access_log/usage#command-operators)\ncan
                                            be used as values for fields within the
                                            Struct. Values are rendered\nas strings,
                                            numbers, or boolean values, as appropriate\n(see:
                                            [format dictionaries](https://www.envoyproxy.io/docs/envoy/latest/configuration/observability/access_log/usage#config-access-log-format-dictionaries)).
                                            Nested JSON is\nsupported for some command
                                            operators (e.g. FILTER_STATE or DYNAMIC_METADATA).\nAlias
                                            to `attributes` field in [Open Telemetry](https://www.envoyproxy.io/docs/envoy/latest/api-v3/extensions/access_loggers/open_telemetry/v3/logs_service.proto)\n\nExample:\n```\nlabels:\n\n\tstatus:
                                            \"%RESPONSE_CODE%\"\n\tmessage: \"%LOCAL_REPLY_BODY%\"\n\n```"
                                          type: object
                                        text:
                                          description: |-
                                            Textual format for the envoy access logs. Envoy [command operators](https://www.envoyproxy.io/docs/envoy/latest/configuration/observability/access_log/usage#command-operators) may be
                                            used in the format. The [format string documentation](https://www.envoyproxy.io/docs/envoy/latest/configuration/observability/access_log/usage#config-access-log-format-strings)
                                            provides more information.
                                            Alias to `body` field in [Open Telemetry](https://www.envoyproxy.io/docs/envoy/latest/api-v3/extensions/access_loggers/open_telemetry/v3/logs_service.proto)
                                            Example: `text: "%LOCAL_REPLY_BODY%:%RESPONSE_CODE%:path=%REQ(:path)%"`
                                          type: string
                                      type: object
                                    logName:
                                      description: |-
                                        Optional. The friendly name of the access log.
                                        Defaults:
                                        - "otel_envoy_accesslog"
                                      type: string
                                    port:
                                      description: REQUIRED. Specifies the port of
                                        the service.
                                      format: int32
                                      type: integer
                                    service:
                                      description: |-
                                        REQUIRED. Specifies the service that implements the Envoy ALS gRPC authorization service.
                                        The format is `[<Namespace>/]<Hostname>`. The specification of `<Namespace>` is required only when it is insufficient
                                        to unambiguously resolve a service in the service registry. The `<Hostname>` is a fully qualified host name of a
                                        service defined by the Kubernetes service or ServiceEntry.

                                        Example: "envoy-als.foo.svc.cluster.local" or "bar/envoy-als.example.com".
                                      type: string
                                  required:
                                  - port
                                  - service
                                  type: object
                                envoyTcpAls:
                                  description: Configures an Envoy Access Logging
                                    Service provider for TCP traffic.
                                  properties:
                                    filterStateObjectsToLog:
                                      description: Optional. Additional filter state
                                        objects to log.
                                      items:
                                        type: string
                                      type: array
                                    logName:
                                      description: |-
                                        Optional. The friendly name of the access log.
                                        Defaults:
                                        - "tcp_envoy_accesslog"
                                        - "listener_envoy_accesslog"
                                      type: string
                                    port:
                                      description: REQUIRED. Specifies the port of
                                        the service.
                                      format: int32
                                      type: integer
                                    service:
                                      description: |-
                                        REQUIRED. Specifies the service that implements the Envoy ALS gRPC authorization service.
                                        The format is `[<Namespace>/]<Hostname>`. The specification of `<Namespace>` is required only when it is insufficient
                                        to unambiguously resolve a service in the service registry. The `<Hostname>` is a fully qualified host name of a
                                        service defined by the Kubernetes service or ServiceEntry.

                                        Example: "envoy-als.foo.svc.cluster.local" or "bar/envoy-als.example.com".
                                      type: string
                                  required:
                                  - port
                                  - service
                                  type: object
                                lightstep:
                                  description: |-
                                    Configures a Lightstep tracing provider.
                                    Deprecated: For Istio 1.15+, please use an OpenTelemetryTracingProvider instead, more details can be found at https://github.com/istio/istio/issues/40027

                                    Deprecated: Marked as deprecated in mesh/v1alpha1/config.proto.
                                  properties:
                                    accessToken:
                                      description: The Lightstep access token.
                                      type: string
                                    maxTagLength:
                                      description: |-
                                        Optional. Controls the overall path length allowed in a reported span.
                                        NOTE: currently only controls max length of the path tag.
                                      format: int32
                                      type: integer
                                    port:
                                      description: REQUIRED. Specifies the port of
                                        the service.
                                      format: int32
                                      type: integer
                                    service:
                                      description: |-
                                        REQUIRED. Specifies the service for the Lightstep collector.
                                        The format is `[<Namespace>/]<Hostname>`. The specification of `<Namespace>` is required only when it is insufficient
                                        to unambiguously resolve a service in the service registry. The `<Hostname>` is a fully qualified host name of a
                                        service defined by the Kubernetes service or ServiceEntry.

                                        Example: "lightstep.default.svc.cluster.local" or "bar/lightstep.example.com".
                                      type: string
                                  required:
                                  - port
                                  - service
                                  type: object
                                name:
                                  description: REQUIRED. A unique name identifying
                                    the extension provider.
                                  type: string
                                opencensus:
                                  description: |-
                                    Configures an OpenCensusAgent tracing provider.
                                    Deprecated: OpenCensus is deprecated, more details can be found at https://opentelemetry.io/blog/2023/sunsetting-opencensus/

                                    Deprecated: Marked as deprecated in mesh/v1alpha1/config.proto.
                                  properties:
                                    context:
                                      description: |-
                                        Specifies the set of context propagation headers used for distributed
                                        tracing. Default is `["W3C_TRACE_CONTEXT"]`. If multiple values are specified,
                                        the proxy will attempt to read each header for each request and will
                                        write all headers.
                                      items:
                                        description: |-
                                          TraceContext selects the context propagation headers used for
                                          distributed tracing.
                                        enum:
                                        - UNSPECIFIED
                                        - W3C_TRACE_CONTEXT
                                        - GRPC_BIN
                                        - CLOUD_TRACE_CONTEXT
                                        - B3
                                        type: string
                                      type: array
                                    maxTagLength:
                                      description: |-
                                        Optional. Controls the overall path length allowed in a reported span.
                                        NOTE: currently only controls max length of the path tag.
                                      format: int32
                                      type: integer
                                    port:
                                      description: REQUIRED. Specifies the port of
                                        the service.
                                      format: int32
                                      type: integer
                                    service:
                                      description: |-
                                        REQUIRED. Specifies the service for the OpenCensusAgent.
                                        The format is `[<Namespace>/]<Hostname>`. The specification of `<Namespace>` is required only when it is insufficient
                                        to unambiguously resolve a service in the service registry. The `<Hostname>` is a fully qualified host name of a
                                        service defined by the Kubernetes service or ServiceEntry.

                                        Example: "ocagent.default.svc.cluster.local" or "bar/ocagent.example.com".
                                      type: string
                                  required:
                                  - port
                                  - service
                                  type: object
                                opentelemetry:
                                  description: Configures an OpenTelemetry tracing
                                    provider.
                                  properties:
                                    dynatraceSampler:
                                      description: |-
                                        The Dynatrace adaptive traffic management (ATM) sampler.

                                        Example configuration:

                                        ```yaml
                                          - name: otel-tracing
                                            opentelemetry:
                                            port: 443
                                            service: "{your-environment-id}.live.dynatrace.com"
                                            http:
                                            path: "/api/v2/otlp/v1/traces"
                                            timeout: 10s
                                            headers:
                                          - name: "Authorization"
                                            value: "Api-Token dt0c01."
                                            resourceDetectors:
                                            dynatrace: {}
                                            dynatraceSampler:
                                            tenant: "{your-environment-id}"
                                            clusterId: 1234
                                      properties:
                                        clusterId:
                                          description: |-
                                            REQUIRED. The identifier of the cluster in the Dynatrace platform.
                                            The cluster here is Dynatrace-specific concept and not related to the cluster concept in Istio/Envoy.

                                            The value can be obtained from the Istio deployment page in Dynatrace.
                                          format: int32
                                          type: integer
                                        httpService:
                                          description: |-
                                            Optional. Dynatrace HTTP API to obtain sampling configuration.

                                            When not provided, the Dynatrace Sampler will re-use the configuration from the OpenTelemetryTracingProvider HTTP Exporter
                                            (`service`, `port` and `http`), including the access token.
                                          properties:
                                            http:
                                              description: REQUIRED. Specifies sampling
                                                configuration URI.
                                              properties:
                                                headers:
                                                  description: |-
                                                    Optional. Allows specifying custom HTTP headers that will be added
                                                    to each HTTP request sent.
                                                  items:
                                                    properties:
                                                      name:
                                                        description: REQUIRED. The
                                                          HTTP header name.
                                                        type: string
                                                      value:
                                                        description: REQUIRED. The
                                                          HTTP header value.
                                                        type: string
                                                    required:
                                                    - name
                                                    - value
                                                    type: object
                                                  type: array
                                                path:
                                                  description: REQUIRED. Specifies
                                                    the path on the service.
                                                  type: string
                                                timeout:
                                                  description: |-
                                                    Optional. Specifies the timeout for the HTTP request.
                                                    If not specified, the default is 3s.
                                                  type: string
                                              required:
                                              - path
                                              type: object
                                            port:
                                              description: REQUIRED. Specifies the
                                                port of the service.
                                              format: int32
                                              type: integer
                                            service:
                                              description: |-
                                                REQUIRED. Specifies the Dynatrace environment to obtain the sampling configuration.
                                                The format is `<Hostname>`, where `<Hostname>` is the fully qualified Dynatrace environment
                                                host name defined in the ServiceEntry.

                                                Example: "{your-environment-id}.live.dynatrace.com".
                                              type: string
                                          required:
                                          - http
                                          - port
                                          - service
                                          type: object
                                        rootSpansPerMinute:
                                          description: |-
                                            Optional. Number of sampled spans per minute to be used
                                            when the adaptive value cannot be obtained from the Dynatrace API.

                                            A default value of `1000` is used when:

                                            - `rootSpansPerMinute` is unset
                                            - `rootSpansPerMinute` is set to 0
                                          format: int32
                                          type: integer
                                        tenant:
                                          description: |-
                                            REQUIRED. The Dynatrace customer's tenant identifier.

                                            The value can be obtained from the Istio deployment page in Dynatrace.
                                          type: string
                                      required:
                                      - clusterId
                                      - tenant
                                      type: object
                                    grpc:
                                      description: "Optional. Specifies the configuration
                                        for exporting OTLP traces via GRPC.\nWhen
                                        empty, traces will check whether HTTP is set.\nIf
                                        not, traces will use default GRPC configurations.\n\nThe
                                        following example shows how to configure the
                                        OpenTelemetry ExtensionProvider to export
                                        via GRPC:\n\n1. Add/change the OpenTelemetry
                                        extension provider in `MeshConfig`\n```yaml\n
                                        \ - name: opentelemetry\n    opentelemetry:\n
                                        \   port: 8090\n    service: tracing.example.com\n
                                        \   grpc:\n    timeout: 10s\n    initialMetadata:\n
                                        \ - name: \"Authentication\"\n    value: \"token-xxxxx\"\n\n```\n\n2.
                                        Deploy a `ServiceEntry` for the observability
                                        back-end\n```yaml\napiVersion: networking.istio.io/v1alpha3\nkind:
                                        ServiceEntry\nmetadata:\n\n\tname: tracing-grpc\n\nspec:\n\n\thosts:\n\t-
                                        tracing.example.com\n\tports:\n\t- number:
                                        8090\n\t  name: grpc-port\n\t  protocol: GRPC\n\tresolution:
                                        DNS\n\tlocation: MESH_EXTERNAL\n\n```"
                                      properties:
                                        initialMetadata:
                                          description: |-
                                            Optional. Additional metadata to include in streams initiated to the GrpcService. This can be used for
                                            scenarios in which additional ad hoc authorization headers (e.g. "x-foo-bar: baz-key") are to
                                            be injected.
                                          items:
                                            properties:
                                              name:
                                                description: REQUIRED. The HTTP header
                                                  name.
                                                type: string
                                              value:
                                                description: REQUIRED. The HTTP header
                                                  value.
                                                type: string
                                            required:
                                            - name
                                            - value
                                            type: object
                                          type: array
                                        timeout:
                                          description: Optional. Specifies the timeout
                                            for the GRPC request.
                                          type: string
                                      type: object
                                    http:
                                      description: "Optional. Specifies the configuration
                                        for exporting OTLP traces via HTTP.\nWhen
                                        empty, traces will be exported via gRPC.\n\nThe
                                        following example shows how to configure the
                                        OpenTelemetry ExtensionProvider to export
                                        via HTTP:\n\n1. Add/change the OpenTelemetry
                                        extension provider in `MeshConfig`\n```yaml\n
                                        \ - name: otel-tracing\n    opentelemetry:\n
                                        \   port: 443\n    service: my.olly-backend.com\n
                                        \   http:\n    path: \"/api/otlp/traces\"\n
                                        \   timeout: 10s\n    headers:\n  - name:
                                        \"my-custom-header\"\n    value: \"some value\"\n\n```\n\n2.
                                        Deploy a `ServiceEntry` for the observability
                                        back-end\n```yaml\napiVersion: networking.istio.io/v1alpha3\nkind:
                                        ServiceEntry\nmetadata:\n\n\tname: my-olly-backend\n\nspec:\n\n\thosts:\n\t-
                                        my.olly-backend.com\n\tports:\n\t- number:
                                        443\n\t  name: https-port\n\t  protocol: HTTPS\n\tresolution:
                                        DNS\n\tlocation: MESH_EXTERNAL\n\n---\napiVersion:
                                        networking.istio.io/v1alpha3\nkind: DestinationRule\nmetadata:\n\n\tname:
                                        my-olly-backend\n\nspec:\n\n\thost: my.olly-backend.com\n\ttrafficPolicy:\n\t
                                        \ portLevelSettings:\n\t  - port:\n\t      number:
                                        443\n\t    tls:\n\t      mode: SIMPLE\n\n```"
                                      properties:
                                        headers:
                                          description: |-
                                            Optional. Allows specifying custom HTTP headers that will be added
                                            to each HTTP request sent.
                                          items:
                                            properties:
                                              name:
                                                description: REQUIRED. The HTTP header
                                                  name.
                                                type: string
                                              value:
                                                description: REQUIRED. The HTTP header
                                                  value.
                                                type: string
                                            required:
                                            - name
                                            - value
                                            type: object
                                          type: array
                                        path:
                                          description: REQUIRED. Specifies the path
                                            on the service.
                                          type: string
                                        timeout:
                                          description: |-
                                            Optional. Specifies the timeout for the HTTP request.
                                            If not specified, the default is 3s.
                                          type: string
                                      required:
                                      - path
                                      type: object
                                    maxTagLength:
                                      description: |-
                                        Optional. Controls the overall path length allowed in a reported span.
                                        NOTE: currently only controls max length of the path tag.
                                      format: int32
                                      type: integer
                                    port:
                                      description: REQUIRED. Specifies the port of
                                        the service.
                                      format: int32
                                      type: integer
                                    resourceDetectors:
                                      description: |-
                                        Optional. Specifies [Resource Detectors](https://opentelemetry.io/docs/specs/otel/resource/sdk/)
                                        to be used by the OpenTelemetry Tracer. When multiple resources are provided, they are merged
                                        according to the OpenTelemetry [Resource specification](https://opentelemetry.io/docs/specs/otel/resource/sdk/#merge).

                                        The following example shows how to configure the Environment Resource Detector, that will
                                        read the attributes from the environment variable `OTEL_RESOURCE_ATTRIBUTES`:

                                        ```yaml
                                          - name: otel-tracing
                                            opentelemetry:
                                            port: 443
                                            service: my.olly-backend.com
                                            resourceDetectors:
                                            environment: {}

                                        ```
                                      properties:
                                        dynatrace:
                                          description: |-
                                            Dynatrace Resource Detector.
                                            The resource detector reads from the Dynatrace enrichment files
                                            and adds host/process related attributes to the OpenTelemetry resource.

                                            See: [Enrich ingested data with Dynatrace-specific dimensions](https://docs.dynatrace.com/docs/shortlink/enrichment-files)
                                          type: object
                                        environment:
                                          description: |-
                                            OpenTelemetry Environment Resource Detector.
                                            The resource detector reads attributes from the environment variable `OTEL_RESOURCE_ATTRIBUTES`
                                            and adds them to the OpenTelemetry resource.

                                            See: [Resource specification](https://opentelemetry.io/docs/specs/otel/resource/sdk/#specifying-resource-information-via-an-environment-variable)
                                          type: object
                                      type: object
                                    service:
                                      description: |-
                                        REQUIRED. Specifies the OpenTelemetry endpoint that will receive OTLP traces.
                                        The format is `[<Namespace>/]<Hostname>`. The specification of `<Namespace>` is required only when it is insufficient
                                        to unambiguously resolve a service in the service registry. The `<Hostname>` is a fully qualified host name of a
                                        service defined by the Kubernetes service or ServiceEntry.

                                        Example: "otlp.default.svc.cluster.local" or "bar/otlp.example.com".
                                      type: string
                                  required:
                                  - port
                                  - service
                                  type: object
                                  x-kubernetes-validations:
                                  - message: At most one of [dynatraceSampler] should
                                      be set
                                    rule: (has(self.dynatraceSampler)?1:0) <= 1
                                prometheus:
                                  description: Configures a Prometheus metrics provider.
                                  type: object
                                skywalking:
                                  description: Configures a Apache SkyWalking provider.
                                  properties:
                                    accessToken:
                                      description: Optional. The SkyWalking OAP access
                                        token.
                                      type: string
                                    port:
                                      description: REQUIRED. Specifies the port of
                                        the service.
                                      format: int32
                                      type: integer
                                    service:
                                      description: |-
                                        REQUIRED. Specifies the service for the SkyWalking receiver.
                                        The format is `[<Namespace>/]<Hostname>`. The specification of `<Namespace>` is required only when it is insufficient
                                        to unambiguously resolve a service in the service registry. The `<Hostname>` is a fully qualified host name of a
                                        service defined by the Kubernetes service or ServiceEntry.

                                        Example: "skywalking.default.svc.cluster.local" or "bar/skywalking.example.com".
                                      type: string
                                  required:
                                  - port
                                  - service
                                  type: object
                                stackdriver:
                                  description: Configures a Stackdriver provider.
                                  properties:
                                    debug:
                                      description: |-
                                        debug enables trace output to stdout.

                                        Deprecated: Marked as deprecated in mesh/v1alpha1/config.proto.
                                      type: boolean
                                    logging:
                                      description: Optional. Controls Stackdriver
                                        logging behavior.
                                      properties:
                                        labels:
                                          additionalProperties:
                                            type: string
                                          description: "Collection of tag names and
                                            tag expressions to include in the log\nentry.
                                            Conflicts are resolved by the tag name
                                            by overriding previously\nsupplied values.\n\nExample:\n\n\tlabels:\n\t
                                            \ path: request.url_path\n\t  foo: request.headers['x-foo']"
                                          type: object
                                      type: object
                                    maxNumberOfAnnotations:
                                      description: |-
                                        The global default max number of annotation events per span.
                                        default is 200.

                                        Deprecated: Marked as deprecated in mesh/v1alpha1/config.proto.
                                      format: int64
                                      type: integer
                                    maxNumberOfAttributes:
                                      description: |-
                                        The global default max number of attributes per span.
                                        default is 200.

                                        Deprecated: Marked as deprecated in mesh/v1alpha1/config.proto.
                                      format: int64
                                      type: integer
                                    maxNumberOfMessageEvents:
                                      description: |-
                                        The global default max number of message events per span.
                                        default is 200.

                                        Deprecated: Marked as deprecated in mesh/v1alpha1/config.proto.
                                      format: int64
                                      type: integer
                                    maxTagLength:
                                      description: |-
                                        Optional. Controls the overall path length allowed in a reported span.
                                        NOTE: currently only controls max length of the path tag.
                                      format: int32
                                      type: integer
                                  type: object
                                zipkin:
                                  description: Configures a tracing provider that
                                    uses the Zipkin API.
                                  properties:
                                    enable64bitTraceId:
                                      description: |-
                                        Optional. A 128 bit trace id will be used in Istio.
                                        If true, will result in a 64 bit trace id being used.
                                      type: boolean
                                    maxTagLength:
                                      description: |-
                                        Optional. Controls the overall path length allowed in a reported span.
                                        NOTE: currently only controls max length of the path tag.
                                      format: int32
                                      type: integer
                                    path:
                                      description: |-
                                        Optional. Specifies the endpoint of Zipkin API.
                                        The default value is "/api/v2/spans".
                                      type: string
                                    port:
                                      description: REQUIRED. Specifies the port of
                                        the service.
                                      format: int32
                                      type: integer
                                    service:
                                      description: |-
                                        REQUIRED. Specifies the service that the Zipkin API.
                                        The format is `[<Namespace>/]<Hostname>`. The specification of `<Namespace>` is required only when it is insufficient
                                        to unambiguously resolve a service in the service registry. The `<Hostname>` is a fully qualified host name of a
                                        service defined by the Kubernetes service or ServiceEntry.

                                        Example: "zipkin.default.svc.cluster.local" or "bar/zipkin.example.com".
                                      type: string
                                  required:
                                  - port
                                  - service
                                  type: object
                              required:
                              - name
                              type: object
                              x-kubernetes-validations:
                              - message: At most one of [envoyExtAuthzHttp envoyExtAuthzGrpc
                                  zipkin lightstep datadog stackdriver opencensus
                                  skywalking opentelemetry prometheus envoyFileAccessLog
                                  envoyHttpAls envoyTcpAls envoyOtelAls] should be
                                  set
                                rule: (has(self.envoyExtAuthzHttp)?1:0) + (has(self.envoyExtAuthzGrpc)?1:0)
                                  + (has(self.zipkin)?1:0) + (has(self.lightstep)?1:0)
                                  + (has(self.datadog)?1:0) + (has(self.stackdriver)?1:0)
                                  + (has(self.opencensus)?1:0) + (has(self.skywalking)?1:0)
                                  + (has(self.opentelemetry)?1:0) + (has(self.prometheus)?1:0)
                                  + (has(self.envoyFileAccessLog)?1:0) + (has(self.envoyHttpAls)?1:0)
                                  + (has(self.envoyTcpAls)?1:0) + (has(self.envoyOtelAls)?1:0)
                                  <= 1
                            maxItems: 1000
                            type: array
                          h2UpgradePolicy:
                            description: |-
                              Specify if http1.1 connections should be upgraded to http2 by default.
                              if sidecar is installed on all pods in the mesh, then this should be set to `UPGRADE`.
                              If one or more services or namespaces do not have sidecar(s), then this should be set to `DO_NOT_UPGRADE`.
                              It can be enabled by destination using the `destinationRule.trafficPolicy.connectionPool.http.h2UpgradePolicy` override.
                            enum:
                            - DO_NOT_UPGRADE
                            - UPGRADE
                            type: string
                          inboundClusterStatName:
                            description: |-
                              Name to be used while emitting statistics for inbound clusters. The same pattern is used while computing stat prefix for
                              network filters like TCP and Redis.
                              By default, Istio emits statistics with the pattern `inbound|<port>|<port-name>|<service-FQDN>`.
                              For example `inbound|7443|grpc-reviews|reviews.prod.svc.cluster.local`. This can be used to override that pattern.

                              A Pattern can be composed of various pre-defined variables. The following variables are supported.

                              - `%SERVICE%` - Will be substituted with short hostname of the service.
                              - `%SERVICE_NAME%` - Will be substituted with name of the service.
                              - `%SERVICE_FQDN%` - Will be substituted with FQDN of the service.
                              - `%SERVICE_PORT%` - Will be substituted with port of the service.
                              - `%TARGET_PORT%`  - Will be substituted with the target port of the service.
                              - `%SERVICE_PORT_NAME%` - Will be substituted with port name of the service.

                              Following are some examples of supported patterns for reviews:

                              - `%SERVICE_FQDN%_%SERVICE_PORT%` will use reviews.prod.svc.cluster.local_7443 as the stats name.
                              - `%SERVICE%` will use reviews.prod as the stats name.
                            type: string
                          inboundTrafficPolicy:
                            description: |-
                              Set the default behavior of the sidecar for handling inbound
                              traffic to the application.  If your application listens on
                              localhost, you will need to set this to `LOCALHOST`.
                            properties:
                              mode:
                                enum:
                                - PASSTHROUGH
                                - LOCALHOST
                                type: string
                            type: object
                          ingressClass:
                            description: |-
                              Class of ingress resources to be processed by Istio ingress
                              controller. This corresponds to the value of
                              `kubernetes.io/ingress.class` annotation.
                            type: string
                          ingressControllerMode:
                            description: |-
                              Defines whether to use Istio ingress controller for annotated or all ingress resources.
                              Default mode is `STRICT`.
                            enum:
                            - UNSPECIFIED
                            - "OFF"
                            - DEFAULT
                            - STRICT
                            type: string
                          ingressSelector:
                            description: |-
                              Defines which gateway deployment to use as the Ingress controller. This field corresponds to
                              the Gateway.selector field, and will be set as `istio: INGRESS_SELECTOR`.
                              By default, `ingressgateway` is used, which will select the default IngressGateway as it has the
                              `istio: ingressgateway` labels.
                              It is recommended that this is the same value as ingressService.
                            type: string
                          ingressService:
                            description: |-
                              Name of the Kubernetes service used for the istio ingress controller.
                              If no ingress controller is specified, the default value `istio-ingressgateway` is used.
                            type: string
                          localityLbSetting:
                            description: |-
                              Locality based load balancing distribution or failover settings.
                              If unspecified, locality based load balancing will be enabled by default.
                              However, this requires outlierDetection to actually take effect for a particular
                              service, see https://istio.io/latest/docs/tasks/traffic-management/locality-load-balancing/failover/
                            properties:
                              distribute:
                                description: |-
                                  Optional: only one of distribute, failover or failoverPriority can be set.
                                  Explicitly specify loadbalancing weight across different zones and geographical locations.
                                  Refer to [Locality weighted load balancing](https://www.envoyproxy.io/docs/envoy/latest/intro/arch_overview/upstream/load_balancing/locality_weight)
                                  If empty, the locality weight is set according to the endpoints number within it.
                                items:
                                  description: |-
                                    Describes how traffic originating in the 'from' zone or sub-zone is
                                    distributed over a set of 'to' zones. Syntax for specifying a zone is
                                    {region}/{zone}/{sub-zone} and terminal wildcards are allowed on any
                                    segment of the specification. Examples:

                                    `*` - matches all localities

                                    `us-west/*` - all zones and sub-zones within the us-west region

                                    `us-west/zone-1/*` - all sub-zones within us-west/zone-1
                                  properties:
                                    from:
                                      description: Originating locality, '/' separated,
                                        e.g. 'region/zone/sub_zone'.
                                      type: string
                                    to:
                                      additionalProperties:
                                        format: int32
                                        type: integer
                                      description: |-
                                        Map of upstream localities to traffic distribution weights. The sum of
                                        all weights should be 100. Any locality not present will
                                        receive no traffic.
                                      type: object
                                  type: object
                                type: array
                              enabled:
                                description: |-
                                  Enable locality load balancing. This is DestinationRule-level and will override mesh-wide settings in entirety.
                                  e.g. true means that turn on locality load balancing for this DestinationRule no matter what mesh-wide settings is.
                                type: boolean
                              failover:
                                description: |-
                                  Optional: only one of distribute, failover or failoverPriority can be set.
                                  Explicitly specify the region traffic will land on when endpoints in local region becomes unhealthy.
                                  Should be used together with OutlierDetection to detect unhealthy endpoints.
                                  Note: if no OutlierDetection specified, this will not take effect.
                                items:
                                  description: |-
                                    Specify the traffic failover policy across regions. Since zone and sub-zone
                                    failover is supported by default this only needs to be specified for
                                    regions when the operator needs to constrain traffic failover so that
                                    the default behavior of failing over to any endpoint globally does not
                                    apply. This is useful when failing over traffic across regions would not
                                    improve service health or may need to be restricted for other reasons
                                    like regulatory controls.
                                  properties:
                                    from:
                                      description: Originating region.
                                      type: string
                                    to:
                                      description: |-
                                        Destination region the traffic will fail over to when endpoints in
                                        the 'from' region becomes unhealthy.
                                      type: string
                                  type: object
                                type: array
                              failoverPriority:
                                description: |-
                                  failoverPriority is an ordered list of labels used to sort endpoints to do priority based load balancing.
                                  This is to support traffic failover across different groups of endpoints.
                                  Two kinds of labels can be specified:

                                    - Specify only label keys `[key1, key2, key3]`, istio would compare the label values of client with endpoints.
                                      Suppose there are total N label keys `[key1, key2, key3, ...keyN]` specified:

                                      1. Endpoints matching all N labels with the client proxy have priority P(0) i.e. the highest priority.
                                      2. Endpoints matching the first N-1 labels with the client proxy have priority P(1) i.e. second highest priority.
                                      3. By extension of this logic, endpoints matching only the first label with the client proxy has priority P(N-1) i.e. second lowest priority.
                                      4. All the other endpoints have priority P(N) i.e. lowest priority.

                                    - Specify labels with key and value `[key1=value1, key2=value2, key3=value3]`, istio would compare the labels with endpoints.
                                      Suppose there are total N labels `[key1=value1, key2=value2, key3=value3, ...keyN=valueN]` specified:

                                      1. Endpoints matching all N labels have priority P(0) i.e. the highest priority.
                                      2. Endpoints matching the first N-1 labels have priority P(1) i.e. second highest priority.
                                      3. By extension of this logic, endpoints matching only the first label has priority P(N-1) i.e. second lowest priority.
                                      4. All the other endpoints have priority P(N) i.e. lowest priority.

                                  Note: For a label to be considered for match, the previous labels must match, i.e. nth label would be considered matched only if first n-1 labels match.

                                  It can be any label specified on both client and server workloads.
                                  The following labels which have special semantic meaning are also supported:

                                    - `topology.istio.io/network` is used to match the network metadata of an endpoint, which can be specified by pod/namespace label `topology.istio.io/network`, sidecar env `ISTIO_META_NETWORK` or MeshNetworks.
                                    - `topology.istio.io/cluster` is used to match the clusterID of an endpoint, which can be specified by pod label `topology.istio.io/cluster` or pod env `ISTIO_META_CLUSTER_ID`.
                                    - `topology.kubernetes.io/region` is used to match the region metadata of an endpoint, which maps to Kubernetes node label `topology.kubernetes.io/region` or the deprecated label `failure-domain.beta.kubernetes.io/region`.
                                    - `topology.kubernetes.io/zone` is used to match the zone metadata of an endpoint, which maps to Kubernetes node label `topology.kubernetes.io/zone` or the deprecated label `failure-domain.beta.kubernetes.io/zone`.
                                    - `topology.istio.io/subzone` is used to match the subzone metadata of an endpoint, which maps to Istio node label `topology.istio.io/subzone`.
                                    - `kubernetes.io/hostname` is used to match the current node of an endpoint, which maps to Kubernetes node label `kubernetes.io/hostname`.

                                  The below topology config indicates the following priority levels:

                                  ```yaml
                                  failoverPriority:
                                  - "topology.istio.io/network"
                                  - "topology.kubernetes.io/region"
                                  - "topology.kubernetes.io/zone"
                                  - "topology.istio.io/subzone"
                                  ```

                                  1. endpoints match same [network, region, zone, subzone] label with the client proxy have the highest priority.
                                  2. endpoints have same [network, region, zone] label but different [subzone] label with the client proxy have the second highest priority.
                                  3. endpoints have same [network, region] label but different [zone] label with the client proxy have the third highest priority.
                                  4. endpoints have same [network] but different [region] labels with the client proxy have the fourth highest priority.
                                  5. all the other endpoints have the same lowest priority.

                                  Suppose a service associated endpoints reside in multi clusters, the below example represents:
                                  1. endpoints in `clusterA` and has `version=v1` label have P(0) priority.
                                  2. endpoints not in `clusterA` but has `version=v1` label have P(1) priority.
                                  2. all the other endpoints have P(2) priority.

                                  ```yaml
                                  failoverPriority:
                                  - "version=v1"
                                  - "topology.istio.io/cluster=clusterA"
                                  ```

                                  Optional: only one of distribute, failover or failoverPriority can be set.
                                  And it should be used together with `OutlierDetection` to detect unhealthy endpoints, otherwise has no effect.
                                items:
                                  type: string
                                type: array
                            type: object
                          meshMTLS:
                            description: "The below configuration parameters can be
                              used to specify TLSConfig for mesh traffic.\nFor example,
                              a user could enable min TLS version for ISTIO_MUTUAL
                              traffic and specify a curve for non ISTIO_MUTUAL traffic
                              like below:\n```yaml\nmeshConfig:\n\n\tmeshMTLS:\n\t
                              \ minProtocolVersion: TLSV1_3\n\ttlsDefaults:\n\t  Note:
                              applicable only for non ISTIO_MUTUAL scenarios\n\t  ecdhCurves:\n\t
                              \   - P-256\n\t    - P-512\n\n```\nConfiguration of
                              mTLS for traffic between workloads with ISTIO_MUTUAL
                              TLS traffic.\n\nNote: Mesh mTLS does not respect ECDH
                              curves."
                            properties:
                              cipherSuites:
                                description: |-
                                  Optional: If specified, the TLS connection will only support the specified cipher list when negotiating TLS 1.0-1.2.
                                  If not specified, the following cipher suites will be used:
                                  ```
                                  ECDHE-ECDSA-AES256-GCM-SHA384
                                  ECDHE-RSA-AES256-GCM-SHA384
                                  ECDHE-ECDSA-AES128-GCM-SHA256
                                  ECDHE-RSA-AES128-GCM-SHA256
                                  AES256-GCM-SHA384
                                  AES128-GCM-SHA256
                                  ```
                                items:
                                  type: string
                                type: array
                              ecdhCurves:
                                description: |-
                                  Optional: If specified, the TLS connection will only support the specified ECDH curves for the DH key exchange.
                                  If not specified, the default curves enforced by Envoy will be used. For details about the default curves, refer to
                                  [Ecdh Curves](https://www.envoyproxy.io/docs/envoy/latest/api-v3/extensions/transport_sockets/tls/v3/common.proto).
                                items:
                                  type: string
                                type: array
                              minProtocolVersion:
                                description: |-
                                  Optional: the minimum TLS protocol version. The default minimum
                                  TLS version will be TLS 1.2. As servers may not be Envoy and be
                                  set to TLS 1.2 (e.g., workloads using mTLS without sidecars), the
                                  minimum TLS version for clients may also be TLS 1.2.
                                  In the current Istio implementation, the maximum TLS protocol version
                                  is TLS 1.3.
                                enum:
                                - TLS_AUTO
                                - TLSV1_2
                                - TLSV1_3
                                type: string
                            type: object
                          outboundClusterStatName:
                            description: |-
                              Name to be used while emitting statistics for outbound clusters. The same pattern is used while computing stat prefix for
                              network filters like TCP and Redis.
                              By default, Istio emits statistics with the pattern `outbound|<port>|<subsetname>|<service-FQDN>`.
                              For example `outbound|8080|v2|reviews.prod.svc.cluster.local`. This can be used to override that pattern.

                              A Pattern can be composed of various pre-defined variables. The following variables are supported.

                              - `%SERVICE%` - Will be substituted with short hostname of the service.
                              - `%SERVICE_NAME%` - Will be substituted with name of the service.
                              - `%SERVICE_FQDN%` - Will be substituted with FQDN of the service.
                              - `%SERVICE_PORT%` - Will be substituted with port of the service.
                              - `%SERVICE_PORT_NAME%` - Will be substituted with port name of the service.
                              - `%SUBSET_NAME%` - Will be substituted with subset.

                              Following are some examples of supported patterns for reviews:

                              - `%SERVICE_FQDN%_%SERVICE_PORT%` will use `reviews.prod.svc.cluster.local_7443` as the stats name.
                              - `%SERVICE%` will use reviews.prod as the stats name.
                            type: string
                          outboundTrafficPolicy:
                            description: |-
                              Set the default behavior of the sidecar for handling outbound
                              traffic from the application.

                              Can be overridden at a Sidecar level by setting the `OutboundTrafficPolicy` in the
                              [Sidecar API](https://istio.io/docs/reference/config/networking/sidecar/#OutboundTrafficPolicy).

                              Default mode is `ALLOW_ANY`, which means outbound traffic to unknown destinations will be allowed.
                            properties:
                              mode:
                                enum:
                                - REGISTRY_ONLY
                                - ALLOW_ANY
                                type: string
                            type: object
                          pathNormalization:
                            description: |-
                              ProxyPathNormalization configures how URL paths in incoming and outgoing HTTP requests are
                              normalized by the sidecars and gateways.
                              The normalized paths will be used in all aspects through the requests' lifetime on the
                              sidecars and gateways, which includes routing decisions in outbound direction (client proxy),
                              authorization policy match and enforcement in inbound direction (server proxy), and the URL
                              path proxied to the upstream service.
                              If not set, the NormalizationType.DEFAULT configuration will be used.
                            properties:
                              normalization:
                                enum:
                                - DEFAULT
                                - NONE
                                - BASE
                                - MERGE_SLASHES
                                - DECODE_AND_MERGE_SLASHES
                                type: string
                            type: object
                          protocolDetectionTimeout:
                            description: |-
                              Automatic protocol detection uses a set of heuristics to
                              determine whether the connection is using TLS or not (on the
                              server side), as well as the application protocol being used
                              (e.g., http vs tcp). These heuristics rely on the client sending
                              the first bits of data. For server first protocols like MySQL,
                              MongoDB, etc. Envoy will timeout on the protocol detection after
                              the specified period, defaulting to non mTLS plain TCP
                              traffic. Set this field to tweak the period that Envoy will wait
                              for the client to send the first bits of data. (MUST be >=1ms or
                              0s to disable). Default detection timeout is 0s (no timeout).

                              Setting a timeout is not recommended nor safe. Even high timeouts (>5s) will be hit
                              occasionally, and when they occur the result is typically broken traffic that may not
                              recover on its own. Exceptionally high values might solve this, but injecting 60s delays
                              onto new connections is generally not tenable anyways.
                            type: string
                          proxyHttpPort:
                            description: Port on which Envoy should listen for HTTP
                              PROXY requests if set.
                            format: int32
                            type: integer
                          proxyInboundListenPort:
                            description: |-
                              Port on which Envoy should listen for all inbound traffic to the pod/vm will be captured to.
                              Default port is 15006.
                            format: int32
                            type: integer
                          proxyListenPort:
                            description: |-
                              Port on which Envoy should listen for all outbound traffic to other services.
                              Default port is 15001.
                            format: int32
                            type: integer
                          rootNamespace:
                            description: |-
                              The namespace to treat as the administrative root namespace for
                              Istio configuration. When processing a leaf namespace Istio will search for
                              declarations in that namespace first and if none are found it will
                              search in the root namespace. Any matching declaration found in the root
                              namespace is processed as if it were declared in the leaf namespace.

                              The precise semantics of this processing are documented on each resource
                              type.
                            type: string
                          serviceSettings:
                            description: Settings to be applied to select services.
                            items:
                              description: |-
                                Settings to be applied to select services.

                                For example, the following configures all services in namespace "foo" as well as the
                                "bar" service in namespace "baz" to be considered cluster-local:

                                ```yaml
                                serviceSettings:
                                  - settings:
                                    clusterLocal: true
                                    hosts:
                                  - "*.foo.svc.cluster.local"
                                  - "bar.baz.svc.cluster.local"

                                ```
                              properties:
                                hosts:
                                  description: |-
                                    The services to which the Settings should be applied. Services are selected using the hostname
                                    matching rules used by DestinationRule.

                                    For example: foo.bar.svc.cluster.local, *.baz.svc.cluster.local
                                  items:
                                    type: string
                                  type: array
                                settings:
                                  description: The settings to apply to the selected
                                    services.
                                  properties:
                                    clusterLocal:
                                      description: |-
                                        If true, specifies that the client and service endpoints must reside in the same cluster.
                                        By default, in multi-cluster deployments, the Istio control plane assumes all service
                                        endpoints to be reachable from any client in any of the clusters which are part of the
                                        mesh. This configuration option limits the set of service endpoints visible to a client
                                        to be cluster scoped.

                                        There are some common scenarios when this can be useful:

                                          - A service (or group of services) is inherently local to the cluster and has local storage
                                            for that cluster. For example, the kube-system namespace (e.g. the Kube API Server).
                                          - A mesh administrator wants to slowly migrate services to Istio. They might start by first
                                            having services cluster-local and then slowly transition them to mesh-wide. They could do
                                            this service-by-service (e.g. mysvc.myns.svc.cluster.local) or as a group
                                            (e.g. *.myns.svc.cluster.local).

                                        By default Istio will consider kubernetes.default.svc (i.e. the API Server) as well as all
                                        services in the kube-system namespace to be cluster-local, unless explicitly overridden here.
                                      type: boolean
                                  type: object
                              type: object
                            type: array
                          tcpKeepalive:
                            description: If set then set `SO_KEEPALIVE` on the socket
                              to enable TCP Keepalives.
                            properties:
                              interval:
                                description: |-
                                  The time duration between keep-alive probes.
                                  Default is to use the OS level configuration
                                  (unless overridden, Linux defaults to 75s.)
                                type: string
                              probes:
                                description: |-
                                  Maximum number of keepalive probes to send without response before
                                  deciding the connection is dead. Default is to use the OS level configuration
                                  (unless overridden, Linux defaults to 9.)
                                format: int32
                                type: integer
                              time:
                                description: |-
                                  The time duration a connection needs to be idle before keep-alive
                                  probes start being sent. Default is to use the OS level configuration
                                  (unless overridden, Linux defaults to 7200s (ie 2 hours.)
                                type: string
                            type: object
                          tlsDefaults:
                            description: |-
                              Configuration of TLS for all traffic except for ISTIO_MUTUAL mode.
                              Currently, this supports configuration of ecdhCurves and cipherSuites only.
                              For ISTIO_MUTUAL TLS settings, use meshMTLS configuration.
                            properties:
                              cipherSuites:
                                description: |-
                                  Optional: If specified, the TLS connection will only support the specified cipher list when negotiating TLS 1.0-1.2.
                                  If not specified, the following cipher suites will be used:
                                  ```
                                  ECDHE-ECDSA-AES256-GCM-SHA384
                                  ECDHE-RSA-AES256-GCM-SHA384
                                  ECDHE-ECDSA-AES128-GCM-SHA256
                                  ECDHE-RSA-AES128-GCM-SHA256
                                  AES256-GCM-SHA384
                                  AES128-GCM-SHA256
                                  ```
                                items:
                                  type: string
                                type: array
                              ecdhCurves:
                                description: |-
                                  Optional: If specified, the TLS connection will only support the specified ECDH curves for the DH key exchange.
                                  If not specified, the default curves enforced by Envoy will be used. For details about the default curves, refer to
                                  [Ecdh Curves](https://www.envoyproxy.io/docs/envoy/latest/api-v3/extensions/transport_sockets/tls/v3/common.proto).
                                items:
                                  type: string
                                type: array
                              minProtocolVersion:
                                description: |-
                                  Optional: the minimum TLS protocol version. The default minimum
                                  TLS version will be TLS 1.2. As servers may not be Envoy and be
                                  set to TLS 1.2 (e.g., workloads using mTLS without sidecars), the
                                  minimum TLS version for clients may also be TLS 1.2.
                                  In the current Istio implementation, the maximum TLS protocol version
                                  is TLS 1.3.
                                enum:
                                - TLS_AUTO
                                - TLSV1_2
                                - TLSV1_3
                                type: string
                            type: object
                          trustDomain:
                            description: |-
                              The trust domain corresponds to the trust root of a system.
                              Refer to [SPIFFE-ID](https://github.com/spiffe/spiffe/blob/master/standards/SPIFFE-ID.md#21-trust-domain)
                            type: string
                          trustDomainAliases:
                            description: |-
                              The trust domain aliases represent the aliases of `trustDomain`.
                              For example, if we have
                              ```yaml
                              trustDomain: td1
                              trustDomainAliases: ["td2", "td3"]
                              ```
                              Any service with the identity `td1/ns/foo/sa/a-service-account`, `td2/ns/foo/sa/a-service-account`,
                              or `td3/ns/foo/sa/a-service-account` will be treated the same in the Istio mesh.
                            items:
                              type: string
                            type: array
                          verifyCertificateAtClient:
                            description: |-
                              `VerifyCertificateAtClient` sets the mesh global default for peer certificate validation
                              at the client-side proxy when `SIMPLE` TLS or `MUTUAL` TLS (non `ISTIO_MUTUAL`) origination
                              modes are used. This setting can be overridden at the host level via DestinationRule API.
                              By default, `VerifyCertificateAtClient` is `true`.

                              `CaCertificates`: If set, proxy verifies CA signature based on given CaCertificates. If unset,
                              and VerifyCertificateAtClient is true, proxy uses default System CA bundle. If unset and
                              `VerifyCertificateAtClient` is false, proxy will not verify the CA.

                              `SubjectAltNames`: If set, proxy verifies subject alt names are present in the SAN. If unset,
                              and `VerifyCertificateAtClient` is true, proxy uses host in destination rule to verify the SANs.
                              If unset, and `VerifyCertificateAtClient` is false, proxy does not verify SANs.

                              For SAN, client-side proxy will exact match host in `DestinationRule` as well as one level
                              wildcard if the specified host in DestinationRule doesn't contain a wildcard.
                              For example, if the host in `DestinationRule` is `x.y.com`, client-side proxy will
                              match either `x.y.com` or `*.y.com` for the SAN in the presented server certificate.
                              For wildcard host name in DestinationRule, client-side proxy will do a suffix match. For example,
                              if host is `*.x.y.com`, client-side proxy will verify the presented server certificate SAN matches
                              “.x.y.com` suffix.

                              Deprecated: Marked as deprecated in mesh/v1alpha1/config.proto.
                            type: boolean
                        type: object
                      multiCluster:
                        description: |-
                          Settings for multicluster.
                          The name of the cluster we are installing in. Note this is a user-defined name, which must be consistent
                          with Istiod configuration.
                        properties:
                          clusterName:
                            description: |-
                              The name of the cluster this installation will run in. This is required for sidecar injection
                              to properly label proxies
                            type: string
                          enabled:
                            description: |-
                              Enables the connection between two kubernetes clusters via their respective ingressgateway services.
                              Use if the pods in each cluster cannot directly talk to one another.
                            type: boolean
                          globalDomainSuffix:
                            description: The suffix for global service names.
                            type: string
                          includeEnvoyFilter:
                            description: Enable envoy filter to translate `globalDomainSuffix`
                              to cluster local suffix for cross cluster communication.
                            type: boolean
                        type: object
                      podAnnotations:
                        additionalProperties:
                          type: string
                        description: Annotations added to each pod. The default annotations
                          are required for scraping prometheus (in most environments).
                        type: object
                      podLabels:
                        additionalProperties:
                          type: string
                        description: Additional labels to apply on the pod level.
                        type: object
                      resources:
                        description: The k8s resource requests and limits for the
                          ztunnel Pods.
                        properties:
                          claims:
                            description: |-
                              Claims lists the names of resources, defined in spec.resourceClaims,
                              that are used by this container.

                              This is an alpha field and requires enabling the
                              DynamicResourceAllocation feature gate.

                              This field is immutable. It can only be set for containers.
                            items:
                              description: ResourceClaim references one entry in PodSpec.ResourceClaims.
                              properties:
                                name:
                                  description: |-
                                    Name must match the name of one entry in pod.spec.resourceClaims of
                                    the Pod where this field is used. It makes that resource available
                                    inside a container.
                                  type: string
                                request:
                                  description: |-
                                    Request is the name chosen for a request in the referenced claim.
                                    If empty, everything from the claim is made available, otherwise
                                    only the result of this request.
                                  type: string
                              required:
                              - name
                              type: object
                            type: array
                            x-kubernetes-list-map-keys:
                            - name
                            x-kubernetes-list-type: map
                          limits:
                            additionalProperties:
                              anyOf:
                              - type: integer
                              - type: string
                              pattern: ^(\+|-)?(([0-9]+(\.[0-9]*)?)|(\.[0-9]+))(([KMGTPE]i)|[numkMGTPE]|([eE](\+|-)?(([0-9]+(\.[0-9]*)?)|(\.[0-9]+))))?$
                              x-kubernetes-int-or-string: true
                            description: |-
                              Limits describes the maximum amount of compute resources allowed.
                              More info: https://kubernetes.io/docs/concepts/configuration/manage-resources-containers/
                            type: object
                          requests:
                            additionalProperties:
                              anyOf:
                              - type: integer
                              - type: string
                              pattern: ^(\+|-)?(([0-9]+(\.[0-9]*)?)|(\.[0-9]+))(([KMGTPE]i)|[numkMGTPE]|([eE](\+|-)?(([0-9]+(\.[0-9]*)?)|(\.[0-9]+))))?$
                              x-kubernetes-int-or-string: true
                            description: |-
                              Requests describes the minimum amount of compute resources required.
                              If Requests is omitted for a container, it defaults to Limits if that is explicitly specified,
                              otherwise to an implementation-defined value. Requests cannot exceed Limits.
                              More info: https://kubernetes.io/docs/concepts/configuration/manage-resources-containers/
                            type: object
                        type: object
                      revision:
                        description: Configures the revision this control plane is
                          a part of
                        type: string
                      tag:
                        description: The container image tag to pull. Image will be
                          `Hub/Image:Tag-Variant`.
                        type: string
                      variant:
                        description: The container image variant to pull. Options
                          are "debug" or "distroless". Unset will use the default
                          for the given version.
                        type: string
                      volumeMounts:
                        description: Additional volumeMounts to the ztunnel container
                        items:
                          description: VolumeMount describes a mounting of a Volume
                            within a container.
                          properties:
                            mountPath:
                              description: |-
                                Path within the container at which the volume should be mounted.  Must
                                not contain ':'.
                              type: string
                            mountPropagation:
                              description: |-
                                mountPropagation determines how mounts are propagated from the host
                                to container and the other way around.
                                When not set, MountPropagationNone is used.
                                This field is beta in 1.10.
                                When RecursiveReadOnly is set to IfPossible or to Enabled, MountPropagation must be None or unspecified
                                (which defaults to None).
                              type: string
                            name:
                              description: This must match the Name of a Volume.
                              type: string
                            readOnly:
                              description: |-
                                Mounted read-only if true, read-write otherwise (false or unspecified).
                                Defaults to false.
                              type: boolean
                            recursiveReadOnly:
                              description: |-
                                RecursiveReadOnly specifies whether read-only mounts should be handled
                                recursively.

                                If ReadOnly is false, this field has no meaning and must be unspecified.

                                If ReadOnly is true, and this field is set to Disabled, the mount is not made
                                recursively read-only.  If this field is set to IfPossible, the mount is made
                                recursively read-only, if it is supported by the container runtime.  If this
                                field is set to Enabled, the mount is made recursively read-only if it is
                                supported by the container runtime, otherwise the pod will not be started and
                                an error will be generated to indicate the reason.

                                If this field is set to IfPossible or Enabled, MountPropagation must be set to
                                None (or be unspecified, which defaults to None).

                                If this field is not specified, it is treated as an equivalent of Disabled.
                              type: string
                            subPath:
                              description: |-
                                Path within the volume from which the container's volume should be mounted.
                                Defaults to "" (volume's root).
                              type: string
                            subPathExpr:
                              description: |-
                                Expanded path within the volume from which the container's volume should be mounted.
                                Behaves similarly to SubPath but environment variable references $(VAR_NAME) are expanded using the container's environment.
                                Defaults to "" (volume's root).
                                SubPathExpr and SubPath are mutually exclusive.
                              type: string
                          required:
                          - mountPath
                          - name
                          type: object
                        type: array
                      volumes:
                        description: Additional volumes to add to the ztunnel Pod.
                        items:
                          description: Volume represents a named volume in a pod that
                            may be accessed by any container in the pod.
                          properties:
                            awsElasticBlockStore:
                              description: |-
                                awsElasticBlockStore represents an AWS Disk resource that is attached to a
                                kubelet's host machine and then exposed to the pod.
                                Deprecated: AWSElasticBlockStore is deprecated. All operations for the in-tree
                                awsElasticBlockStore type are redirected to the ebs.csi.aws.com CSI driver.
                                More info: https://kubernetes.io/docs/concepts/storage/volumes#awselasticblockstore
                              properties:
                                fsType:
                                  description: |-
                                    fsType is the filesystem type of the volume that you want to mount.
                                    Tip: Ensure that the filesystem type is supported by the host operating system.
                                    Examples: "ext4", "xfs", "ntfs". Implicitly inferred to be "ext4" if unspecified.
                                    More info: https://kubernetes.io/docs/concepts/storage/volumes#awselasticblockstore
                                  type: string
                                partition:
                                  description: |-
                                    partition is the partition in the volume that you want to mount.
                                    If omitted, the default is to mount by volume name.
                                    Examples: For volume /dev/sda1, you specify the partition as "1".
                                    Similarly, the volume partition for /dev/sda is "0" (or you can leave the property empty).
                                  format: int32
                                  type: integer
                                readOnly:
                                  description: |-
                                    readOnly value true will force the readOnly setting in VolumeMounts.
                                    More info: https://kubernetes.io/docs/concepts/storage/volumes#awselasticblockstore
                                  type: boolean
                                volumeID:
                                  description: |-
                                    volumeID is unique ID of the persistent disk resource in AWS (Amazon EBS volume).
                                    More info: https://kubernetes.io/docs/concepts/storage/volumes#awselasticblockstore
                                  type: string
                              required:
                              - volumeID
                              type: object
                            azureDisk:
                              description: |-
                                azureDisk represents an Azure Data Disk mount on the host and bind mount to the pod.
                                Deprecated: AzureDisk is deprecated. All operations for the in-tree azureDisk type
                                are redirected to the disk.csi.azure.com CSI driver.
                              properties:
                                cachingMode:
                                  description: 'cachingMode is the Host Caching mode:
                                    None, Read Only, Read Write.'
                                  type: string
                                diskName:
                                  description: diskName is the Name of the data disk
                                    in the blob storage
                                  type: string
                                diskURI:
                                  description: diskURI is the URI of data disk in
                                    the blob storage
                                  type: string
                                fsType:
                                  default: ext4
                                  description: |-
                                    fsType is Filesystem type to mount.
                                    Must be a filesystem type supported by the host operating system.
                                    Ex. "ext4", "xfs", "ntfs". Implicitly inferred to be "ext4" if unspecified.
                                  type: string
                                kind:
                                  description: 'kind expected values are Shared: multiple
                                    blob disks per storage account  Dedicated: single
                                    blob disk per storage account  Managed: azure
                                    managed data disk (only in managed availability
                                    set). defaults to shared'
                                  type: string
                                readOnly:
                                  default: false
                                  description: |-
                                    readOnly Defaults to false (read/write). ReadOnly here will force
                                    the ReadOnly setting in VolumeMounts.
                                  type: boolean
                              required:
                              - diskName
                              - diskURI
                              type: object
                            azureFile:
                              description: |-
                                azureFile represents an Azure File Service mount on the host and bind mount to the pod.
                                Deprecated: AzureFile is deprecated. All operations for the in-tree azureFile type
                                are redirected to the file.csi.azure.com CSI driver.
                              properties:
                                readOnly:
                                  description: |-
                                    readOnly defaults to false (read/write). ReadOnly here will force
                                    the ReadOnly setting in VolumeMounts.
                                  type: boolean
                                secretName:
                                  description: secretName is the  name of secret that
                                    contains Azure Storage Account Name and Key
                                  type: string
                                shareName:
                                  description: shareName is the azure share Name
                                  type: string
                              required:
                              - secretName
                              - shareName
                              type: object
                            cephfs:
                              description: |-
                                cephFS represents a Ceph FS mount on the host that shares a pod's lifetime.
                                Deprecated: CephFS is deprecated and the in-tree cephfs type is no longer supported.
                              properties:
                                monitors:
                                  description: |-
                                    monitors is Required: Monitors is a collection of Ceph monitors
                                    More info: https://examples.k8s.io/volumes/cephfs/README.md#how-to-use-it
                                  items:
                                    type: string
                                  type: array
                                  x-kubernetes-list-type: atomic
                                path:
                                  description: 'path is Optional: Used as the mounted
                                    root, rather than the full Ceph tree, default
                                    is /'
                                  type: string
                                readOnly:
                                  description: |-
                                    readOnly is Optional: Defaults to false (read/write). ReadOnly here will force
                                    the ReadOnly setting in VolumeMounts.
                                    More info: https://examples.k8s.io/volumes/cephfs/README.md#how-to-use-it
                                  type: boolean
                                secretFile:
                                  description: |-
                                    secretFile is Optional: SecretFile is the path to key ring for User, default is /etc/ceph/user.secret
                                    More info: https://examples.k8s.io/volumes/cephfs/README.md#how-to-use-it
                                  type: string
                                secretRef:
                                  description: |-
                                    secretRef is Optional: SecretRef is reference to the authentication secret for User, default is empty.
                                    More info: https://examples.k8s.io/volumes/cephfs/README.md#how-to-use-it
                                  properties:
                                    name:
                                      default: ""
                                      description: |-
                                        Name of the referent.
                                        This field is effectively required, but due to backwards compatibility is
                                        allowed to be empty. Instances of this type with an empty value here are
                                        almost certainly wrong.
                                        More info: https://kubernetes.io/docs/concepts/overview/working-with-objects/names/#names
                                      type: string
                                  type: object
                                  x-kubernetes-map-type: atomic
                                user:
                                  description: |-
                                    user is optional: User is the rados user name, default is admin
                                    More info: https://examples.k8s.io/volumes/cephfs/README.md#how-to-use-it
                                  type: string
                              required:
                              - monitors
                              type: object
                            cinder:
                              description: |-
                                cinder represents a cinder volume attached and mounted on kubelets host machine.
                                Deprecated: Cinder is deprecated. All operations for the in-tree cinder type
                                are redirected to the cinder.csi.openstack.org CSI driver.
                                More info: https://examples.k8s.io/mysql-cinder-pd/README.md
                              properties:
                                fsType:
                                  description: |-
                                    fsType is the filesystem type to mount.
                                    Must be a filesystem type supported by the host operating system.
                                    Examples: "ext4", "xfs", "ntfs". Implicitly inferred to be "ext4" if unspecified.
                                    More info: https://examples.k8s.io/mysql-cinder-pd/README.md
                                  type: string
                                readOnly:
                                  description: |-
                                    readOnly defaults to false (read/write). ReadOnly here will force
                                    the ReadOnly setting in VolumeMounts.
                                    More info: https://examples.k8s.io/mysql-cinder-pd/README.md
                                  type: boolean
                                secretRef:
                                  description: |-
                                    secretRef is optional: points to a secret object containing parameters used to connect
                                    to OpenStack.
                                  properties:
                                    name:
                                      default: ""
                                      description: |-
                                        Name of the referent.
                                        This field is effectively required, but due to backwards compatibility is
                                        allowed to be empty. Instances of this type with an empty value here are
                                        almost certainly wrong.
                                        More info: https://kubernetes.io/docs/concepts/overview/working-with-objects/names/#names
                                      type: string
                                  type: object
                                  x-kubernetes-map-type: atomic
                                volumeID:
                                  description: |-
                                    volumeID used to identify the volume in cinder.
                                    More info: https://examples.k8s.io/mysql-cinder-pd/README.md
                                  type: string
                              required:
                              - volumeID
                              type: object
                            configMap:
                              description: configMap represents a configMap that should
                                populate this volume
                              properties:
                                defaultMode:
                                  description: |-
                                    defaultMode is optional: mode bits used to set permissions on created files by default.
                                    Must be an octal value between 0000 and 0777 or a decimal value between 0 and 511.
                                    YAML accepts both octal and decimal values, JSON requires decimal values for mode bits.
                                    Defaults to 0644.
                                    Directories within the path are not affected by this setting.
                                    This might be in conflict with other options that affect the file
                                    mode, like fsGroup, and the result can be other mode bits set.
                                  format: int32
                                  type: integer
                                items:
                                  description: |-
                                    items if unspecified, each key-value pair in the Data field of the referenced
                                    ConfigMap will be projected into the volume as a file whose name is the
                                    key and content is the value. If specified, the listed keys will be
                                    projected into the specified paths, and unlisted keys will not be
                                    present. If a key is specified which is not present in the ConfigMap,
                                    the volume setup will error unless it is marked optional. Paths must be
                                    relative and may not contain the '..' path or start with '..'.
                                  items:
                                    description: Maps a string key to a path within
                                      a volume.
                                    properties:
                                      key:
                                        description: key is the key to project.
                                        type: string
                                      mode:
                                        description: |-
                                          mode is Optional: mode bits used to set permissions on this file.
                                          Must be an octal value between 0000 and 0777 or a decimal value between 0 and 511.
                                          YAML accepts both octal and decimal values, JSON requires decimal values for mode bits.
                                          If not specified, the volume defaultMode will be used.
                                          This might be in conflict with other options that affect the file
                                          mode, like fsGroup, and the result can be other mode bits set.
                                        format: int32
                                        type: integer
                                      path:
                                        description: |-
                                          path is the relative path of the file to map the key to.
                                          May not be an absolute path.
                                          May not contain the path element '..'.
                                          May not start with the string '..'.
                                        type: string
                                    required:
                                    - key
                                    - path
                                    type: object
                                  type: array
                                  x-kubernetes-list-type: atomic
                                name:
                                  default: ""
                                  description: |-
                                    Name of the referent.
                                    This field is effectively required, but due to backwards compatibility is
                                    allowed to be empty. Instances of this type with an empty value here are
                                    almost certainly wrong.
                                    More info: https://kubernetes.io/docs/concepts/overview/working-with-objects/names/#names
                                  type: string
                                optional:
                                  description: optional specify whether the ConfigMap
                                    or its keys must be defined
                                  type: boolean
                              type: object
                              x-kubernetes-map-type: atomic
                            csi:
                              description: csi (Container Storage Interface) represents
                                ephemeral storage that is handled by certain external
                                CSI drivers.
                              properties:
                                driver:
                                  description: |-
                                    driver is the name of the CSI driver that handles this volume.
                                    Consult with your admin for the correct name as registered in the cluster.
                                  type: string
                                fsType:
                                  description: |-
                                    fsType to mount. Ex. "ext4", "xfs", "ntfs".
                                    If not provided, the empty value is passed to the associated CSI driver
                                    which will determine the default filesystem to apply.
                                  type: string
                                nodePublishSecretRef:
                                  description: |-
                                    nodePublishSecretRef is a reference to the secret object containing
                                    sensitive information to pass to the CSI driver to complete the CSI
                                    NodePublishVolume and NodeUnpublishVolume calls.
                                    This field is optional, and  may be empty if no secret is required. If the
                                    secret object contains more than one secret, all secret references are passed.
                                  properties:
                                    name:
                                      default: ""
                                      description: |-
                                        Name of the referent.
                                        This field is effectively required, but due to backwards compatibility is
                                        allowed to be empty. Instances of this type with an empty value here are
                                        almost certainly wrong.
                                        More info: https://kubernetes.io/docs/concepts/overview/working-with-objects/names/#names
                                      type: string
                                  type: object
                                  x-kubernetes-map-type: atomic
                                readOnly:
                                  description: |-
                                    readOnly specifies a read-only configuration for the volume.
                                    Defaults to false (read/write).
                                  type: boolean
                                volumeAttributes:
                                  additionalProperties:
                                    type: string
                                  description: |-
                                    volumeAttributes stores driver-specific properties that are passed to the CSI
                                    driver. Consult your driver's documentation for supported values.
                                  type: object
                              required:
                              - driver
                              type: object
                            downwardAPI:
                              description: downwardAPI represents downward API about
                                the pod that should populate this volume
                              properties:
                                defaultMode:
                                  description: |-
                                    Optional: mode bits to use on created files by default. Must be a
                                    Optional: mode bits used to set permissions on created files by default.
                                    Must be an octal value between 0000 and 0777 or a decimal value between 0 and 511.
                                    YAML accepts both octal and decimal values, JSON requires decimal values for mode bits.
                                    Defaults to 0644.
                                    Directories within the path are not affected by this setting.
                                    This might be in conflict with other options that affect the file
                                    mode, like fsGroup, and the result can be other mode bits set.
                                  format: int32
                                  type: integer
                                items:
                                  description: Items is a list of downward API volume
                                    file
                                  items:
                                    description: DownwardAPIVolumeFile represents
                                      information to create the file containing the
                                      pod field
                                    properties:
                                      fieldRef:
                                        description: 'Required: Selects a field of
                                          the pod: only annotations, labels, name,
                                          namespace and uid are supported.'
                                        properties:
                                          apiVersion:
                                            description: Version of the schema the
                                              FieldPath is written in terms of, defaults
                                              to "v1".
                                            type: string
                                          fieldPath:
                                            description: Path of the field to select
                                              in the specified API version.
                                            type: string
                                        required:
                                        - fieldPath
                                        type: object
                                        x-kubernetes-map-type: atomic
                                      mode:
                                        description: |-
                                          Optional: mode bits used to set permissions on this file, must be an octal value
                                          between 0000 and 0777 or a decimal value between 0 and 511.
                                          YAML accepts both octal and decimal values, JSON requires decimal values for mode bits.
                                          If not specified, the volume defaultMode will be used.
                                          This might be in conflict with other options that affect the file
                                          mode, like fsGroup, and the result can be other mode bits set.
                                        format: int32
                                        type: integer
                                      path:
                                        description: 'Required: Path is  the relative
                                          path name of the file to be created. Must
                                          not be absolute or contain the ''..'' path.
                                          Must be utf-8 encoded. The first item of
                                          the relative path must not start with ''..'''
                                        type: string
                                      resourceFieldRef:
                                        description: |-
                                          Selects a resource of the container: only resources limits and requests
                                          (limits.cpu, limits.memory, requests.cpu and requests.memory) are currently supported.
                                        properties:
                                          containerName:
                                            description: 'Container name: required
                                              for volumes, optional for env vars'
                                            type: string
                                          divisor:
                                            anyOf:
                                            - type: integer
                                            - type: string
                                            description: Specifies the output format
                                              of the exposed resources, defaults to
                                              "1"
                                            pattern: ^(\+|-)?(([0-9]+(\.[0-9]*)?)|(\.[0-9]+))(([KMGTPE]i)|[numkMGTPE]|([eE](\+|-)?(([0-9]+(\.[0-9]*)?)|(\.[0-9]+))))?$
                                            x-kubernetes-int-or-string: true
                                          resource:
                                            description: 'Required: resource to select'
                                            type: string
                                        required:
                                        - resource
                                        type: object
                                        x-kubernetes-map-type: atomic
                                    required:
                                    - path
                                    type: object
                                  type: array
                                  x-kubernetes-list-type: atomic
                              type: object
                            emptyDir:
                              description: |-
                                emptyDir represents a temporary directory that shares a pod's lifetime.
                                More info: https://kubernetes.io/docs/concepts/storage/volumes#emptydir
                              properties:
                                medium:
                                  description: |-
                                    medium represents what type of storage medium should back this directory.
                                    The default is "" which means to use the node's default medium.
                                    Must be an empty string (default) or Memory.
                                    More info: https://kubernetes.io/docs/concepts/storage/volumes#emptydir
                                  type: string
                                sizeLimit:
                                  anyOf:
                                  - type: integer
                                  - type: string
                                  description: |-
                                    sizeLimit is the total amount of local storage required for this EmptyDir volume.
                                    The size limit is also applicable for memory medium.
                                    The maximum usage on memory medium EmptyDir would be the minimum value between
                                    the SizeLimit specified here and the sum of memory limits of all containers in a pod.
                                    The default is nil which means that the limit is undefined.
                                    More info: https://kubernetes.io/docs/concepts/storage/volumes#emptydir
                                  pattern: ^(\+|-)?(([0-9]+(\.[0-9]*)?)|(\.[0-9]+))(([KMGTPE]i)|[numkMGTPE]|([eE](\+|-)?(([0-9]+(\.[0-9]*)?)|(\.[0-9]+))))?$
                                  x-kubernetes-int-or-string: true
                              type: object
                            ephemeral:
                              description: |-
                                ephemeral represents a volume that is handled by a cluster storage driver.
                                The volume's lifecycle is tied to the pod that defines it - it will be created before the pod starts,
                                and deleted when the pod is removed.

                                Use this if:
                                a) the volume is only needed while the pod runs,
                                b) features of normal volumes like restoring from snapshot or capacity
                                   tracking are needed,
                                c) the storage driver is specified through a storage class, and
                                d) the storage driver supports dynamic volume provisioning through
                                   a PersistentVolumeClaim (see EphemeralVolumeSource for more
                                   information on the connection between this volume type
                                   and PersistentVolumeClaim).

                                Use PersistentVolumeClaim or one of the vendor-specific
                                APIs for volumes that persist for longer than the lifecycle
                                of an individual pod.

                                Use CSI for light-weight local ephemeral volumes if the CSI driver is meant to
                                be used that way - see the documentation of the driver for
                                more information.

                                A pod can use both types of ephemeral volumes and
                                persistent volumes at the same time.
                              properties:
                                volumeClaimTemplate:
                                  description: |-
                                    Will be used to create a stand-alone PVC to provision the volume.
                                    The pod in which this EphemeralVolumeSource is embedded will be the
                                    owner of the PVC, i.e. the PVC will be deleted together with the
                                    pod.  The name of the PVC will be `<pod name>-<volume name>` where
                                    `<volume name>` is the name from the `PodSpec.Volumes` array
                                    entry. Pod validation will reject the pod if the concatenated name
                                    is not valid for a PVC (for example, too long).

                                    An existing PVC with that name that is not owned by the pod
                                    will *not* be used for the pod to avoid using an unrelated
                                    volume by mistake. Starting the pod is then blocked until
                                    the unrelated PVC is removed. If such a pre-created PVC is
                                    meant to be used by the pod, the PVC has to updated with an
                                    owner reference to the pod once the pod exists. Normally
                                    this should not be necessary, but it may be useful when
                                    manually reconstructing a broken cluster.

                                    This field is read-only and no changes will be made by Kubernetes
                                    to the PVC after it has been created.

                                    Required, must not be nil.
                                  properties:
                                    metadata:
                                      description: |-
                                        May contain labels and annotations that will be copied into the PVC
                                        when creating it. No other fields are allowed and will be rejected during
                                        validation.
                                      type: object
                                    spec:
                                      description: |-
                                        The specification for the PersistentVolumeClaim. The entire content is
                                        copied unchanged into the PVC that gets created from this
                                        template. The same fields as in a PersistentVolumeClaim
                                        are also valid here.
                                      properties:
                                        accessModes:
                                          description: |-
                                            accessModes contains the desired access modes the volume should have.
                                            More info: https://kubernetes.io/docs/concepts/storage/persistent-volumes#access-modes-1
                                          items:
                                            type: string
                                          type: array
                                          x-kubernetes-list-type: atomic
                                        dataSource:
                                          description: |-
                                            dataSource field can be used to specify either:
                                            * An existing VolumeSnapshot object (snapshot.storage.k8s.io/VolumeSnapshot)
                                            * An existing PVC (PersistentVolumeClaim)
                                            If the provisioner or an external controller can support the specified data source,
                                            it will create a new volume based on the contents of the specified data source.
                                            When the AnyVolumeDataSource feature gate is enabled, dataSource contents will be copied to dataSourceRef,
                                            and dataSourceRef contents will be copied to dataSource when dataSourceRef.namespace is not specified.
                                            If the namespace is specified, then dataSourceRef will not be copied to dataSource.
                                          properties:
                                            apiGroup:
                                              description: |-
                                                APIGroup is the group for the resource being referenced.
                                                If APIGroup is not specified, the specified Kind must be in the core API group.
                                                For any other third-party types, APIGroup is required.
                                              type: string
                                            kind:
                                              description: Kind is the type of resource
                                                being referenced
                                              type: string
                                            name:
                                              description: Name is the name of resource
                                                being referenced
                                              type: string
                                          required:
                                          - kind
                                          - name
                                          type: object
                                          x-kubernetes-map-type: atomic
                                        dataSourceRef:
                                          description: |-
                                            dataSourceRef specifies the object from which to populate the volume with data, if a non-empty
                                            volume is desired. This may be any object from a non-empty API group (non
                                            core object) or a PersistentVolumeClaim object.
                                            When this field is specified, volume binding will only succeed if the type of
                                            the specified object matches some installed volume populator or dynamic
                                            provisioner.
                                            This field will replace the functionality of the dataSource field and as such
                                            if both fields are non-empty, they must have the same value. For backwards
                                            compatibility, when namespace isn't specified in dataSourceRef,
                                            both fields (dataSource and dataSourceRef) will be set to the same
                                            value automatically if one of them is empty and the other is non-empty.
                                            When namespace is specified in dataSourceRef,
                                            dataSource isn't set to the same value and must be empty.
                                            There are three important differences between dataSource and dataSourceRef:
                                            * While dataSource only allows two specific types of objects, dataSourceRef
                                              allows any non-core object, as well as PersistentVolumeClaim objects.
                                            * While dataSource ignores disallowed values (dropping them), dataSourceRef
                                              preserves all values, and generates an error if a disallowed value is
                                              specified.
                                            * While dataSource only allows local objects, dataSourceRef allows objects
                                              in any namespaces.
                                            (Beta) Using this field requires the AnyVolumeDataSource feature gate to be enabled.
                                            (Alpha) Using the namespace field of dataSourceRef requires the CrossNamespaceVolumeDataSource feature gate to be enabled.
                                          properties:
                                            apiGroup:
                                              description: |-
                                                APIGroup is the group for the resource being referenced.
                                                If APIGroup is not specified, the specified Kind must be in the core API group.
                                                For any other third-party types, APIGroup is required.
                                              type: string
                                            kind:
                                              description: Kind is the type of resource
                                                being referenced
                                              type: string
                                            name:
                                              description: Name is the name of resource
                                                being referenced
                                              type: string
                                            namespace:
                                              description: |-
                                                Namespace is the namespace of resource being referenced
                                                Note that when a namespace is specified, a gateway.networking.k8s.io/ReferenceGrant object is required in the referent namespace to allow that namespace's owner to accept the reference. See the ReferenceGrant documentation for details.
                                                (Alpha) This field requires the CrossNamespaceVolumeDataSource feature gate to be enabled.
                                              type: string
                                          required:
                                          - kind
                                          - name
                                          type: object
                                        resources:
                                          description: |-
                                            resources represents the minimum resources the volume should have.
                                            If RecoverVolumeExpansionFailure feature is enabled users are allowed to specify resource requirements
                                            that are lower than previous value but must still be higher than capacity recorded in the
                                            status field of the claim.
                                            More info: https://kubernetes.io/docs/concepts/storage/persistent-volumes#resources
                                          properties:
                                            limits:
                                              additionalProperties:
                                                anyOf:
                                                - type: integer
                                                - type: string
                                                pattern: ^(\+|-)?(([0-9]+(\.[0-9]*)?)|(\.[0-9]+))(([KMGTPE]i)|[numkMGTPE]|([eE](\+|-)?(([0-9]+(\.[0-9]*)?)|(\.[0-9]+))))?$
                                                x-kubernetes-int-or-string: true
                                              description: |-
                                                Limits describes the maximum amount of compute resources allowed.
                                                More info: https://kubernetes.io/docs/concepts/configuration/manage-resources-containers/
                                              type: object
                                            requests:
                                              additionalProperties:
                                                anyOf:
                                                - type: integer
                                                - type: string
                                                pattern: ^(\+|-)?(([0-9]+(\.[0-9]*)?)|(\.[0-9]+))(([KMGTPE]i)|[numkMGTPE]|([eE](\+|-)?(([0-9]+(\.[0-9]*)?)|(\.[0-9]+))))?$
                                                x-kubernetes-int-or-string: true
                                              description: |-
                                                Requests describes the minimum amount of compute resources required.
                                                If Requests is omitted for a container, it defaults to Limits if that is explicitly specified,
                                                otherwise to an implementation-defined value. Requests cannot exceed Limits.
                                                More info: https://kubernetes.io/docs/concepts/configuration/manage-resources-containers/
                                              type: object
                                          type: object
                                        selector:
                                          description: selector is a label query over
                                            volumes to consider for binding.
                                          properties:
                                            matchExpressions:
                                              description: matchExpressions is a list
                                                of label selector requirements. The
                                                requirements are ANDed.
                                              items:
                                                description: |-
                                                  A label selector requirement is a selector that contains values, a key, and an operator that
                                                  relates the key and values.
                                                properties:
                                                  key:
                                                    description: key is the label
                                                      key that the selector applies
                                                      to.
                                                    type: string
                                                  operator:
                                                    description: |-
                                                      operator represents a key's relationship to a set of values.
                                                      Valid operators are In, NotIn, Exists and DoesNotExist.
                                                    type: string
                                                  values:
                                                    description: |-
                                                      values is an array of string values. If the operator is In or NotIn,
                                                      the values array must be non-empty. If the operator is Exists or DoesNotExist,
                                                      the values array must be empty. This array is replaced during a strategic
                                                      merge patch.
                                                    items:
                                                      type: string
                                                    type: array
                                                    x-kubernetes-list-type: atomic
                                                required:
                                                - key
                                                - operator
                                                type: object
                                              type: array
                                              x-kubernetes-list-type: atomic
                                            matchLabels:
                                              additionalProperties:
                                                type: string
                                              description: |-
                                                matchLabels is a map of {key,value} pairs. A single {key,value} in the matchLabels
                                                map is equivalent to an element of matchExpressions, whose key field is "key", the
                                                operator is "In", and the values array contains only "value". The requirements are ANDed.
                                              type: object
                                          type: object
                                          x-kubernetes-map-type: atomic
                                        storageClassName:
                                          description: |-
                                            storageClassName is the name of the StorageClass required by the claim.
                                            More info: https://kubernetes.io/docs/concepts/storage/persistent-volumes#class-1
                                          type: string
                                        volumeAttributesClassName:
                                          description: |-
                                            volumeAttributesClassName may be used to set the VolumeAttributesClass used by this claim.
                                            If specified, the CSI driver will create or update the volume with the attributes defined
                                            in the corresponding VolumeAttributesClass. This has a different purpose than storageClassName,
                                            it can be changed after the claim is created. An empty string value means that no VolumeAttributesClass
                                            will be applied to the claim but it's not allowed to reset this field to empty string once it is set.
                                            If unspecified and the PersistentVolumeClaim is unbound, the default VolumeAttributesClass
                                            will be set by the persistentvolume controller if it exists.
                                            If the resource referred to by volumeAttributesClass does not exist, this PersistentVolumeClaim will be
                                            set to a Pending state, as reflected by the modifyVolumeStatus field, until such as a resource
                                            exists.
                                            More info: https://kubernetes.io/docs/concepts/storage/volume-attributes-classes/
                                            (Beta) Using this field requires the VolumeAttributesClass feature gate to be enabled (off by default).
                                          type: string
                                        volumeMode:
                                          description: |-
                                            volumeMode defines what type of volume is required by the claim.
                                            Value of Filesystem is implied when not included in claim spec.
                                          type: string
                                        volumeName:
                                          description: volumeName is the binding reference
                                            to the PersistentVolume backing this claim.
                                          type: string
                                      type: object
                                  required:
                                  - spec
                                  type: object
                              type: object
                            fc:
                              description: fc represents a Fibre Channel resource
                                that is attached to a kubelet's host machine and then
                                exposed to the pod.
                              properties:
                                fsType:
                                  description: |-
                                    fsType is the filesystem type to mount.
                                    Must be a filesystem type supported by the host operating system.
                                    Ex. "ext4", "xfs", "ntfs". Implicitly inferred to be "ext4" if unspecified.
                                  type: string
                                lun:
                                  description: 'lun is Optional: FC target lun number'
                                  format: int32
                                  type: integer
                                readOnly:
                                  description: |-
                                    readOnly is Optional: Defaults to false (read/write). ReadOnly here will force
                                    the ReadOnly setting in VolumeMounts.
                                  type: boolean
                                targetWWNs:
                                  description: 'targetWWNs is Optional: FC target
                                    worldwide names (WWNs)'
                                  items:
                                    type: string
                                  type: array
                                  x-kubernetes-list-type: atomic
                                wwids:
                                  description: |-
                                    wwids Optional: FC volume world wide identifiers (wwids)
                                    Either wwids or combination of targetWWNs and lun must be set, but not both simultaneously.
                                  items:
                                    type: string
                                  type: array
                                  x-kubernetes-list-type: atomic
                              type: object
                            flexVolume:
                              description: |-
                                flexVolume represents a generic volume resource that is
                                provisioned/attached using an exec based plugin.
                                Deprecated: FlexVolume is deprecated. Consider using a CSIDriver instead.
                              properties:
                                driver:
                                  description: driver is the name of the driver to
                                    use for this volume.
                                  type: string
                                fsType:
                                  description: |-
                                    fsType is the filesystem type to mount.
                                    Must be a filesystem type supported by the host operating system.
                                    Ex. "ext4", "xfs", "ntfs". The default filesystem depends on FlexVolume script.
                                  type: string
                                options:
                                  additionalProperties:
                                    type: string
                                  description: 'options is Optional: this field holds
                                    extra command options if any.'
                                  type: object
                                readOnly:
                                  description: |-
                                    readOnly is Optional: defaults to false (read/write). ReadOnly here will force
                                    the ReadOnly setting in VolumeMounts.
                                  type: boolean
                                secretRef:
                                  description: |-
                                    secretRef is Optional: secretRef is reference to the secret object containing
                                    sensitive information to pass to the plugin scripts. This may be
                                    empty if no secret object is specified. If the secret object
                                    contains more than one secret, all secrets are passed to the plugin
                                    scripts.
                                  properties:
                                    name:
                                      default: ""
                                      description: |-
                                        Name of the referent.
                                        This field is effectively required, but due to backwards compatibility is
                                        allowed to be empty. Instances of this type with an empty value here are
                                        almost certainly wrong.
                                        More info: https://kubernetes.io/docs/concepts/overview/working-with-objects/names/#names
                                      type: string
                                  type: object
                                  x-kubernetes-map-type: atomic
                              required:
                              - driver
                              type: object
                            flocker:
                              description: |-
                                flocker represents a Flocker volume attached to a kubelet's host machine. This depends on the Flocker control service being running.
                                Deprecated: Flocker is deprecated and the in-tree flocker type is no longer supported.
                              properties:
                                datasetName:
                                  description: |-
                                    datasetName is Name of the dataset stored as metadata -> name on the dataset for Flocker
                                    should be considered as deprecated
                                  type: string
                                datasetUUID:
                                  description: datasetUUID is the UUID of the dataset.
                                    This is unique identifier of a Flocker dataset
                                  type: string
                              type: object
                            gcePersistentDisk:
                              description: |-
                                gcePersistentDisk represents a GCE Disk resource that is attached to a
                                kubelet's host machine and then exposed to the pod.
                                Deprecated: GCEPersistentDisk is deprecated. All operations for the in-tree
                                gcePersistentDisk type are redirected to the pd.csi.storage.gke.io CSI driver.
                                More info: https://kubernetes.io/docs/concepts/storage/volumes#gcepersistentdisk
                              properties:
                                fsType:
                                  description: |-
                                    fsType is filesystem type of the volume that you want to mount.
                                    Tip: Ensure that the filesystem type is supported by the host operating system.
                                    Examples: "ext4", "xfs", "ntfs". Implicitly inferred to be "ext4" if unspecified.
                                    More info: https://kubernetes.io/docs/concepts/storage/volumes#gcepersistentdisk
                                  type: string
                                partition:
                                  description: |-
                                    partition is the partition in the volume that you want to mount.
                                    If omitted, the default is to mount by volume name.
                                    Examples: For volume /dev/sda1, you specify the partition as "1".
                                    Similarly, the volume partition for /dev/sda is "0" (or you can leave the property empty).
                                    More info: https://kubernetes.io/docs/concepts/storage/volumes#gcepersistentdisk
                                  format: int32
                                  type: integer
                                pdName:
                                  description: |-
                                    pdName is unique name of the PD resource in GCE. Used to identify the disk in GCE.
                                    More info: https://kubernetes.io/docs/concepts/storage/volumes#gcepersistentdisk
                                  type: string
                                readOnly:
                                  description: |-
                                    readOnly here will force the ReadOnly setting in VolumeMounts.
                                    Defaults to false.
                                    More info: https://kubernetes.io/docs/concepts/storage/volumes#gcepersistentdisk
                                  type: boolean
                              required:
                              - pdName
                              type: object
                            gitRepo:
                              description: |-
                                gitRepo represents a git repository at a particular revision.
                                Deprecated: GitRepo is deprecated. To provision a container with a git repo, mount an
                                EmptyDir into an InitContainer that clones the repo using git, then mount the EmptyDir
                                into the Pod's container.
                              properties:
                                directory:
                                  description: |-
                                    directory is the target directory name.
                                    Must not contain or start with '..'.  If '.' is supplied, the volume directory will be the
                                    git repository.  Otherwise, if specified, the volume will contain the git repository in
                                    the subdirectory with the given name.
                                  type: string
                                repository:
                                  description: repository is the URL
                                  type: string
                                revision:
                                  description: revision is the commit hash for the
                                    specified revision.
                                  type: string
                              required:
                              - repository
                              type: object
                            glusterfs:
                              description: |-
                                glusterfs represents a Glusterfs mount on the host that shares a pod's lifetime.
                                Deprecated: Glusterfs is deprecated and the in-tree glusterfs type is no longer supported.
                                More info: https://examples.k8s.io/volumes/glusterfs/README.md
                              properties:
                                endpoints:
                                  description: |-
                                    endpoints is the endpoint name that details Glusterfs topology.
                                    More info: https://examples.k8s.io/volumes/glusterfs/README.md#create-a-pod
                                  type: string
                                path:
                                  description: |-
                                    path is the Glusterfs volume path.
                                    More info: https://examples.k8s.io/volumes/glusterfs/README.md#create-a-pod
                                  type: string
                                readOnly:
                                  description: |-
                                    readOnly here will force the Glusterfs volume to be mounted with read-only permissions.
                                    Defaults to false.
                                    More info: https://examples.k8s.io/volumes/glusterfs/README.md#create-a-pod
                                  type: boolean
                              required:
                              - endpoints
                              - path
                              type: object
                            hostPath:
                              description: |-
                                hostPath represents a pre-existing file or directory on the host
                                machine that is directly exposed to the container. This is generally
                                used for system agents or other privileged things that are allowed
                                to see the host machine. Most containers will NOT need this.
                                More info: https://kubernetes.io/docs/concepts/storage/volumes#hostpath
                              properties:
                                path:
                                  description: |-
                                    path of the directory on the host.
                                    If the path is a symlink, it will follow the link to the real path.
                                    More info: https://kubernetes.io/docs/concepts/storage/volumes#hostpath
                                  type: string
                                type:
                                  description: |-
                                    type for HostPath Volume
                                    Defaults to ""
                                    More info: https://kubernetes.io/docs/concepts/storage/volumes#hostpath
                                  type: string
                              required:
                              - path
                              type: object
                            image:
                              description: |-
                                image represents an OCI object (a container image or artifact) pulled and mounted on the kubelet's host machine.
                                The volume is resolved at pod startup depending on which PullPolicy value is provided:

                                - Always: the kubelet always attempts to pull the reference. Container creation will fail If the pull fails.
                                - Never: the kubelet never pulls the reference and only uses a local image or artifact. Container creation will fail if the reference isn't present.
                                - IfNotPresent: the kubelet pulls if the reference isn't already present on disk. Container creation will fail if the reference isn't present and the pull fails.

                                The volume gets re-resolved if the pod gets deleted and recreated, which means that new remote content will become available on pod recreation.
                                A failure to resolve or pull the image during pod startup will block containers from starting and may add significant latency. Failures will be retried using normal volume backoff and will be reported on the pod reason and message.
                                The types of objects that may be mounted by this volume are defined by the container runtime implementation on a host machine and at minimum must include all valid types supported by the container image field.
                                The OCI object gets mounted in a single directory (spec.containers[*].volumeMounts.mountPath) by merging the manifest layers in the same way as for container images.
                                The volume will be mounted read-only (ro) and non-executable files (noexec).
                                Sub path mounts for containers are not supported (spec.containers[*].volumeMounts.subpath).
                                The field spec.securityContext.fsGroupChangePolicy has no effect on this volume type.
                              properties:
                                pullPolicy:
                                  description: |-
                                    Policy for pulling OCI objects. Possible values are:
                                    Always: the kubelet always attempts to pull the reference. Container creation will fail If the pull fails.
                                    Never: the kubelet never pulls the reference and only uses a local image or artifact. Container creation will fail if the reference isn't present.
                                    IfNotPresent: the kubelet pulls if the reference isn't already present on disk. Container creation will fail if the reference isn't present and the pull fails.
                                    Defaults to Always if :latest tag is specified, or IfNotPresent otherwise.
                                  type: string
                                reference:
                                  description: |-
                                    Required: Image or artifact reference to be used.
                                    Behaves in the same way as pod.spec.containers[*].image.
                                    Pull secrets will be assembled in the same way as for the container image by looking up node credentials, SA image pull secrets, and pod spec image pull secrets.
                                    More info: https://kubernetes.io/docs/concepts/containers/images
                                    This field is optional to allow higher level config management to default or override
                                    container images in workload controllers like Deployments and StatefulSets.
                                  type: string
                              type: object
                            iscsi:
                              description: |-
                                iscsi represents an ISCSI Disk resource that is attached to a
                                kubelet's host machine and then exposed to the pod.
                                More info: https://examples.k8s.io/volumes/iscsi/README.md
                              properties:
                                chapAuthDiscovery:
                                  description: chapAuthDiscovery defines whether support
                                    iSCSI Discovery CHAP authentication
                                  type: boolean
                                chapAuthSession:
                                  description: chapAuthSession defines whether support
                                    iSCSI Session CHAP authentication
                                  type: boolean
                                fsType:
                                  description: |-
                                    fsType is the filesystem type of the volume that you want to mount.
                                    Tip: Ensure that the filesystem type is supported by the host operating system.
                                    Examples: "ext4", "xfs", "ntfs". Implicitly inferred to be "ext4" if unspecified.
                                    More info: https://kubernetes.io/docs/concepts/storage/volumes#iscsi
                                  type: string
                                initiatorName:
                                  description: |-
                                    initiatorName is the custom iSCSI Initiator Name.
                                    If initiatorName is specified with iscsiInterface simultaneously, new iSCSI interface
                                    <target portal>:<volume name> will be created for the connection.
                                  type: string
                                iqn:
                                  description: iqn is the target iSCSI Qualified Name.
                                  type: string
                                iscsiInterface:
                                  default: default
                                  description: |-
                                    iscsiInterface is the interface Name that uses an iSCSI transport.
                                    Defaults to 'default' (tcp).
                                  type: string
                                lun:
                                  description: lun represents iSCSI Target Lun number.
                                  format: int32
                                  type: integer
                                portals:
                                  description: |-
                                    portals is the iSCSI Target Portal List. The portal is either an IP or ip_addr:port if the port
                                    is other than default (typically TCP ports 860 and 3260).
                                  items:
                                    type: string
                                  type: array
                                  x-kubernetes-list-type: atomic
                                readOnly:
                                  description: |-
                                    readOnly here will force the ReadOnly setting in VolumeMounts.
                                    Defaults to false.
                                  type: boolean
                                secretRef:
                                  description: secretRef is the CHAP Secret for iSCSI
                                    target and initiator authentication
                                  properties:
                                    name:
                                      default: ""
                                      description: |-
                                        Name of the referent.
                                        This field is effectively required, but due to backwards compatibility is
                                        allowed to be empty. Instances of this type with an empty value here are
                                        almost certainly wrong.
                                        More info: https://kubernetes.io/docs/concepts/overview/working-with-objects/names/#names
                                      type: string
                                  type: object
                                  x-kubernetes-map-type: atomic
                                targetPortal:
                                  description: |-
                                    targetPortal is iSCSI Target Portal. The Portal is either an IP or ip_addr:port if the port
                                    is other than default (typically TCP ports 860 and 3260).
                                  type: string
                              required:
                              - iqn
                              - lun
                              - targetPortal
                              type: object
                            name:
                              description: |-
                                name of the volume.
                                Must be a DNS_LABEL and unique within the pod.
                                More info: https://kubernetes.io/docs/concepts/overview/working-with-objects/names/#names
                              type: string
                            nfs:
                              description: |-
                                nfs represents an NFS mount on the host that shares a pod's lifetime
                                More info: https://kubernetes.io/docs/concepts/storage/volumes#nfs
                              properties:
                                path:
                                  description: |-
                                    path that is exported by the NFS server.
                                    More info: https://kubernetes.io/docs/concepts/storage/volumes#nfs
                                  type: string
                                readOnly:
                                  description: |-
                                    readOnly here will force the NFS export to be mounted with read-only permissions.
                                    Defaults to false.
                                    More info: https://kubernetes.io/docs/concepts/storage/volumes#nfs
                                  type: boolean
                                server:
                                  description: |-
                                    server is the hostname or IP address of the NFS server.
                                    More info: https://kubernetes.io/docs/concepts/storage/volumes#nfs
                                  type: string
                              required:
                              - path
                              - server
                              type: object
                            persistentVolumeClaim:
                              description: |-
                                persistentVolumeClaimVolumeSource represents a reference to a
                                PersistentVolumeClaim in the same namespace.
                                More info: https://kubernetes.io/docs/concepts/storage/persistent-volumes#persistentvolumeclaims
                              properties:
                                claimName:
                                  description: |-
                                    claimName is the name of a PersistentVolumeClaim in the same namespace as the pod using this volume.
                                    More info: https://kubernetes.io/docs/concepts/storage/persistent-volumes#persistentvolumeclaims
                                  type: string
                                readOnly:
                                  description: |-
                                    readOnly Will force the ReadOnly setting in VolumeMounts.
                                    Default false.
                                  type: boolean
                              required:
                              - claimName
                              type: object
                            photonPersistentDisk:
                              description: |-
                                photonPersistentDisk represents a PhotonController persistent disk attached and mounted on kubelets host machine.
                                Deprecated: PhotonPersistentDisk is deprecated and the in-tree photonPersistentDisk type is no longer supported.
                              properties:
                                fsType:
                                  description: |-
                                    fsType is the filesystem type to mount.
                                    Must be a filesystem type supported by the host operating system.
                                    Ex. "ext4", "xfs", "ntfs". Implicitly inferred to be "ext4" if unspecified.
                                  type: string
                                pdID:
                                  description: pdID is the ID that identifies Photon
                                    Controller persistent disk
                                  type: string
                              required:
                              - pdID
                              type: object
                            portworxVolume:
                              description: |-
                                portworxVolume represents a portworx volume attached and mounted on kubelets host machine.
                                Deprecated: PortworxVolume is deprecated. All operations for the in-tree portworxVolume type
                                are redirected to the pxd.portworx.com CSI driver when the CSIMigrationPortworx feature-gate
                                is on.
                              properties:
                                fsType:
                                  description: |-
                                    fSType represents the filesystem type to mount
                                    Must be a filesystem type supported by the host operating system.
                                    Ex. "ext4", "xfs". Implicitly inferred to be "ext4" if unspecified.
                                  type: string
                                readOnly:
                                  description: |-
                                    readOnly defaults to false (read/write). ReadOnly here will force
                                    the ReadOnly setting in VolumeMounts.
                                  type: boolean
                                volumeID:
                                  description: volumeID uniquely identifies a Portworx
                                    volume
                                  type: string
                              required:
                              - volumeID
                              type: object
                            projected:
                              description: projected items for all in one resources
                                secrets, configmaps, and downward API
                              properties:
                                defaultMode:
                                  description: |-
                                    defaultMode are the mode bits used to set permissions on created files by default.
                                    Must be an octal value between 0000 and 0777 or a decimal value between 0 and 511.
                                    YAML accepts both octal and decimal values, JSON requires decimal values for mode bits.
                                    Directories within the path are not affected by this setting.
                                    This might be in conflict with other options that affect the file
                                    mode, like fsGroup, and the result can be other mode bits set.
                                  format: int32
                                  type: integer
                                sources:
                                  description: |-
                                    sources is the list of volume projections. Each entry in this list
                                    handles one source.
                                  items:
                                    description: |-
                                      Projection that may be projected along with other supported volume types.
                                      Exactly one of these fields must be set.
                                    properties:
                                      clusterTrustBundle:
                                        description: |-
                                          ClusterTrustBundle allows a pod to access the `.spec.trustBundle` field
                                          of ClusterTrustBundle objects in an auto-updating file.

                                          Alpha, gated by the ClusterTrustBundleProjection feature gate.

                                          ClusterTrustBundle objects can either be selected by name, or by the
                                          combination of signer name and a label selector.

                                          Kubelet performs aggressive normalization of the PEM contents written
                                          into the pod filesystem.  Esoteric PEM features such as inter-block
                                          comments and block headers are stripped.  Certificates are deduplicated.
                                          The ordering of certificates within the file is arbitrary, and Kubelet
                                          may change the order over time.
                                        properties:
                                          labelSelector:
                                            description: |-
                                              Select all ClusterTrustBundles that match this label selector.  Only has
                                              effect if signerName is set.  Mutually-exclusive with name.  If unset,
                                              interpreted as "match nothing".  If set but empty, interpreted as "match
                                              everything".
                                            properties:
                                              matchExpressions:
                                                description: matchExpressions is a
                                                  list of label selector requirements.
                                                  The requirements are ANDed.
                                                items:
                                                  description: |-
                                                    A label selector requirement is a selector that contains values, a key, and an operator that
                                                    relates the key and values.
                                                  properties:
                                                    key:
                                                      description: key is the label
                                                        key that the selector applies
                                                        to.
                                                      type: string
                                                    operator:
                                                      description: |-
                                                        operator represents a key's relationship to a set of values.
                                                        Valid operators are In, NotIn, Exists and DoesNotExist.
                                                      type: string
                                                    values:
                                                      description: |-
                                                        values is an array of string values. If the operator is In or NotIn,
                                                        the values array must be non-empty. If the operator is Exists or DoesNotExist,
                                                        the values array must be empty. This array is replaced during a strategic
                                                        merge patch.
                                                      items:
                                                        type: string
                                                      type: array
                                                      x-kubernetes-list-type: atomic
                                                  required:
                                                  - key
                                                  - operator
                                                  type: object
                                                type: array
                                                x-kubernetes-list-type: atomic
                                              matchLabels:
                                                additionalProperties:
                                                  type: string
                                                description: |-
                                                  matchLabels is a map of {key,value} pairs. A single {key,value} in the matchLabels
                                                  map is equivalent to an element of matchExpressions, whose key field is "key", the
                                                  operator is "In", and the values array contains only "value". The requirements are ANDed.
                                                type: object
                                            type: object
                                            x-kubernetes-map-type: atomic
                                          name:
                                            description: |-
                                              Select a single ClusterTrustBundle by object name.  Mutually-exclusive
                                              with signerName and labelSelector.
                                            type: string
                                          optional:
                                            description: |-
                                              If true, don't block pod startup if the referenced ClusterTrustBundle(s)
                                              aren't available.  If using name, then the named ClusterTrustBundle is
                                              allowed not to exist.  If using signerName, then the combination of
                                              signerName and labelSelector is allowed to match zero
                                              ClusterTrustBundles.
                                            type: boolean
                                          path:
                                            description: Relative path from the volume
                                              root to write the bundle.
                                            type: string
                                          signerName:
                                            description: |-
                                              Select all ClusterTrustBundles that match this signer name.
                                              Mutually-exclusive with name.  The contents of all selected
                                              ClusterTrustBundles will be unified and deduplicated.
                                            type: string
                                        required:
                                        - path
                                        type: object
                                      configMap:
                                        description: configMap information about the
                                          configMap data to project
                                        properties:
                                          items:
                                            description: |-
                                              items if unspecified, each key-value pair in the Data field of the referenced
                                              ConfigMap will be projected into the volume as a file whose name is the
                                              key and content is the value. If specified, the listed keys will be
                                              projected into the specified paths, and unlisted keys will not be
                                              present. If a key is specified which is not present in the ConfigMap,
                                              the volume setup will error unless it is marked optional. Paths must be
                                              relative and may not contain the '..' path or start with '..'.
                                            items:
                                              description: Maps a string key to a
                                                path within a volume.
                                              properties:
                                                key:
                                                  description: key is the key to project.
                                                  type: string
                                                mode:
                                                  description: |-
                                                    mode is Optional: mode bits used to set permissions on this file.
                                                    Must be an octal value between 0000 and 0777 or a decimal value between 0 and 511.
                                                    YAML accepts both octal and decimal values, JSON requires decimal values for mode bits.
                                                    If not specified, the volume defaultMode will be used.
                                                    This might be in conflict with other options that affect the file
                                                    mode, like fsGroup, and the result can be other mode bits set.
                                                  format: int32
                                                  type: integer
                                                path:
                                                  description: |-
                                                    path is the relative path of the file to map the key to.
                                                    May not be an absolute path.
                                                    May not contain the path element '..'.
                                                    May not start with the string '..'.
                                                  type: string
                                              required:
                                              - key
                                              - path
                                              type: object
                                            type: array
                                            x-kubernetes-list-type: atomic
                                          name:
                                            default: ""
                                            description: |-
                                              Name of the referent.
                                              This field is effectively required, but due to backwards compatibility is
                                              allowed to be empty. Instances of this type with an empty value here are
                                              almost certainly wrong.
                                              More info: https://kubernetes.io/docs/concepts/overview/working-with-objects/names/#names
                                            type: string
                                          optional:
                                            description: optional specify whether
                                              the ConfigMap or its keys must be defined
                                            type: boolean
                                        type: object
                                        x-kubernetes-map-type: atomic
                                      downwardAPI:
                                        description: downwardAPI information about
                                          the downwardAPI data to project
                                        properties:
                                          items:
                                            description: Items is a list of DownwardAPIVolume
                                              file
                                            items:
                                              description: DownwardAPIVolumeFile represents
                                                information to create the file containing
                                                the pod field
                                              properties:
                                                fieldRef:
                                                  description: 'Required: Selects
                                                    a field of the pod: only annotations,
                                                    labels, name, namespace and uid
                                                    are supported.'
                                                  properties:
                                                    apiVersion:
                                                      description: Version of the
                                                        schema the FieldPath is written
                                                        in terms of, defaults to "v1".
                                                      type: string
                                                    fieldPath:
                                                      description: Path of the field
                                                        to select in the specified
                                                        API version.
                                                      type: string
                                                  required:
                                                  - fieldPath
                                                  type: object
                                                  x-kubernetes-map-type: atomic
                                                mode:
                                                  description: |-
                                                    Optional: mode bits used to set permissions on this file, must be an octal value
                                                    between 0000 and 0777 or a decimal value between 0 and 511.
                                                    YAML accepts both octal and decimal values, JSON requires decimal values for mode bits.
                                                    If not specified, the volume defaultMode will be used.
                                                    This might be in conflict with other options that affect the file
                                                    mode, like fsGroup, and the result can be other mode bits set.
                                                  format: int32
                                                  type: integer
                                                path:
                                                  description: 'Required: Path is  the
                                                    relative path name of the file
                                                    to be created. Must not be absolute
                                                    or contain the ''..'' path. Must
                                                    be utf-8 encoded. The first item
                                                    of the relative path must not
                                                    start with ''..'''
                                                  type: string
                                                resourceFieldRef:
                                                  description: |-
                                                    Selects a resource of the container: only resources limits and requests
                                                    (limits.cpu, limits.memory, requests.cpu and requests.memory) are currently supported.
                                                  properties:
                                                    containerName:
                                                      description: 'Container name:
                                                        required for volumes, optional
                                                        for env vars'
                                                      type: string
                                                    divisor:
                                                      anyOf:
                                                      - type: integer
                                                      - type: string
                                                      description: Specifies the output
                                                        format of the exposed resources,
                                                        defaults to "1"
                                                      pattern: ^(\+|-)?(([0-9]+(\.[0-9]*)?)|(\.[0-9]+))(([KMGTPE]i)|[numkMGTPE]|([eE](\+|-)?(([0-9]+(\.[0-9]*)?)|(\.[0-9]+))))?$
                                                      x-kubernetes-int-or-string: true
                                                    resource:
                                                      description: 'Required: resource
                                                        to select'
                                                      type: string
                                                  required:
                                                  - resource
                                                  type: object
                                                  x-kubernetes-map-type: atomic
                                              required:
                                              - path
                                              type: object
                                            type: array
                                            x-kubernetes-list-type: atomic
                                        type: object
                                      secret:
                                        description: secret information about the
                                          secret data to project
                                        properties:
                                          items:
                                            description: |-
                                              items if unspecified, each key-value pair in the Data field of the referenced
                                              Secret will be projected into the volume as a file whose name is the
                                              key and content is the value. If specified, the listed keys will be
                                              projected into the specified paths, and unlisted keys will not be
                                              present. If a key is specified which is not present in the Secret,
                                              the volume setup will error unless it is marked optional. Paths must be
                                              relative and may not contain the '..' path or start with '..'.
                                            items:
                                              description: Maps a string key to a
                                                path within a volume.
                                              properties:
                                                key:
                                                  description: key is the key to project.
                                                  type: string
                                                mode:
                                                  description: |-
                                                    mode is Optional: mode bits used to set permissions on this file.
                                                    Must be an octal value between 0000 and 0777 or a decimal value between 0 and 511.
                                                    YAML accepts both octal and decimal values, JSON requires decimal values for mode bits.
                                                    If not specified, the volume defaultMode will be used.
                                                    This might be in conflict with other options that affect the file
                                                    mode, like fsGroup, and the result can be other mode bits set.
                                                  format: int32
                                                  type: integer
                                                path:
                                                  description: |-
                                                    path is the relative path of the file to map the key to.
                                                    May not be an absolute path.
                                                    May not contain the path element '..'.
                                                    May not start with the string '..'.
                                                  type: string
                                              required:
                                              - key
                                              - path
                                              type: object
                                            type: array
                                            x-kubernetes-list-type: atomic
                                          name:
                                            default: ""
                                            description: |-
                                              Name of the referent.
                                              This field is effectively required, but due to backwards compatibility is
                                              allowed to be empty. Instances of this type with an empty value here are
                                              almost certainly wrong.
                                              More info: https://kubernetes.io/docs/concepts/overview/working-with-objects/names/#names
                                            type: string
                                          optional:
                                            description: optional field specify whether
                                              the Secret or its key must be defined
                                            type: boolean
                                        type: object
                                        x-kubernetes-map-type: atomic
                                      serviceAccountToken:
                                        description: serviceAccountToken is information
                                          about the serviceAccountToken data to project
                                        properties:
                                          audience:
                                            description: |-
                                              audience is the intended audience of the token. A recipient of a token
                                              must identify itself with an identifier specified in the audience of the
                                              token, and otherwise should reject the token. The audience defaults to the
                                              identifier of the apiserver.
                                            type: string
                                          expirationSeconds:
                                            description: |-
                                              expirationSeconds is the requested duration of validity of the service
                                              account token. As the token approaches expiration, the kubelet volume
                                              plugin will proactively rotate the service account token. The kubelet will
                                              start trying to rotate the token if the token is older than 80 percent of
                                              its time to live or if the token is older than 24 hours.Defaults to 1 hour
                                              and must be at least 10 minutes.
                                            format: int64
                                            type: integer
                                          path:
                                            description: |-
                                              path is the path relative to the mount point of the file to project the
                                              token into.
                                            type: string
                                        required:
                                        - path
                                        type: object
                                    type: object
                                  type: array
                                  x-kubernetes-list-type: atomic
                              type: object
                            quobyte:
                              description: |-
                                quobyte represents a Quobyte mount on the host that shares a pod's lifetime.
                                Deprecated: Quobyte is deprecated and the in-tree quobyte type is no longer supported.
                              properties:
                                group:
                                  description: |-
                                    group to map volume access to
                                    Default is no group
                                  type: string
                                readOnly:
                                  description: |-
                                    readOnly here will force the Quobyte volume to be mounted with read-only permissions.
                                    Defaults to false.
                                  type: boolean
                                registry:
                                  description: |-
                                    registry represents a single or multiple Quobyte Registry services
                                    specified as a string as host:port pair (multiple entries are separated with commas)
                                    which acts as the central registry for volumes
                                  type: string
                                tenant:
                                  description: |-
                                    tenant owning the given Quobyte volume in the Backend
                                    Used with dynamically provisioned Quobyte volumes, value is set by the plugin
                                  type: string
                                user:
                                  description: |-
                                    user to map volume access to
                                    Defaults to serivceaccount user
                                  type: string
                                volume:
                                  description: volume is a string that references
                                    an already created Quobyte volume by name.
                                  type: string
                              required:
                              - registry
                              - volume
                              type: object
                            rbd:
                              description: |-
                                rbd represents a Rados Block Device mount on the host that shares a pod's lifetime.
                                Deprecated: RBD is deprecated and the in-tree rbd type is no longer supported.
                                More info: https://examples.k8s.io/volumes/rbd/README.md
                              properties:
                                fsType:
                                  description: |-
                                    fsType is the filesystem type of the volume that you want to mount.
                                    Tip: Ensure that the filesystem type is supported by the host operating system.
                                    Examples: "ext4", "xfs", "ntfs". Implicitly inferred to be "ext4" if unspecified.
                                    More info: https://kubernetes.io/docs/concepts/storage/volumes#rbd
                                  type: string
                                image:
                                  description: |-
                                    image is the rados image name.
                                    More info: https://examples.k8s.io/volumes/rbd/README.md#how-to-use-it
                                  type: string
                                keyring:
                                  default: /etc/ceph/keyring
                                  description: |-
                                    keyring is the path to key ring for RBDUser.
                                    Default is /etc/ceph/keyring.
                                    More info: https://examples.k8s.io/volumes/rbd/README.md#how-to-use-it
                                  type: string
                                monitors:
                                  description: |-
                                    monitors is a collection of Ceph monitors.
                                    More info: https://examples.k8s.io/volumes/rbd/README.md#how-to-use-it
                                  items:
                                    type: string
                                  type: array
                                  x-kubernetes-list-type: atomic
                                pool:
                                  default: rbd
                                  description: |-
                                    pool is the rados pool name.
                                    Default is rbd.
                                    More info: https://examples.k8s.io/volumes/rbd/README.md#how-to-use-it
                                  type: string
                                readOnly:
                                  description: |-
                                    readOnly here will force the ReadOnly setting in VolumeMounts.
                                    Defaults to false.
                                    More info: https://examples.k8s.io/volumes/rbd/README.md#how-to-use-it
                                  type: boolean
                                secretRef:
                                  description: |-
                                    secretRef is name of the authentication secret for RBDUser. If provided
                                    overrides keyring.
                                    Default is nil.
                                    More info: https://examples.k8s.io/volumes/rbd/README.md#how-to-use-it
                                  properties:
                                    name:
                                      default: ""
                                      description: |-
                                        Name of the referent.
                                        This field is effectively required, but due to backwards compatibility is
                                        allowed to be empty. Instances of this type with an empty value here are
                                        almost certainly wrong.
                                        More info: https://kubernetes.io/docs/concepts/overview/working-with-objects/names/#names
                                      type: string
                                  type: object
                                  x-kubernetes-map-type: atomic
                                user:
                                  default: admin
                                  description: |-
                                    user is the rados user name.
                                    Default is admin.
                                    More info: https://examples.k8s.io/volumes/rbd/README.md#how-to-use-it
                                  type: string
                              required:
                              - image
                              - monitors
                              type: object
                            scaleIO:
                              description: |-
                                scaleIO represents a ScaleIO persistent volume attached and mounted on Kubernetes nodes.
                                Deprecated: ScaleIO is deprecated and the in-tree scaleIO type is no longer supported.
                              properties:
                                fsType:
                                  default: xfs
                                  description: |-
                                    fsType is the filesystem type to mount.
                                    Must be a filesystem type supported by the host operating system.
                                    Ex. "ext4", "xfs", "ntfs".
                                    Default is "xfs".
                                  type: string
                                gateway:
                                  description: gateway is the host address of the
                                    ScaleIO API Gateway.
                                  type: string
                                protectionDomain:
                                  description: protectionDomain is the name of the
                                    ScaleIO Protection Domain for the configured storage.
                                  type: string
                                readOnly:
                                  description: |-
                                    readOnly Defaults to false (read/write). ReadOnly here will force
                                    the ReadOnly setting in VolumeMounts.
                                  type: boolean
                                secretRef:
                                  description: |-
                                    secretRef references to the secret for ScaleIO user and other
                                    sensitive information. If this is not provided, Login operation will fail.
                                  properties:
                                    name:
                                      default: ""
                                      description: |-
                                        Name of the referent.
                                        This field is effectively required, but due to backwards compatibility is
                                        allowed to be empty. Instances of this type with an empty value here are
                                        almost certainly wrong.
                                        More info: https://kubernetes.io/docs/concepts/overview/working-with-objects/names/#names
                                      type: string
                                  type: object
                                  x-kubernetes-map-type: atomic
                                sslEnabled:
                                  description: sslEnabled Flag enable/disable SSL
                                    communication with Gateway, default false
                                  type: boolean
                                storageMode:
                                  default: ThinProvisioned
                                  description: |-
                                    storageMode indicates whether the storage for a volume should be ThickProvisioned or ThinProvisioned.
                                    Default is ThinProvisioned.
                                  type: string
                                storagePool:
                                  description: storagePool is the ScaleIO Storage
                                    Pool associated with the protection domain.
                                  type: string
                                system:
                                  description: system is the name of the storage system
                                    as configured in ScaleIO.
                                  type: string
                                volumeName:
                                  description: |-
                                    volumeName is the name of a volume already created in the ScaleIO system
                                    that is associated with this volume source.
                                  type: string
                              required:
                              - gateway
                              - secretRef
                              - system
                              type: object
                            secret:
                              description: |-
                                secret represents a secret that should populate this volume.
                                More info: https://kubernetes.io/docs/concepts/storage/volumes#secret
                              properties:
                                defaultMode:
                                  description: |-
                                    defaultMode is Optional: mode bits used to set permissions on created files by default.
                                    Must be an octal value between 0000 and 0777 or a decimal value between 0 and 511.
                                    YAML accepts both octal and decimal values, JSON requires decimal values
                                    for mode bits. Defaults to 0644.
                                    Directories within the path are not affected by this setting.
                                    This might be in conflict with other options that affect the file
                                    mode, like fsGroup, and the result can be other mode bits set.
                                  format: int32
                                  type: integer
                                items:
                                  description: |-
                                    items If unspecified, each key-value pair in the Data field of the referenced
                                    Secret will be projected into the volume as a file whose name is the
                                    key and content is the value. If specified, the listed keys will be
                                    projected into the specified paths, and unlisted keys will not be
                                    present. If a key is specified which is not present in the Secret,
                                    the volume setup will error unless it is marked optional. Paths must be
                                    relative and may not contain the '..' path or start with '..'.
                                  items:
                                    description: Maps a string key to a path within
                                      a volume.
                                    properties:
                                      key:
                                        description: key is the key to project.
                                        type: string
                                      mode:
                                        description: |-
                                          mode is Optional: mode bits used to set permissions on this file.
                                          Must be an octal value between 0000 and 0777 or a decimal value between 0 and 511.
                                          YAML accepts both octal and decimal values, JSON requires decimal values for mode bits.
                                          If not specified, the volume defaultMode will be used.
                                          This might be in conflict with other options that affect the file
                                          mode, like fsGroup, and the result can be other mode bits set.
                                        format: int32
                                        type: integer
                                      path:
                                        description: |-
                                          path is the relative path of the file to map the key to.
                                          May not be an absolute path.
                                          May not contain the path element '..'.
                                          May not start with the string '..'.
                                        type: string
                                    required:
                                    - key
                                    - path
                                    type: object
                                  type: array
                                  x-kubernetes-list-type: atomic
                                optional:
                                  description: optional field specify whether the
                                    Secret or its keys must be defined
                                  type: boolean
                                secretName:
                                  description: |-
                                    secretName is the name of the secret in the pod's namespace to use.
                                    More info: https://kubernetes.io/docs/concepts/storage/volumes#secret
                                  type: string
                              type: object
                            storageos:
                              description: |-
                                storageOS represents a StorageOS volume attached and mounted on Kubernetes nodes.
                                Deprecated: StorageOS is deprecated and the in-tree storageos type is no longer supported.
                              properties:
                                fsType:
                                  description: |-
                                    fsType is the filesystem type to mount.
                                    Must be a filesystem type supported by the host operating system.
                                    Ex. "ext4", "xfs", "ntfs". Implicitly inferred to be "ext4" if unspecified.
                                  type: string
                                readOnly:
                                  description: |-
                                    readOnly defaults to false (read/write). ReadOnly here will force
                                    the ReadOnly setting in VolumeMounts.
                                  type: boolean
                                secretRef:
                                  description: |-
                                    secretRef specifies the secret to use for obtaining the StorageOS API
                                    credentials.  If not specified, default values will be attempted.
                                  properties:
                                    name:
                                      default: ""
                                      description: |-
                                        Name of the referent.
                                        This field is effectively required, but due to backwards compatibility is
                                        allowed to be empty. Instances of this type with an empty value here are
                                        almost certainly wrong.
                                        More info: https://kubernetes.io/docs/concepts/overview/working-with-objects/names/#names
                                      type: string
                                  type: object
                                  x-kubernetes-map-type: atomic
                                volumeName:
                                  description: |-
                                    volumeName is the human-readable name of the StorageOS volume.  Volume
                                    names are only unique within a namespace.
                                  type: string
                                volumeNamespace:
                                  description: |-
                                    volumeNamespace specifies the scope of the volume within StorageOS.  If no
                                    namespace is specified then the Pod's namespace will be used.  This allows the
                                    Kubernetes name scoping to be mirrored within StorageOS for tighter integration.
                                    Set VolumeName to any name to override the default behaviour.
                                    Set to "default" if you are not using namespaces within StorageOS.
                                    Namespaces that do not pre-exist within StorageOS will be created.
                                  type: string
                              type: object
                            vsphereVolume:
                              description: |-
                                vsphereVolume represents a vSphere volume attached and mounted on kubelets host machine.
                                Deprecated: VsphereVolume is deprecated. All operations for the in-tree vsphereVolume type
                                are redirected to the csi.vsphere.vmware.com CSI driver.
                              properties:
                                fsType:
                                  description: |-
                                    fsType is filesystem type to mount.
                                    Must be a filesystem type supported by the host operating system.
                                    Ex. "ext4", "xfs", "ntfs". Implicitly inferred to be "ext4" if unspecified.
                                  type: string
                                storagePolicyID:
                                  description: storagePolicyID is the storage Policy
                                    Based Management (SPBM) profile ID associated
                                    with the StoragePolicyName.
                                  type: string
                                storagePolicyName:
                                  description: storagePolicyName is the storage Policy
                                    Based Management (SPBM) profile name.
                                  type: string
                                volumePath:
                                  description: volumePath is the path that identifies
                                    vSphere volume vmdk
                                  type: string
                              required:
                              - volumePath
                              type: object
                          required:
                          - name
                          type: object
                        type: array
                      xdsAddress:
                        description: The customized XDS address to retrieve configuration.
                        type: string
                    type: object
                type: object
              version:
                default: v1.24.2
                description: |-
                  Defines the version of Istio to install.
<<<<<<< HEAD
                  Must be one of: v1.24.2.
=======
                  Must be one of: v1.24-latest, v1.24.2, v1.24.1, v1.24.0, master, v1.25-alpha.c2ac935c.
>>>>>>> 148eb64b
                enum:
                - v1.24-latest
                - v1.24.2
<<<<<<< HEAD
=======
                - v1.24.1
                - v1.24.0
                - master
                - v1.25-alpha.c2ac935c
>>>>>>> 148eb64b
                type: string
            required:
            - namespace
            - version
            type: object
          status:
            description: ZTunnelStatus defines the observed state of ZTunnel
            properties:
              conditions:
                description: Represents the latest available observations of the object's
                  current state.
                items:
                  description: ZTunnelCondition represents a specific observation
                    of the ZTunnel object's state.
                  properties:
                    lastTransitionTime:
                      description: Last time the condition transitioned from one status
                        to another.
                      format: date-time
                      type: string
                    message:
                      description: Human-readable message indicating details about
                        the last transition.
                      type: string
                    reason:
                      description: Unique, single-word, CamelCase reason for the condition's
                        last transition.
                      type: string
                    status:
                      description: The status of this condition. Can be True, False
                        or Unknown.
                      type: string
                    type:
                      description: The type of this condition.
                      type: string
                  type: object
                type: array
              observedGeneration:
                description: |-
                  ObservedGeneration is the most recent generation observed for this
                  ZTunnel object. It corresponds to the object's generation, which is
                  updated on mutation by the API Server. The information in the status
                  pertains to this particular generation of the object.
                format: int64
                type: integer
              state:
                description: Reports the current state of the object.
                type: string
            type: object
        type: object
        x-kubernetes-validations:
        - message: metadata.name must be 'default'
          rule: self.metadata.name == 'default'
    served: true
    storage: true
    subresources:
      status: {}<|MERGE_RESOLUTION|>--- conflicted
+++ resolved
@@ -5518,21 +5518,14 @@
                 default: v1.24.2
                 description: |-
                   Defines the version of Istio to install.
-<<<<<<< HEAD
-                  Must be one of: v1.24.2.
-=======
                   Must be one of: v1.24-latest, v1.24.2, v1.24.1, v1.24.0, master, v1.25-alpha.c2ac935c.
->>>>>>> 148eb64b
                 enum:
                 - v1.24-latest
                 - v1.24.2
-<<<<<<< HEAD
-=======
                 - v1.24.1
                 - v1.24.0
                 - master
                 - v1.25-alpha.c2ac935c
->>>>>>> 148eb64b
                 type: string
             required:
             - namespace
