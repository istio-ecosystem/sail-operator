--- conflicted
+++ resolved
@@ -2,76 +2,14 @@
 deployment:
   name: sail-operator
   annotations:
-<<<<<<< HEAD
     images.v1_26_3.ztunnel: build-harbor.alauda.cn/asm/ztunnel:1.26.3-asm-r0
     images.v1_26_3.istiod: build-harbor.alauda.cn/asm/pilot:1.26.3-asm-r0
     images.v1_26_3.proxy: build-harbor.alauda.cn/asm/proxyv2:1.26.3-asm-r0
     images.v1_26_3.cni: build-harbor.alauda.cn/asm/install-cni:1.26.3-asm-r0
-=======
-    images.v1_26_3.ztunnel: gcr.io/istio-release/ztunnel:1.26.3
-    images.v1_26_3.istiod: gcr.io/istio-release/pilot:1.26.3
-    images.v1_26_3.proxy: gcr.io/istio-release/proxyv2:1.26.3
-    images.v1_26_3.cni: gcr.io/istio-release/install-cni:1.26.3
-    images.v1_26_2.ztunnel: gcr.io/istio-release/ztunnel:1.26.2
-    images.v1_26_2.istiod: gcr.io/istio-release/pilot:1.26.2
-    images.v1_26_2.proxy: gcr.io/istio-release/proxyv2:1.26.2
-    images.v1_26_2.cni: gcr.io/istio-release/install-cni:1.26.2
-    images.v1_26_0.ztunnel: gcr.io/istio-release/ztunnel:1.26.0
-    images.v1_26_0.istiod: gcr.io/istio-release/pilot:1.26.0
-    images.v1_26_0.proxy: gcr.io/istio-release/proxyv2:1.26.0
-    images.v1_26_0.cni: gcr.io/istio-release/install-cni:1.26.0
-    images.v1_25_4.ztunnel: gcr.io/istio-release/ztunnel:1.25.4
-    images.v1_25_4.istiod: gcr.io/istio-release/pilot:1.25.4
-    images.v1_25_4.proxy: gcr.io/istio-release/proxyv2:1.25.4
-    images.v1_25_4.cni: gcr.io/istio-release/install-cni:1.25.4
-    images.v1_25_3.ztunnel: gcr.io/istio-release/ztunnel:1.25.3
-    images.v1_25_3.istiod: gcr.io/istio-release/pilot:1.25.3
-    images.v1_25_3.proxy: gcr.io/istio-release/proxyv2:1.25.3
-    images.v1_25_3.cni: gcr.io/istio-release/install-cni:1.25.3
-    images.v1_25_2.ztunnel: gcr.io/istio-release/ztunnel:1.25.2
-    images.v1_25_2.istiod: gcr.io/istio-release/pilot:1.25.2
-    images.v1_25_2.proxy: gcr.io/istio-release/proxyv2:1.25.2
-    images.v1_25_2.cni: gcr.io/istio-release/install-cni:1.25.2
-    images.v1_25_1.ztunnel: gcr.io/istio-release/ztunnel:1.25.1
-    images.v1_25_1.istiod: gcr.io/istio-release/pilot:1.25.1
-    images.v1_25_1.proxy: gcr.io/istio-release/proxyv2:1.25.1
-    images.v1_25_1.cni: gcr.io/istio-release/install-cni:1.25.1
->>>>>>> c59f26c4
     images.v1_24_6.ztunnel: gcr.io/istio-release/ztunnel:1.24.6
     images.v1_24_6.istiod: gcr.io/istio-release/pilot:1.24.6
     images.v1_24_6.proxy: gcr.io/istio-release/proxyv2:1.24.6
     images.v1_24_6.cni: gcr.io/istio-release/install-cni:1.24.6
-<<<<<<< HEAD
-=======
-    images.v1_24_5.ztunnel: gcr.io/istio-release/ztunnel:1.24.5
-    images.v1_24_5.istiod: gcr.io/istio-release/pilot:1.24.5
-    images.v1_24_5.proxy: gcr.io/istio-release/proxyv2:1.24.5
-    images.v1_24_5.cni: gcr.io/istio-release/install-cni:1.24.5
-    images.v1_24_4.ztunnel: gcr.io/istio-release/ztunnel:1.24.4
-    images.v1_24_4.istiod: gcr.io/istio-release/pilot:1.24.4
-    images.v1_24_4.proxy: gcr.io/istio-release/proxyv2:1.24.4
-    images.v1_24_4.cni: gcr.io/istio-release/install-cni:1.24.4
-    images.v1_24_3.ztunnel: gcr.io/istio-release/ztunnel:1.24.3
-    images.v1_24_3.istiod: gcr.io/istio-release/pilot:1.24.3
-    images.v1_24_3.proxy: gcr.io/istio-release/proxyv2:1.24.3
-    images.v1_24_3.cni: gcr.io/istio-release/install-cni:1.24.3
-    images.v1_24_2.ztunnel: gcr.io/istio-release/ztunnel:1.24.2
-    images.v1_24_2.istiod: gcr.io/istio-release/pilot:1.24.2
-    images.v1_24_2.proxy: gcr.io/istio-release/proxyv2:1.24.2
-    images.v1_24_2.cni: gcr.io/istio-release/install-cni:1.24.2
-    images.v1_24_1.ztunnel: gcr.io/istio-release/ztunnel:1.24.1
-    images.v1_24_1.istiod: gcr.io/istio-release/pilot:1.24.1
-    images.v1_24_1.proxy: gcr.io/istio-release/proxyv2:1.24.1
-    images.v1_24_1.cni: gcr.io/istio-release/install-cni:1.24.1
-    images.v1_24_0.ztunnel: gcr.io/istio-release/ztunnel:1.24.0
-    images.v1_24_0.istiod: gcr.io/istio-release/pilot:1.24.0
-    images.v1_24_0.proxy: gcr.io/istio-release/proxyv2:1.24.0
-    images.v1_24_0.cni: gcr.io/istio-release/install-cni:1.24.0
-    images.v1_28-alpha_a1729615.ztunnel: gcr.io/istio-testing/ztunnel:1.28-alpha.a17296153cc37f69a6c7a2a1d19251ee1cb211d4
-    images.v1_28-alpha_a1729615.istiod: gcr.io/istio-testing/pilot:1.28-alpha.a17296153cc37f69a6c7a2a1d19251ee1cb211d4
-    images.v1_28-alpha_a1729615.proxy: gcr.io/istio-testing/proxyv2:1.28-alpha.a17296153cc37f69a6c7a2a1d19251ee1cb211d4
-    images.v1_28-alpha_a1729615.cni: gcr.io/istio-testing/install-cni:1.28-alpha.a17296153cc37f69a6c7a2a1d19251ee1cb211d4
->>>>>>> c59f26c4
 service:
   port: 8443
 serviceAccountName: sail-operator
@@ -91,7 +29,6 @@
     - v1.26.2
     - v1.26.0
     - v1.25-latest
-    - v1.25.4
     - v1.25.3
     - v1.25.2
     - v1.25.1
@@ -104,7 +41,7 @@
     - v1.24.1
     - v1.24.0
     - master
-    - v1.28-alpha.a1729615
+    - v1.28-alpha.fc3ff90a
 
     [See this page](https://github.com/istio-ecosystem/sail-operator/blob/main/bundle/README.md) for instructions on how to use it.
   support: Community based
