--- conflicted
+++ resolved
@@ -19,11 +19,7 @@
     - v1.23.0
     - v1.22.3
     - v1.21.5
-<<<<<<< HEAD
-    - latest (68cb6773)
-=======
     - latest (b28bdd77)
->>>>>>> a0fadea3
 
     [See this page](https://github.com/istio-ecosystem/sail-operator/blob/main/bundle/README.md) for instructions on how to use it.
   support: Community based
