name: sailoperator
deployment:
  name: sail-operator
  annotations: {}
service:
  port: 8443
serviceAccountName: sail-operator

csv:
  displayName: Sail Operator
  categories: OpenShift Optional, Integration & Delivery, Networking, Security
  capabilities: Seamless Upgrades
  description: Experimental operator for installing Istio service mesh
  longDescription: |-
    This is an experimental operator for installing Istio service mesh.

    This version of the operator supports the following Istio versions:

    - v1.23.0
    - v1.22.3
    - v1.21.5
    - latest (fe2a0468)

    [See this page](https://github.com/istio-ecosystem/sail-operator/blob/main/bundle/README.md) for instructions on how to use it.
  support: Community based
  version: 0.2.0
  icon:
    base64data: iVBORw0KGgoAAAANSUhEUgAAAIAAAACACAYAAADDPmHLAAAACXBIWXMAAAFiAAABYgFfJ9BTAAAHL0lEQVR4nO2du24bRxSGz5LL+01kaMuX2HShnmlSi2VUBM4bKG/gdGFnl+rsBwggvUHUsTT9AIGdnoWCIIWNIJZNWKLM5Uww1K4sC6JEQrP7z8yeDyDYCHuG3F/nNmeWnpSSTMXvD3tE9Ey9gp3e0NiFWkzGgqVvEtFLvz/c8/vDNQPW4xQ2CCBim4gO/P7wFzOW4wY2CUDRIKLnfn/4xu8PvzNgPdZjmwAiukT02u8Pn5mxHHuxVQART9kb3AzbBUDsDW6GFgEMRuNHwM8QobzBkCuF1dDlAfYGo/GeAULYDCuFHngd1qAzBKgy7c1gNEa74kbYN+CQsAS6cwD15T8djMZKCOj/QhUS9jkkXE1cSaBKzF4ORuMXg9EYeQMeE9GQq4TFxF0FPAnDAtIbdEMRcF5wCUmUgZ3QGyBjcpQX/Axcg5Ek2QeIcgNkpbDLyeHXJN0I6oYh4aeE7Z5HJYd7QPtGgegEKnf8OzgkbLMITkG2glVI2AdWCXMRpL1MRO8FzMs0pAjCCiG1IjBhM0jlBQeD0RhVq3fTLAJTdgMboSeAigBkG4pJ28FKBK8HozGqVu+mMTE0cR5gFyiC1FUHpg6EsAgSwuSJoN3t7+//ALK9nZbpY6NHwh7drf8qG+VjkPnnadg7MFoA+bxPYn2tBBTBrutbyVYMhc5FUMihzDs9T2DNVLB42D4GiUCVp862jO0ZC/e8knjYnlAGsmTVKHKyMrDrXIDnFWedW/+BRPDYxVkC+w6G5LItca/5L8i6miVAzjJox8qTQbJcaIt2/QPIvMoHTDgIowVrj4bJVrUhq8UjgGmVFO4D7MaC1WcDxd2mR7kswrTaOHqBMKwbuw+Hel5p9m0blRQ+cWHU3P7TwSopvFVHJYXWnzxy4Xg4yUa5DcwHrO4POCEAOs0HMsD+gLWloTMCUE0i8eAbVCiwtlXsjgBUKCjk2rJZnQBMWxsKnBKAQrRrAlQaWhkKnBMAeV5Z3GtxKFgS9wQQhQLMEIkKBVY1iJwUgELcbnigqmDbpgaRswKYVwV31t6CrFvjBdwVgAoF1eK6LBcQpru2TBU7LQCFuLOGSgif2ZAQOi8A8rOcEF6B+wLAJ4RGTxSnQgDzhLBVRU0QGe0F0iEAlRA2KzlQh3DT5LIwNQKYdwhvNbgsvEB6BBCWhcARMiPPGaZKAAqgFzDyTEHqBAD0Ah0TvUDqBEDsBb4ilQJgL/CFVAqA2AuckVoBsBc4JbUCUIhGBdUdNMYLpFoAslnJg/YIOqbMD6ZaAOpomawVUc8fMmJeIN0CmE8R1z+DTBuxR5B6AVA2o46Zo6zDk0EWwOmzBv4Gmd5GP2yCBaAEUMw/AJWEhPYCLIAQYEkITQZZACFyrSxAphvIxhALICKTaaYxGWQBnEM2yqhkcBM1PMoCOIesFB+AOoOEygVYABcAdgYhrWEWwAVEq4YSACQZZAFcJJdtAXsCiXsBFsAlyFrpPcj046Q7gyyASxBrlRnQfKJegAVwGX62nZbWMAtgAcAw0E2yJ8ACWIColxFPHo1IzAuwABaR9+8Dm0KJ5QEsgCsANoU6SYUBFsAVyGoR9XgZSioMsACuQP00DdB8ImGABXAVamoY94OViYQBFsA1yHoJdYRMEfvUMAvgGmSlGADNx54HsACuA1sOduPeG2ABLIEs55HmYw0DLIAlkNXiP0DzsVYDLIAlkKU8Mg9gDwAn53eAS2jEeYaQBbAkoKeOR7AA0MhKAdkPiC0PYAEsSymPOkZOYTkYy6PnWQBLon6HCLyEWMIAC2BZPK8EHBMjFoABADeGiAVgALJc+Au4iljyABbAKhRz6O9LuxdgAayAzPtV8BK0zwewAFYhk2mCV8AeAA24I7ip+4IsgFXJZVGTwnN0j4mxAFZEFnLvwEtgAUBxrBJgAayIzGZQTxOLYA8Axc/eAa+gq/Nivs6LOUMwe0tCBt7RSUBSFr1PJ+vqo3lHJ+oNWgZQmAgGO703Wq6l4yLWoW6wlBPv+LMf3ugOCUneZEok5h5+3fCPpMIAC2AhQrynmfjofQ4yNJ0J72R6m6azkjcNiKbzh3+YfoOvQ9uouJ0CkPKYgtk7byYyNJkKL5jVaTJt0kyQdzJVf9EMX66irRIwWQCv3n+ctLzDT/WzOPzlBpfU2Tn8EmE44QH+JKLDMJadvW9t1IbRH/z42x+9DNFL4BpNRZv44xSA2js/OPc6u9FbG7XDGO2mAjUqHuz0hjf9rLoEsBe+5jd8a6N2oOm6zGK0DIdoEcDWRm1Px3WYlVCl4P5NvzLuBNqLFg/AArAXLXsC3Ao2m0srJfUe7PS0JNIsACwXK6WzV7DTSySRZgHEy4fL/nuTvMHXwQK4Oa/CKwzP32hdu3VxwwK4notxeN580dGEMQEWwJc4HFuiZTJpEEAUh2GJlsm4IIBFiZY1cRiJLQI4n2iRa3EYBhH9D18eNW58bi76AAAAAElFTkSuQmCC
    mediatype: image/png
  keywords:
  - istio
  - servicemesh
  - envoy
  annotations: 
    features.operators.openshift.io/disconnected: "true"
    features.operators.openshift.io/fips-compliant: "false"
    features.operators.openshift.io/proxy-aware: "false"
    features.operators.openshift.io/tls-profiles: "false"
    features.operators.openshift.io/token-auth-aws: "false"
    features.operators.openshift.io/token-auth-azure: "false"
    features.operators.openshift.io/token-auth-gcp: "false"
    features.operators.openshift.io/cnf: "false"
    features.operators.openshift.io/cni: "true"
    features.operators.openshift.io/csi: "false"
image: quay.io/maistra-dev/sail-operator:0.2-latest
# We're commenting out the imagePullPolicy to use k8s defaults
# imagePullPolicy: Always
resources:
  limits:
    cpu: 500m
    memory: 512Mi
  requests:
    cpu: 10m
    memory: 64Mi
proxy:
  image: gcr.io/kubebuilder/kube-rbac-proxy:v0.16.0
  # We're commenting out the imagePullPolicy to use k8s defaults
  # imagePullPolicy: IfNotPresent
  resources:
    limits:
      cpu: 500m
      memory: 128Mi
    requests:
      cpu: 5m
      memory: 64Mi
<<<<<<< HEAD
=======
operator:
  resources:
    limits:
      cpu: 500m
      memory: 512Mi
    requests:
      cpu: 10m
      memory: 64Mi
>>>>>>> c7164d4a

# setting this to true will add resources required to generate the bundle using operator-sdk
bundleGeneration: false

# can be either kubernetes or openshift
platform: kubernetes<|MERGE_RESOLUTION|>--- conflicted
+++ resolved
@@ -45,13 +45,6 @@
 image: quay.io/maistra-dev/sail-operator:0.2-latest
 # We're commenting out the imagePullPolicy to use k8s defaults
 # imagePullPolicy: Always
-resources:
-  limits:
-    cpu: 500m
-    memory: 512Mi
-  requests:
-    cpu: 10m
-    memory: 64Mi
 proxy:
   image: gcr.io/kubebuilder/kube-rbac-proxy:v0.16.0
   # We're commenting out the imagePullPolicy to use k8s defaults
@@ -63,8 +56,6 @@
     requests:
       cpu: 5m
       memory: 64Mi
-<<<<<<< HEAD
-=======
 operator:
   resources:
     limits:
@@ -73,7 +64,6 @@
     requests:
       cpu: 10m
       memory: 64Mi
->>>>>>> c7164d4a
 
 # setting this to true will add resources required to generate the bundle using operator-sdk
 bundleGeneration: false
