name: sailoperator
deployment:
  name: sail-operator
  annotations: {}
service:
  port: 8443
serviceAccountName: sail-operator

operatorLogLevel: info

csv:
  displayName: Sail Operator
  categories: OpenShift Optional, Integration & Delivery, Networking, Security
  capabilities: Seamless Upgrades
  description: Experimental operator for installing Istio service mesh
  longDescription: |-
    This is an experimental operator for installing Istio service mesh.

    This version of the operator supports the following Istio versions:

    - v1.23.2
    - v1.22.5
    - v1.21.6
    - latest (0bcbad8c)

    [See this page](https://github.com/istio-ecosystem/sail-operator/blob/main/bundle/README.md) for instructions on how to use it.
  support: Community based
  version: 3.0.0-tp.2
  icon:
    base64data: iVBORw0KGgoAAAANSUhEUgAAAIAAAACACAYAAADDPmHLAAAACXBIWXMAAAFiAAABYgFfJ9BTAAAHL0lEQVR4nO2du24bRxSGz5LL+01kaMuX2HShnmlSi2VUBM4bKG/gdGFnl+rsBwggvUHUsTT9AIGdnoWCIIWNIJZNWKLM5Uww1K4sC6JEQrP7z8yeDyDYCHuG3F/nNmeWnpSSTMXvD3tE9Ey9gp3e0NiFWkzGgqVvEtFLvz/c8/vDNQPW4xQ2CCBim4gO/P7wFzOW4wY2CUDRIKLnfn/4xu8PvzNgPdZjmwAiukT02u8Pn5mxHHuxVQART9kb3AzbBUDsDW6GFgEMRuNHwM8QobzBkCuF1dDlAfYGo/GeAULYDCuFHngd1qAzBKgy7c1gNEa74kbYN+CQsAS6cwD15T8djMZKCOj/QhUS9jkkXE1cSaBKzF4ORuMXg9EYeQMeE9GQq4TFxF0FPAnDAtIbdEMRcF5wCUmUgZ3QGyBjcpQX/Axcg5Ek2QeIcgNkpbDLyeHXJN0I6oYh4aeE7Z5HJYd7QPtGgegEKnf8OzgkbLMITkG2glVI2AdWCXMRpL1MRO8FzMs0pAjCCiG1IjBhM0jlBQeD0RhVq3fTLAJTdgMboSeAigBkG4pJ28FKBK8HozGqVu+mMTE0cR5gFyiC1FUHpg6EsAgSwuSJoN3t7+//ALK9nZbpY6NHwh7drf8qG+VjkPnnadg7MFoA+bxPYn2tBBTBrutbyVYMhc5FUMihzDs9T2DNVLB42D4GiUCVp862jO0ZC/e8knjYnlAGsmTVKHKyMrDrXIDnFWedW/+BRPDYxVkC+w6G5LItca/5L8i6miVAzjJox8qTQbJcaIt2/QPIvMoHTDgIowVrj4bJVrUhq8UjgGmVFO4D7MaC1WcDxd2mR7kswrTaOHqBMKwbuw+Hel5p9m0blRQ+cWHU3P7TwSopvFVHJYXWnzxy4Xg4yUa5DcwHrO4POCEAOs0HMsD+gLWloTMCUE0i8eAbVCiwtlXsjgBUKCjk2rJZnQBMWxsKnBKAQrRrAlQaWhkKnBMAeV5Z3GtxKFgS9wQQhQLMEIkKBVY1iJwUgELcbnigqmDbpgaRswKYVwV31t6CrFvjBdwVgAoF1eK6LBcQpru2TBU7LQCFuLOGSgif2ZAQOi8A8rOcEF6B+wLAJ4RGTxSnQgDzhLBVRU0QGe0F0iEAlRA2KzlQh3DT5LIwNQKYdwhvNbgsvEB6BBCWhcARMiPPGaZKAAqgFzDyTEHqBAD0Ah0TvUDqBEDsBb4ilQJgL/CFVAqA2AuckVoBsBc4JbUCUIhGBdUdNMYLpFoAslnJg/YIOqbMD6ZaAOpomawVUc8fMmJeIN0CmE8R1z+DTBuxR5B6AVA2o46Zo6zDk0EWwOmzBv4Gmd5GP2yCBaAEUMw/AJWEhPYCLIAQYEkITQZZACFyrSxAphvIxhALICKTaaYxGWQBnEM2yqhkcBM1PMoCOIesFB+AOoOEygVYABcAdgYhrWEWwAVEq4YSACQZZAFcJJdtAXsCiXsBFsAlyFrpPcj046Q7gyyASxBrlRnQfKJegAVwGX62nZbWMAtgAcAw0E2yJ8ACWIColxFPHo1IzAuwABaR9+8Dm0KJ5QEsgCsANoU6SYUBFsAVyGoR9XgZSioMsACuQP00DdB8ImGABXAVamoY94OViYQBFsA1yHoJdYRMEfvUMAvgGmSlGADNx54HsACuA1sOduPeG2ABLIEs55HmYw0DLIAlkNXiP0DzsVYDLIAlkKU8Mg9gDwAn53eAS2jEeYaQBbAkoKeOR7AA0MhKAdkPiC0PYAEsSymPOkZOYTkYy6PnWQBLon6HCLyEWMIAC2BZPK8EHBMjFoABADeGiAVgALJc+Au4iljyABbAKhRz6O9LuxdgAayAzPtV8BK0zwewAFYhk2mCV8AeAA24I7ip+4IsgFXJZVGTwnN0j4mxAFZEFnLvwEtgAUBxrBJgAayIzGZQTxOLYA8Axc/eAa+gq/Nivs6LOUMwe0tCBt7RSUBSFr1PJ+vqo3lHJ+oNWgZQmAgGO703Wq6l4yLWoW6wlBPv+LMf3ugOCUneZEok5h5+3fCPpMIAC2AhQrynmfjofQ4yNJ0J72R6m6azkjcNiKbzh3+YfoOvQ9uouJ0CkPKYgtk7byYyNJkKL5jVaTJt0kyQdzJVf9EMX66irRIwWQCv3n+ctLzDT/WzOPzlBpfU2Tn8EmE44QH+JKLDMJadvW9t1IbRH/z42x+9DNFL4BpNRZv44xSA2js/OPc6u9FbG7XDGO2mAjUqHuz0hjf9rLoEsBe+5jd8a6N2oOm6zGK0DIdoEcDWRm1Px3WYlVCl4P5NvzLuBNqLFg/AArAXLXsC3Ao2m0srJfUe7PS0JNIsACwXK6WzV7DTSySRZgHEy4fL/nuTvMHXwQK4Oa/CKwzP32hdu3VxwwK4notxeN580dGEMQEWwJc4HFuiZTJpEEAUh2GJlsm4IIBFiZY1cRiJLQI4n2iRa3EYBhH9D18eNW58bi76AAAAAElFTkSuQmCC
    mediatype: image/png
  keywords:
  - istio
  - servicemesh
  - envoy
  annotations: 
    features.operators.openshift.io/disconnected: "true"
    features.operators.openshift.io/fips-compliant: "false"
    features.operators.openshift.io/proxy-aware: "false"
    features.operators.openshift.io/tls-profiles: "false"
    features.operators.openshift.io/token-auth-aws: "false"
    features.operators.openshift.io/token-auth-azure: "false"
    features.operators.openshift.io/token-auth-gcp: "false"
    features.operators.openshift.io/cnf: "false"
    features.operators.openshift.io/cni: "true"
    features.operators.openshift.io/csi: "false"
<<<<<<< HEAD
image: quay.io/maistra-dev/sail-operator:3.0-latest
imagePullPolicy: Always
=======
image: quay.io/maistra-dev/sail-operator:0.2-latest
# We're commenting out the imagePullPolicy to use k8s defaults
# imagePullPolicy: Always
proxy:
  image: gcr.io/kubebuilder/kube-rbac-proxy:v0.16.0
  # We're commenting out the imagePullPolicy to use k8s defaults
  # imagePullPolicy: IfNotPresent
  resources:
    limits:
      cpu: 500m
      memory: 128Mi
    requests:
      cpu: 5m
      memory: 64Mi
operator:
  resources:
    limits:
      cpu: 500m
      memory: 512Mi
    requests:
      cpu: 10m
      memory: 64Mi
>>>>>>> 552d34fe

# setting this to true will add resources required to generate the bundle using operator-sdk
bundleGeneration: false

# can be either kubernetes or openshift
platform: kubernetes<|MERGE_RESOLUTION|>--- conflicted
+++ resolved
@@ -44,11 +44,7 @@
     features.operators.openshift.io/cnf: "false"
     features.operators.openshift.io/cni: "true"
     features.operators.openshift.io/csi: "false"
-<<<<<<< HEAD
 image: quay.io/maistra-dev/sail-operator:3.0-latest
-imagePullPolicy: Always
-=======
-image: quay.io/maistra-dev/sail-operator:0.2-latest
 # We're commenting out the imagePullPolicy to use k8s defaults
 # imagePullPolicy: Always
 proxy:
@@ -70,7 +66,6 @@
     requests:
       cpu: 10m
       memory: 64Mi
->>>>>>> 552d34fe
 
 # setting this to true will add resources required to generate the bundle using operator-sdk
 bundleGeneration: false
