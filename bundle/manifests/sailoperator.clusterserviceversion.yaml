apiVersion: operators.coreos.com/v1alpha1
kind: ClusterServiceVersion
metadata:
  annotations:
    alm-examples: |-
      [
        {
          "apiVersion": "operator.istio.io/v1alpha1",
          "kind": "Istio",
          "metadata": {
            "name": "default"
          },
          "spec": {
            "namespace": "istio-system",
            "updateStrategy": {
              "inactiveRevisionDeletionGracePeriodSeconds": 30,
              "type": "InPlace"
            },
            "version": "v1.23.0"
          }
        },
        {
          "apiVersion": "operator.istio.io/v1alpha1",
          "kind": "IstioCNI",
          "metadata": {
            "name": "default"
          },
          "spec": {
            "namespace": "istio-cni",
            "version": "v1.23.0"
          }
        }
      ]
    capabilities: Seamless Upgrades
    categories: OpenShift Optional, Integration & Delivery, Networking, Security
    containerImage: quay.io/maistra-dev/sail-operator:0.1-latest
<<<<<<< HEAD
    createdAt: "2024-08-15T08:32:34Z"
=======
    createdAt: "2024-08-15T08:02:42Z"
>>>>>>> a0fadea3
    description: Experimental operator for installing Istio service mesh
    features.operators.openshift.io/cnf: "false"
    features.operators.openshift.io/cni: "true"
    features.operators.openshift.io/csi: "false"
    features.operators.openshift.io/disconnected: "true"
    features.operators.openshift.io/fips-compliant: "false"
    features.operators.openshift.io/proxy-aware: "false"
    features.operators.openshift.io/tls-profiles: "false"
    features.operators.openshift.io/token-auth-aws: "false"
    features.operators.openshift.io/token-auth-azure: "false"
    features.operators.openshift.io/token-auth-gcp: "false"
    operators.operatorframework.io/builder: operator-sdk-v1.36.1
    operators.operatorframework.io/internal-objects: '["wasmplugins.extensions.istio.io","destinationrules.networking.istio.io","envoyfilters.networking.istio.io","gateways.networking.istio.io","proxyconfigs.networking.istio.io","serviceentries.networking.istio.io","sidecars.networking.istio.io","virtualservices.networking.istio.io","workloadentries.networking.istio.io","workloadgroups.networking.istio.io","authorizationpolicies.security.istio.io","peerauthentications.security.istio.io","requestauthentications.security.istio.io","telemetries.telemetry.istio.io"]'
    operators.operatorframework.io/project_layout: go.kubebuilder.io/v4
    repository: https://github.com/istio-ecosystem/sail-operator
    support: Community based
  name: sailoperator.v0.1.0
  namespace: placeholder
spec:
  apiservicedefinitions: {}
  customresourcedefinitions:
    owned:
    - kind: WasmPlugin
      name: wasmplugins.extensions.istio.io
      version: v1alpha1
    - kind: DestinationRule
      name: destinationrules.networking.istio.io
      version: v1
    - kind: DestinationRule
      name: destinationrules.networking.istio.io
      version: v1alpha3
    - kind: DestinationRule
      name: destinationrules.networking.istio.io
      version: v1beta1
    - kind: EnvoyFilter
      name: envoyfilters.networking.istio.io
      version: v1alpha3
    - kind: Gateway
      name: gateways.networking.istio.io
      version: v1
    - kind: Gateway
      name: gateways.networking.istio.io
      version: v1alpha3
    - kind: Gateway
      name: gateways.networking.istio.io
      version: v1beta1
    - kind: ProxyConfig
      name: proxyconfigs.networking.istio.io
      version: v1beta1
    - kind: ServiceEntry
      name: serviceentries.networking.istio.io
      version: v1
    - kind: ServiceEntry
      name: serviceentries.networking.istio.io
      version: v1alpha3
    - kind: ServiceEntry
      name: serviceentries.networking.istio.io
      version: v1beta1
    - kind: Sidecar
      name: sidecars.networking.istio.io
      version: v1
    - kind: Sidecar
      name: sidecars.networking.istio.io
      version: v1alpha3
    - kind: Sidecar
      name: sidecars.networking.istio.io
      version: v1beta1
    - kind: VirtualService
      name: virtualservices.networking.istio.io
      version: v1
    - kind: VirtualService
      name: virtualservices.networking.istio.io
      version: v1alpha3
    - kind: VirtualService
      name: virtualservices.networking.istio.io
      version: v1beta1
    - kind: WorkloadEntry
      name: workloadentries.networking.istio.io
      version: v1
    - kind: WorkloadEntry
      name: workloadentries.networking.istio.io
      version: v1alpha3
    - kind: WorkloadEntry
      name: workloadentries.networking.istio.io
      version: v1beta1
    - kind: WorkloadGroup
      name: workloadgroups.networking.istio.io
      version: v1
    - kind: WorkloadGroup
      name: workloadgroups.networking.istio.io
      version: v1alpha3
    - kind: WorkloadGroup
      name: workloadgroups.networking.istio.io
      version: v1beta1
    - kind: AuthorizationPolicy
      name: authorizationpolicies.security.istio.io
      version: v1
    - kind: AuthorizationPolicy
      name: authorizationpolicies.security.istio.io
      version: v1beta1
    - kind: PeerAuthentication
      name: peerauthentications.security.istio.io
      version: v1
    - kind: PeerAuthentication
      name: peerauthentications.security.istio.io
      version: v1beta1
    - kind: RequestAuthentication
      name: requestauthentications.security.istio.io
      version: v1
    - kind: RequestAuthentication
      name: requestauthentications.security.istio.io
      version: v1beta1
    - kind: Telemetry
      name: telemetries.telemetry.istio.io
      version: v1
    - kind: Telemetry
      name: telemetries.telemetry.istio.io
      version: v1alpha1
    - description: IstioCNI represents a deployment of the Istio CNI component.
      displayName: Istio CNI
      kind: IstioCNI
      name: istiocnis.operator.istio.io
      specDescriptors:
      - description: |-
          Defines the version of Istio to install.
          Must be one of: v1.23.0, v1.22.3, v1.21.5, latest.
        displayName: Istio Version
        path: version
        x-descriptors:
        - urn:alm:descriptor:com.tectonic.ui:fieldGroup:General
        - urn:alm:descriptor:com.tectonic.ui:select:v1.23.0
        - urn:alm:descriptor:com.tectonic.ui:select:v1.22.3
        - urn:alm:descriptor:com.tectonic.ui:select:v1.21.5
        - urn:alm:descriptor:com.tectonic.ui:select:latest
      - description: Namespace to which the Istio CNI component should be installed.
        displayName: Namespace
        path: namespace
        x-descriptors:
        - urn:alm:descriptor:io.kubernetes:Namespace
      - description: |-
          The built-in installation configuration profile to use.
          The 'default' profile is always applied. On OpenShift, the 'openshift' profile is also applied on top of 'default'.
<<<<<<< HEAD
          Must be one of: ambient, default, demo, empty, external, minimal, openshift-ambient, openshift, preview, remote, stable.
=======
          Must be one of: ambient, default, demo, empty, external, openshift-ambient, openshift, preview, stable.
>>>>>>> a0fadea3
        displayName: Profile
        path: profile
        x-descriptors:
        - urn:alm:descriptor:com.tectonic.ui:hidden
      - description: Defines the values to be passed to the Helm charts when installing
          Istio CNI.
        displayName: Helm Values
        path: values
      version: v1alpha1
    - description: |-
        IstioRevision represents a single revision of an Istio Service Mesh deployment.
        Users shouldn't create IstioRevision objects directly. Instead, they should
        create an Istio object and allow the operator to create the underlying
        IstioRevision object(s).
      displayName: Istio Revision
      kind: IstioRevision
      name: istiorevisions.operator.istio.io
      specDescriptors:
      - description: |-
          Defines the version of Istio to install.
          Must be one of: v1.23.0, v1.22.3, v1.21.5, latest.
        displayName: Istio Version
        path: version
        x-descriptors:
        - urn:alm:descriptor:com.tectonic.ui:fieldGroup:General
        - urn:alm:descriptor:com.tectonic.ui:select:v1.23.0
        - urn:alm:descriptor:com.tectonic.ui:select:v1.22.3
        - urn:alm:descriptor:com.tectonic.ui:select:v1.21.5
        - urn:alm:descriptor:com.tectonic.ui:select:latest
      - description: Namespace to which the Istio components should be installed.
        displayName: Namespace
        path: namespace
        x-descriptors:
        - urn:alm:descriptor:io.kubernetes:Namespace
      - description: Defines the values to be passed to the Helm charts when installing
          Istio.
        displayName: Helm Values
        path: values
      version: v1alpha1
    - description: |-
        Istio represents an Istio Service Mesh deployment consisting of one or more
        control plane instances (represented by one or more IstioRevision objects).
        To deploy an Istio Service Mesh, a user creates an Istio object with the
        desired Istio version and configuration. The operator then creates
        an IstioRevision object, which in turn creates the underlying Deployment
        objects for istiod and other control plane components, similar to how a
        Deployment object in Kubernetes creates ReplicaSets that create the Pods.
      displayName: Istio
      kind: Istio
      name: istios.operator.istio.io
      specDescriptors:
      - description: "Type of strategy to use. Can be \"InPlace\" or \"RevisionBased\".
          When the \"InPlace\" strategy\nis used, the existing Istio control plane
          is updated in-place. The workloads therefore\ndon't need to be moved from
          one control plane instance to another. When the \"RevisionBased\"\nstrategy
          is used, a new Istio control plane instance is created for every change
          to the\nIstio.spec.version field. The old control plane remains in place
          until all workloads have\nbeen moved to the new control plane instance.\n\n\nThe
          \"InPlace\" strategy is the default.\tTODO: change default to \"RevisionBased\""
        displayName: Type
        path: updateStrategy.type
        x-descriptors:
        - urn:alm:descriptor:com.tectonic.ui:select:InPlace
        - urn:alm:descriptor:com.tectonic.ui:select:RevisionBased
      - description: |-
          Defines the version of Istio to install.
          Must be one of: v1.23.0, v1.22.3, v1.21.5, latest.
        displayName: Istio Version
        path: version
        x-descriptors:
        - urn:alm:descriptor:com.tectonic.ui:fieldGroup:General
        - urn:alm:descriptor:com.tectonic.ui:select:v1.23.0
        - urn:alm:descriptor:com.tectonic.ui:select:v1.22.3
        - urn:alm:descriptor:com.tectonic.ui:select:v1.21.5
        - urn:alm:descriptor:com.tectonic.ui:select:latest
      - description: |-
          Defines how many seconds the operator should wait before removing a non-active revision after all
          the workloads have stopped using it. You may want to set this value on the order of minutes.
          The minimum and the default value is 30.
        displayName: Inactive Revision Deletion Grace Period (seconds)
        path: updateStrategy.inactiveRevisionDeletionGracePeriodSeconds
        x-descriptors:
        - urn:alm:descriptor:com.tectonic.ui:number
      - description: |-
          Defines whether the workloads should be moved from one control plane instance to another
          automatically. If updateWorkloads is true, the operator moves the workloads from the old
          control plane instance to the new one after the new control plane is ready.
          If updateWorkloads is false, the user must move the workloads manually by updating the
          istio.io/rev labels on the namespace and/or the pods.
          Defaults to false.
        displayName: Update Workloads Automatically
        path: updateStrategy.updateWorkloads
        x-descriptors:
        - urn:alm:descriptor:com.tectonic.ui:booleanSwitch
      - description: Namespace to which the Istio components should be installed.
        displayName: Namespace
        path: namespace
        x-descriptors:
        - urn:alm:descriptor:io.kubernetes:Namespace
      - description: |-
          The built-in installation configuration profile to use.
          The 'default' profile is always applied. On OpenShift, the 'openshift' profile is also applied on top of 'default'.
<<<<<<< HEAD
          Must be one of: ambient, default, demo, empty, external, minimal, openshift-ambient, openshift, preview, remote, stable.
=======
          Must be one of: ambient, default, demo, empty, external, openshift-ambient, openshift, preview, stable.
>>>>>>> a0fadea3
        displayName: Profile
        path: profile
        x-descriptors:
        - urn:alm:descriptor:com.tectonic.ui:hidden
      - description: Defines the update strategy to use when the version in the Istio
          CR is updated.
        displayName: Update Strategy
        path: updateStrategy
      - description: Defines the values to be passed to the Helm charts when installing
          Istio.
        displayName: Helm Values
        path: values
      version: v1alpha1
    - description: |-
        RemoteIstio represents a remote Istio Service Mesh deployment consisting of one or more
        remote control plane instances (represented by one or more IstioRevision objects).
      displayName: Remote Istio
      kind: RemoteIstio
      name: remoteistios.operator.istio.io
      specDescriptors:
      - description: "Type of strategy to use. Can be \"InPlace\" or \"RevisionBased\".
          When the \"InPlace\" strategy\nis used, the existing Istio control plane
          is updated in-place. The workloads therefore\ndon't need to be moved from
          one control plane instance to another. When the \"RevisionBased\"\nstrategy
          is used, a new Istio control plane instance is created for every change
          to the\nIstio.spec.version field. The old control plane remains in place
          until all workloads have\nbeen moved to the new control plane instance.\n\n\nThe
          \"InPlace\" strategy is the default.\tTODO: change default to \"RevisionBased\""
        displayName: Type
        path: updateStrategy.type
        x-descriptors:
        - urn:alm:descriptor:com.tectonic.ui:select:InPlace
        - urn:alm:descriptor:com.tectonic.ui:select:RevisionBased
      - description: |-
          Defines the version of Istio to install.
          Must be one of: v1.23.0, v1.22.3, v1.21.5, latest.
        displayName: Istio Version
        path: version
        x-descriptors:
        - urn:alm:descriptor:com.tectonic.ui:fieldGroup:General
        - urn:alm:descriptor:com.tectonic.ui:select:v1.23.0
        - urn:alm:descriptor:com.tectonic.ui:select:v1.22.3
        - urn:alm:descriptor:com.tectonic.ui:select:v1.21.5
        - urn:alm:descriptor:com.tectonic.ui:select:latest
      - description: |-
          Defines how many seconds the operator should wait before removing a non-active revision after all
          the workloads have stopped using it. You may want to set this value on the order of minutes.
          The minimum and the default value is 30.
        displayName: Inactive Revision Deletion Grace Period (seconds)
        path: updateStrategy.inactiveRevisionDeletionGracePeriodSeconds
        x-descriptors:
        - urn:alm:descriptor:com.tectonic.ui:number
      - description: |-
          Defines whether the workloads should be moved from one control plane instance to another
          automatically. If updateWorkloads is true, the operator moves the workloads from the old
          control plane instance to the new one after the new control plane is ready.
          If updateWorkloads is false, the user must move the workloads manually by updating the
          istio.io/rev labels on the namespace and/or the pods.
          Defaults to false.
        displayName: Update Workloads Automatically
        path: updateStrategy.updateWorkloads
        x-descriptors:
        - urn:alm:descriptor:com.tectonic.ui:booleanSwitch
      - description: Namespace to which the Istio components should be installed.
        displayName: Namespace
        path: namespace
        x-descriptors:
        - urn:alm:descriptor:io.kubernetes:Namespace
      - description: |-
          The built-in installation configuration profile to use.
          The 'default' profile is always applied. On OpenShift, the 'openshift' profile is also applied on top of 'default'.
<<<<<<< HEAD
          Must be one of: ambient, default, demo, empty, external, minimal, openshift-ambient, openshift, preview, remote, stable.
=======
          Must be one of: ambient, default, demo, empty, external, openshift-ambient, openshift, preview, stable.
>>>>>>> a0fadea3
        displayName: Profile
        path: profile
        x-descriptors:
        - urn:alm:descriptor:com.tectonic.ui:hidden
      - description: Defines the update strategy to use when the version in the RemoteIstio
          CR is updated.
        displayName: Update Strategy
        path: updateStrategy
      - description: Defines the values to be passed to the Helm charts when installing
          Istio.
        displayName: Helm Values
        path: values
      version: v1alpha1
  description: |-
    This is an experimental operator for installing Istio service mesh.

    This version of the operator supports the following Istio versions:

    - v1.23.0
    - v1.22.3
    - v1.21.5
<<<<<<< HEAD
    - latest (68cb6773)
=======
    - latest (b28bdd77)
>>>>>>> a0fadea3

    [See this page](https://github.com/istio-ecosystem/sail-operator/blob/main/bundle/README.md) for instructions on how to use it.
  displayName: Sail Operator
  icon:
  - base64data: iVBORw0KGgoAAAANSUhEUgAAAIAAAACACAYAAADDPmHLAAAACXBIWXMAAAFiAAABYgFfJ9BTAAAHL0lEQVR4nO2du24bRxSGz5LL+01kaMuX2HShnmlSi2VUBM4bKG/gdGFnl+rsBwggvUHUsTT9AIGdnoWCIIWNIJZNWKLM5Uww1K4sC6JEQrP7z8yeDyDYCHuG3F/nNmeWnpSSTMXvD3tE9Ey9gp3e0NiFWkzGgqVvEtFLvz/c8/vDNQPW4xQ2CCBim4gO/P7wFzOW4wY2CUDRIKLnfn/4xu8PvzNgPdZjmwAiukT02u8Pn5mxHHuxVQART9kb3AzbBUDsDW6GFgEMRuNHwM8QobzBkCuF1dDlAfYGo/GeAULYDCuFHngd1qAzBKgy7c1gNEa74kbYN+CQsAS6cwD15T8djMZKCOj/QhUS9jkkXE1cSaBKzF4ORuMXg9EYeQMeE9GQq4TFxF0FPAnDAtIbdEMRcF5wCUmUgZ3QGyBjcpQX/Axcg5Ek2QeIcgNkpbDLyeHXJN0I6oYh4aeE7Z5HJYd7QPtGgegEKnf8OzgkbLMITkG2glVI2AdWCXMRpL1MRO8FzMs0pAjCCiG1IjBhM0jlBQeD0RhVq3fTLAJTdgMboSeAigBkG4pJ28FKBK8HozGqVu+mMTE0cR5gFyiC1FUHpg6EsAgSwuSJoN3t7+//ALK9nZbpY6NHwh7drf8qG+VjkPnnadg7MFoA+bxPYn2tBBTBrutbyVYMhc5FUMihzDs9T2DNVLB42D4GiUCVp862jO0ZC/e8knjYnlAGsmTVKHKyMrDrXIDnFWedW/+BRPDYxVkC+w6G5LItca/5L8i6miVAzjJox8qTQbJcaIt2/QPIvMoHTDgIowVrj4bJVrUhq8UjgGmVFO4D7MaC1WcDxd2mR7kswrTaOHqBMKwbuw+Hel5p9m0blRQ+cWHU3P7TwSopvFVHJYXWnzxy4Xg4yUa5DcwHrO4POCEAOs0HMsD+gLWloTMCUE0i8eAbVCiwtlXsjgBUKCjk2rJZnQBMWxsKnBKAQrRrAlQaWhkKnBMAeV5Z3GtxKFgS9wQQhQLMEIkKBVY1iJwUgELcbnigqmDbpgaRswKYVwV31t6CrFvjBdwVgAoF1eK6LBcQpru2TBU7LQCFuLOGSgif2ZAQOi8A8rOcEF6B+wLAJ4RGTxSnQgDzhLBVRU0QGe0F0iEAlRA2KzlQh3DT5LIwNQKYdwhvNbgsvEB6BBCWhcARMiPPGaZKAAqgFzDyTEHqBAD0Ah0TvUDqBEDsBb4ilQJgL/CFVAqA2AuckVoBsBc4JbUCUIhGBdUdNMYLpFoAslnJg/YIOqbMD6ZaAOpomawVUc8fMmJeIN0CmE8R1z+DTBuxR5B6AVA2o46Zo6zDk0EWwOmzBv4Gmd5GP2yCBaAEUMw/AJWEhPYCLIAQYEkITQZZACFyrSxAphvIxhALICKTaaYxGWQBnEM2yqhkcBM1PMoCOIesFB+AOoOEygVYABcAdgYhrWEWwAVEq4YSACQZZAFcJJdtAXsCiXsBFsAlyFrpPcj046Q7gyyASxBrlRnQfKJegAVwGX62nZbWMAtgAcAw0E2yJ8ACWIColxFPHo1IzAuwABaR9+8Dm0KJ5QEsgCsANoU6SYUBFsAVyGoR9XgZSioMsACuQP00DdB8ImGABXAVamoY94OViYQBFsA1yHoJdYRMEfvUMAvgGmSlGADNx54HsACuA1sOduPeG2ABLIEs55HmYw0DLIAlkNXiP0DzsVYDLIAlkKU8Mg9gDwAn53eAS2jEeYaQBbAkoKeOR7AA0MhKAdkPiC0PYAEsSymPOkZOYTkYy6PnWQBLon6HCLyEWMIAC2BZPK8EHBMjFoABADeGiAVgALJc+Au4iljyABbAKhRz6O9LuxdgAayAzPtV8BK0zwewAFYhk2mCV8AeAA24I7ip+4IsgFXJZVGTwnN0j4mxAFZEFnLvwEtgAUBxrBJgAayIzGZQTxOLYA8Axc/eAa+gq/Nivs6LOUMwe0tCBt7RSUBSFr1PJ+vqo3lHJ+oNWgZQmAgGO703Wq6l4yLWoW6wlBPv+LMf3ugOCUneZEok5h5+3fCPpMIAC2AhQrynmfjofQ4yNJ0J72R6m6azkjcNiKbzh3+YfoOvQ9uouJ0CkPKYgtk7byYyNJkKL5jVaTJt0kyQdzJVf9EMX66irRIwWQCv3n+ctLzDT/WzOPzlBpfU2Tn8EmE44QH+JKLDMJadvW9t1IbRH/z42x+9DNFL4BpNRZv44xSA2js/OPc6u9FbG7XDGO2mAjUqHuz0hjf9rLoEsBe+5jd8a6N2oOm6zGK0DIdoEcDWRm1Px3WYlVCl4P5NvzLuBNqLFg/AArAXLXsC3Ao2m0srJfUe7PS0JNIsACwXK6WzV7DTSySRZgHEy4fL/nuTvMHXwQK4Oa/CKwzP32hdu3VxwwK4notxeN580dGEMQEWwJc4HFuiZTJpEEAUh2GJlsm4IIBFiZY1cRiJLQI4n2iRa3EYBhH9D18eNW58bi76AAAAAElFTkSuQmCC
    mediatype: image/png
  install:
    spec:
      clusterPermissions:
      - rules:
        - apiGroups:
          - authentication.k8s.io
          resources:
          - tokenreviews
          verbs:
          - create
        - apiGroups:
          - authorization.k8s.io
          resources:
          - subjectaccessreviews
          verbs:
          - create
        - apiGroups:
          - ""
          resources:
          - '*'
          verbs:
          - '*'
        - apiGroups:
          - admissionregistration.k8s.io
          resources:
          - mutatingwebhookconfigurations
          - validatingwebhookconfigurations
          verbs:
          - '*'
        - apiGroups:
          - apiextensions.k8s.io
          resources:
          - customresourcedefinitions
          verbs:
          - get
          - list
          - watch
        - apiGroups:
          - apps
          resources:
          - daemonsets
          - deployments
          verbs:
          - '*'
        - apiGroups:
          - autoscaling
          resources:
          - horizontalpodautoscalers
          verbs:
          - '*'
        - apiGroups:
          - k8s.cni.cncf.io
          resources:
          - network-attachment-definitions
          verbs:
          - '*'
        - apiGroups:
          - networking.istio.io
          resources:
          - envoyfilters
          verbs:
          - '*'
        - apiGroups:
          - networking.k8s.io
          resources:
          - networkpolicies
          verbs:
          - '*'
        - apiGroups:
          - operator.istio.io
          resources:
          - istiorevisions
          verbs:
          - create
          - delete
          - get
          - list
          - patch
          - update
          - watch
        - apiGroups:
          - operator.istio.io
          resources:
          - istiorevisions/finalizers
          verbs:
          - update
        - apiGroups:
          - operator.istio.io
          resources:
          - istiorevisions/status
          verbs:
          - get
          - patch
          - update
        - apiGroups:
          - operator.istio.io
          resources:
          - istiocnis
          verbs:
          - create
          - delete
          - get
          - list
          - patch
          - update
          - watch
        - apiGroups:
          - operator.istio.io
          resources:
          - istiocnis/finalizers
          verbs:
          - update
        - apiGroups:
          - operator.istio.io
          resources:
          - istiocnis/status
          verbs:
          - get
          - patch
          - update
        - apiGroups:
          - operator.istio.io
          resources:
          - istios
          verbs:
          - create
          - delete
          - get
          - list
          - patch
          - update
          - watch
        - apiGroups:
          - operator.istio.io
          resources:
          - istios/finalizers
          verbs:
          - update
        - apiGroups:
          - operator.istio.io
          resources:
          - istios/status
          verbs:
          - get
          - patch
          - update
        - apiGroups:
          - operator.istio.io
          resources:
          - remoteistios
          verbs:
          - create
          - delete
          - get
          - list
          - patch
          - update
          - watch
        - apiGroups:
          - operator.istio.io
          resources:
          - remoteistios/finalizers
          verbs:
          - update
        - apiGroups:
          - operator.istio.io
          resources:
          - remoteistios/status
          verbs:
          - get
          - patch
          - update
        - apiGroups:
          - policy
          resources:
          - poddisruptionbudgets
          verbs:
          - '*'
        - apiGroups:
          - rbac.authorization.k8s.io
          resources:
          - clusterrolebindings
          - clusterroles
          - rolebindings
          - roles
          verbs:
          - '*'
        - apiGroups:
          - security.openshift.io
          resourceNames:
          - privileged
          resources:
          - securitycontextconstraints
          verbs:
          - use
        serviceAccountName: sail-operator
      deployments:
      - label:
          app.kubernetes.io/component: manager
          app.kubernetes.io/created-by: sailoperator
          app.kubernetes.io/instance: sail-operator
          app.kubernetes.io/managed-by: helm
          app.kubernetes.io/name: deployment
          app.kubernetes.io/part-of: sailoperator
          control-plane: sail-operator
        name: sail-operator
        spec:
          replicas: 1
          selector:
            matchLabels:
              app.kubernetes.io/created-by: sailoperator
              app.kubernetes.io/part-of: sailoperator
              control-plane: sail-operator
          strategy: {}
          template:
            metadata:
              annotations:
                kubectl.kubernetes.io/default-container: manager
<<<<<<< HEAD
                olm.relatedImage.latest.cni: gcr.io/istio-testing/install-cni:1.24-alpha.68cb67731f1f6cd29e38c22e38ef0b7d48512fcd
                olm.relatedImage.latest.pilot: gcr.io/istio-testing/pilot:1.24-alpha.68cb67731f1f6cd29e38c22e38ef0b7d48512fcd
                olm.relatedImage.latest.proxy: gcr.io/istio-testing/pilot:1.24-alpha.68cb67731f1f6cd29e38c22e38ef0b7d48512fcd
                olm.relatedImage.latest.ztunnel: gcr.io/istio-testing/ztunnel:1.24-alpha.68cb67731f1f6cd29e38c22e38ef0b7d48512fcd
=======
                olm.relatedImage.latest.cni: gcr.io/istio-testing/install-cni:1.24-alpha.b28bdd77da4c7f0f4f3631db514f1c4f79a90289
                olm.relatedImage.latest.pilot: gcr.io/istio-testing/pilot:1.24-alpha.b28bdd77da4c7f0f4f3631db514f1c4f79a90289
                olm.relatedImage.latest.proxy: gcr.io/istio-testing/pilot:1.24-alpha.b28bdd77da4c7f0f4f3631db514f1c4f79a90289
                olm.relatedImage.latest.ztunnel: gcr.io/istio-testing/ztunnel:1.24-alpha.b28bdd77da4c7f0f4f3631db514f1c4f79a90289
>>>>>>> a0fadea3
                olm.relatedImage.v1_21_5.cni: docker.io/istio/install-cni:1.21.5
                olm.relatedImage.v1_21_5.pilot: docker.io/istio/pilot:1.21.5
                olm.relatedImage.v1_21_5.proxy: docker.io/istio/proxyv2:1.21.5
                olm.relatedImage.v1_21_5.ztunnel: docker.io/istio/ztunnel:1.21.5
                olm.relatedImage.v1_22_3.cni: docker.io/istio/install-cni:1.22.3
                olm.relatedImage.v1_22_3.pilot: docker.io/istio/pilot:1.22.3
                olm.relatedImage.v1_22_3.proxy: docker.io/istio/proxyv2:1.22.3
                olm.relatedImage.v1_22_3.ztunnel: docker.io/istio/ztunnel:1.22.3
                olm.relatedImage.v1_23_0.cni: docker.io/istio/install-cni:1.23.0
                olm.relatedImage.v1_23_0.pilot: docker.io/istio/pilot:1.23.0
                olm.relatedImage.v1_23_0.proxy: docker.io/istio/proxyv2:1.23.0
                olm.relatedImage.v1_23_0.ztunnel: docker.io/istio/ztunnel:1.23.0
              labels:
                app.kubernetes.io/created-by: sailoperator
                app.kubernetes.io/part-of: sailoperator
                control-plane: sail-operator
            spec:
              affinity:
                nodeAffinity:
                  requiredDuringSchedulingIgnoredDuringExecution:
                    nodeSelectorTerms:
                    - matchExpressions:
                      - key: kubernetes.io/arch
                        operator: In
                        values:
                        - amd64
                        - arm64
                        - ppc64le
                        - s390x
                      - key: kubernetes.io/os
                        operator: In
                        values:
                        - linux
              containers:
              - args:
                - --secure-listen-address=0.0.0.0:8443
                - --upstream=http://127.0.0.1:8080/
                - --logtostderr=true
                - --v=0
                image: gcr.io/kubebuilder/kube-rbac-proxy:v0.16.0
                name: kube-rbac-proxy
                ports:
                - containerPort: 8443
                  name: https
                  protocol: TCP
                resources:
                  limits:
                    cpu: 500m
                    memory: 128Mi
                  requests:
                    cpu: 5m
                    memory: 64Mi
                securityContext:
                  allowPrivilegeEscalation: false
                  capabilities:
                    drop:
                    - ALL
              - args:
                - --health-probe-bind-address=:8081
                - --metrics-bind-address=127.0.0.1:8080
                - --default-profile=openshift
                command:
                - /manager
                image: quay.io/maistra-dev/sail-operator:0.1-latest
                imagePullPolicy: Always
                livenessProbe:
                  httpGet:
                    path: /healthz
                    port: 8081
                  initialDelaySeconds: 15
                  periodSeconds: 20
                name: manager
                readinessProbe:
                  httpGet:
                    path: /readyz
                    port: 8081
                  initialDelaySeconds: 5
                  periodSeconds: 10
                resources:
                  limits:
                    cpu: 500m
                    memory: 512Mi
                  requests:
                    cpu: 10m
                    memory: 64Mi
                securityContext:
                  allowPrivilegeEscalation: false
                  capabilities:
                    drop:
                    - ALL
                volumeMounts:
                - mountPath: /etc/sail-operator
                  name: operator-config
                  readOnly: true
              securityContext:
                runAsNonRoot: true
              serviceAccountName: sail-operator
              terminationGracePeriodSeconds: 10
              volumes:
              - downwardAPI:
                  defaultMode: 420
                  items:
                  - fieldRef:
                      fieldPath: metadata.annotations
                    path: config.properties
                name: operator-config
      permissions:
      - rules:
        - apiGroups:
          - ""
          resources:
          - configmaps
          verbs:
          - get
          - list
          - watch
          - create
          - update
          - patch
          - delete
        - apiGroups:
          - coordination.k8s.io
          resources:
          - leases
          verbs:
          - get
          - list
          - watch
          - create
          - update
          - patch
          - delete
        - apiGroups:
          - ""
          resources:
          - events
          verbs:
          - create
          - patch
        serviceAccountName: sail-operator
    strategy: deployment
  installModes:
  - supported: false
    type: OwnNamespace
  - supported: false
    type: SingleNamespace
  - supported: false
    type: MultiNamespace
  - supported: true
    type: AllNamespaces
  keywords:
  - istio
  - servicemesh
  - envoy
  links:
  - name: Istio Project
    url: https://istio.io
  maintainers:
  - email: istio-feedback@redhat.com
    name: OpenShift Service Mesh Team
  maturity: alpha
  provider:
    name: Red Hat, Inc.
  relatedImages:
<<<<<<< HEAD
  - image: gcr.io/istio-testing/install-cni:1.24-alpha.68cb67731f1f6cd29e38c22e38ef0b7d48512fcd
    name: latest.cni
  - image: gcr.io/istio-testing/pilot:1.24-alpha.68cb67731f1f6cd29e38c22e38ef0b7d48512fcd
    name: latest.pilot
  - image: gcr.io/istio-testing/pilot:1.24-alpha.68cb67731f1f6cd29e38c22e38ef0b7d48512fcd
    name: latest.proxy
  - image: gcr.io/istio-testing/ztunnel:1.24-alpha.68cb67731f1f6cd29e38c22e38ef0b7d48512fcd
=======
  - image: gcr.io/istio-testing/install-cni:1.24-alpha.b28bdd77da4c7f0f4f3631db514f1c4f79a90289
    name: latest.cni
  - image: gcr.io/istio-testing/pilot:1.24-alpha.b28bdd77da4c7f0f4f3631db514f1c4f79a90289
    name: latest.pilot
  - image: gcr.io/istio-testing/pilot:1.24-alpha.b28bdd77da4c7f0f4f3631db514f1c4f79a90289
    name: latest.proxy
  - image: gcr.io/istio-testing/ztunnel:1.24-alpha.b28bdd77da4c7f0f4f3631db514f1c4f79a90289
>>>>>>> a0fadea3
    name: latest.ztunnel
  - image: docker.io/istio/install-cni:1.21.5
    name: v1_21_5.cni
  - image: docker.io/istio/pilot:1.21.5
    name: v1_21_5.pilot
  - image: docker.io/istio/proxyv2:1.21.5
    name: v1_21_5.proxy
  - image: docker.io/istio/ztunnel:1.21.5
    name: v1_21_5.ztunnel
  - image: docker.io/istio/install-cni:1.22.3
    name: v1_22_3.cni
  - image: docker.io/istio/pilot:1.22.3
    name: v1_22_3.pilot
  - image: docker.io/istio/proxyv2:1.22.3
    name: v1_22_3.proxy
  - image: docker.io/istio/ztunnel:1.22.3
    name: v1_22_3.ztunnel
  - image: docker.io/istio/install-cni:1.23.0
    name: v1_23_0.cni
  - image: docker.io/istio/pilot:1.23.0
    name: v1_23_0.pilot
  - image: docker.io/istio/proxyv2:1.23.0
    name: v1_23_0.proxy
  - image: docker.io/istio/ztunnel:1.23.0
    name: v1_23_0.ztunnel
  version: 0.1.0<|MERGE_RESOLUTION|>--- conflicted
+++ resolved
@@ -34,11 +34,7 @@
     capabilities: Seamless Upgrades
     categories: OpenShift Optional, Integration & Delivery, Networking, Security
     containerImage: quay.io/maistra-dev/sail-operator:0.1-latest
-<<<<<<< HEAD
-    createdAt: "2024-08-15T08:32:34Z"
-=======
-    createdAt: "2024-08-15T08:02:42Z"
->>>>>>> a0fadea3
+    createdAt: "2024-08-15T13:01:43Z"
     description: Experimental operator for installing Istio service mesh
     features.operators.openshift.io/cnf: "false"
     features.operators.openshift.io/cni: "true"
@@ -181,11 +177,7 @@
       - description: |-
           The built-in installation configuration profile to use.
           The 'default' profile is always applied. On OpenShift, the 'openshift' profile is also applied on top of 'default'.
-<<<<<<< HEAD
-          Must be one of: ambient, default, demo, empty, external, minimal, openshift-ambient, openshift, preview, remote, stable.
-=======
           Must be one of: ambient, default, demo, empty, external, openshift-ambient, openshift, preview, stable.
->>>>>>> a0fadea3
         displayName: Profile
         path: profile
         x-descriptors:
@@ -288,11 +280,7 @@
       - description: |-
           The built-in installation configuration profile to use.
           The 'default' profile is always applied. On OpenShift, the 'openshift' profile is also applied on top of 'default'.
-<<<<<<< HEAD
-          Must be one of: ambient, default, demo, empty, external, minimal, openshift-ambient, openshift, preview, remote, stable.
-=======
           Must be one of: ambient, default, demo, empty, external, openshift-ambient, openshift, preview, stable.
->>>>>>> a0fadea3
         displayName: Profile
         path: profile
         x-descriptors:
@@ -364,11 +352,7 @@
       - description: |-
           The built-in installation configuration profile to use.
           The 'default' profile is always applied. On OpenShift, the 'openshift' profile is also applied on top of 'default'.
-<<<<<<< HEAD
-          Must be one of: ambient, default, demo, empty, external, minimal, openshift-ambient, openshift, preview, remote, stable.
-=======
           Must be one of: ambient, default, demo, empty, external, openshift-ambient, openshift, preview, stable.
->>>>>>> a0fadea3
         displayName: Profile
         path: profile
         x-descriptors:
@@ -390,11 +374,7 @@
     - v1.23.0
     - v1.22.3
     - v1.21.5
-<<<<<<< HEAD
-    - latest (68cb6773)
-=======
     - latest (b28bdd77)
->>>>>>> a0fadea3
 
     [See this page](https://github.com/istio-ecosystem/sail-operator/blob/main/bundle/README.md) for instructions on how to use it.
   displayName: Sail Operator
@@ -619,17 +599,10 @@
             metadata:
               annotations:
                 kubectl.kubernetes.io/default-container: manager
-<<<<<<< HEAD
-                olm.relatedImage.latest.cni: gcr.io/istio-testing/install-cni:1.24-alpha.68cb67731f1f6cd29e38c22e38ef0b7d48512fcd
-                olm.relatedImage.latest.pilot: gcr.io/istio-testing/pilot:1.24-alpha.68cb67731f1f6cd29e38c22e38ef0b7d48512fcd
-                olm.relatedImage.latest.proxy: gcr.io/istio-testing/pilot:1.24-alpha.68cb67731f1f6cd29e38c22e38ef0b7d48512fcd
-                olm.relatedImage.latest.ztunnel: gcr.io/istio-testing/ztunnel:1.24-alpha.68cb67731f1f6cd29e38c22e38ef0b7d48512fcd
-=======
                 olm.relatedImage.latest.cni: gcr.io/istio-testing/install-cni:1.24-alpha.b28bdd77da4c7f0f4f3631db514f1c4f79a90289
                 olm.relatedImage.latest.pilot: gcr.io/istio-testing/pilot:1.24-alpha.b28bdd77da4c7f0f4f3631db514f1c4f79a90289
                 olm.relatedImage.latest.proxy: gcr.io/istio-testing/pilot:1.24-alpha.b28bdd77da4c7f0f4f3631db514f1c4f79a90289
                 olm.relatedImage.latest.ztunnel: gcr.io/istio-testing/ztunnel:1.24-alpha.b28bdd77da4c7f0f4f3631db514f1c4f79a90289
->>>>>>> a0fadea3
                 olm.relatedImage.v1_21_5.cni: docker.io/istio/install-cni:1.21.5
                 olm.relatedImage.v1_21_5.pilot: docker.io/istio/pilot:1.21.5
                 olm.relatedImage.v1_21_5.proxy: docker.io/istio/proxyv2:1.21.5
@@ -794,46 +767,6 @@
   provider:
     name: Red Hat, Inc.
   relatedImages:
-<<<<<<< HEAD
-  - image: gcr.io/istio-testing/install-cni:1.24-alpha.68cb67731f1f6cd29e38c22e38ef0b7d48512fcd
-    name: latest.cni
-  - image: gcr.io/istio-testing/pilot:1.24-alpha.68cb67731f1f6cd29e38c22e38ef0b7d48512fcd
-    name: latest.pilot
-  - image: gcr.io/istio-testing/pilot:1.24-alpha.68cb67731f1f6cd29e38c22e38ef0b7d48512fcd
-    name: latest.proxy
-  - image: gcr.io/istio-testing/ztunnel:1.24-alpha.68cb67731f1f6cd29e38c22e38ef0b7d48512fcd
-=======
-  - image: gcr.io/istio-testing/install-cni:1.24-alpha.b28bdd77da4c7f0f4f3631db514f1c4f79a90289
-    name: latest.cni
-  - image: gcr.io/istio-testing/pilot:1.24-alpha.b28bdd77da4c7f0f4f3631db514f1c4f79a90289
-    name: latest.pilot
-  - image: gcr.io/istio-testing/pilot:1.24-alpha.b28bdd77da4c7f0f4f3631db514f1c4f79a90289
-    name: latest.proxy
-  - image: gcr.io/istio-testing/ztunnel:1.24-alpha.b28bdd77da4c7f0f4f3631db514f1c4f79a90289
->>>>>>> a0fadea3
-    name: latest.ztunnel
-  - image: docker.io/istio/install-cni:1.21.5
-    name: v1_21_5.cni
-  - image: docker.io/istio/pilot:1.21.5
-    name: v1_21_5.pilot
-  - image: docker.io/istio/proxyv2:1.21.5
-    name: v1_21_5.proxy
-  - image: docker.io/istio/ztunnel:1.21.5
-    name: v1_21_5.ztunnel
-  - image: docker.io/istio/install-cni:1.22.3
-    name: v1_22_3.cni
-  - image: docker.io/istio/pilot:1.22.3
-    name: v1_22_3.pilot
-  - image: docker.io/istio/proxyv2:1.22.3
-    name: v1_22_3.proxy
-  - image: docker.io/istio/ztunnel:1.22.3
-    name: v1_22_3.ztunnel
-  - image: docker.io/istio/install-cni:1.23.0
-    name: v1_23_0.cni
-  - image: docker.io/istio/pilot:1.23.0
-    name: v1_23_0.pilot
-  - image: docker.io/istio/proxyv2:1.23.0
-    name: v1_23_0.proxy
   - image: docker.io/istio/ztunnel:1.23.0
     name: v1_23_0.ztunnel
   version: 0.1.0