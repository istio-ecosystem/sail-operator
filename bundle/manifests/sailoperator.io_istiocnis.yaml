apiVersion: apiextensions.k8s.io/v1
kind: CustomResourceDefinition
metadata:
  annotations:
    controller-gen.kubebuilder.io/version: v0.19.0
  creationTimestamp: null
  name: istiocnis.sailoperator.io
spec:
  group: sailoperator.io
  names:
    categories:
    - istio-io
    kind: IstioCNI
    listKind: IstioCNIList
    plural: istiocnis
    singular: istiocni
  scope: Cluster
  versions:
  - additionalPrinterColumns:
    - description: The namespace of the istio-cni-node DaemonSet.
      jsonPath: .spec.namespace
      name: Namespace
      type: string
    - description: The selected profile (collection of value presets).
      jsonPath: .spec.values.profile
      name: Profile
      type: string
    - description: Whether the Istio CNI installation is ready to handle requests.
      jsonPath: .status.conditions[?(@.type=="Ready")].status
      name: Ready
      type: string
    - description: The current state of this object.
      jsonPath: .status.state
      name: Status
      type: string
    - description: The version of the Istio CNI installation.
      jsonPath: .spec.version
      name: Version
      type: string
    - description: The age of the object
      jsonPath: .metadata.creationTimestamp
      name: Age
      type: date
    name: v1
    schema:
      openAPIV3Schema:
        description: IstioCNI represents a deployment of the Istio CNI component.
        properties:
          apiVersion:
            description: |-
              APIVersion defines the versioned schema of this representation of an object.
              Servers should convert recognized schemas to the latest internal value, and
              may reject unrecognized values.
              More info: https://git.k8s.io/community/contributors/devel/sig-architecture/api-conventions.md#resources
            type: string
          kind:
            description: |-
              Kind is a string value representing the REST resource this object represents.
              Servers may infer this from the endpoint the client submits requests to.
              Cannot be updated.
              In CamelCase.
              More info: https://git.k8s.io/community/contributors/devel/sig-architecture/api-conventions.md#types-kinds
            type: string
          metadata:
            type: object
          spec:
            default:
              namespace: istio-cni
              version: v1.28.0
            description: IstioCNISpec defines the desired state of IstioCNI
            properties:
              namespace:
                default: istio-cni
                description: Namespace to which the Istio CNI component should be
                  installed. Note that this field is immutable.
                type: string
                x-kubernetes-validations:
                - message: Value is immutable
                  rule: self == oldSelf
              profile:
                description: |-
                  The built-in installation configuration profile to use.
                  The 'default' profile is always applied. On OpenShift, the 'openshift' profile is also applied on top of 'default'.
                  Must be one of: ambient, default, demo, empty, openshift, openshift-ambient, preview, remote, stable.
                enum:
                - ambient
                - default
                - demo
                - empty
                - external
                - openshift
                - openshift-ambient
                - preview
                - remote
                - stable
                type: string
              values:
                description: Defines the values to be passed to the Helm charts when
                  installing Istio CNI.
                properties:
                  cni:
                    description: Configuration for the Istio CNI plugin.
                    properties:
                      affinity:
                        description: K8s affinity to set on the istio-cni Pods. Can
                          be used to exclude istio-cni from being scheduled on specified
                          nodes.
                        properties:
                          nodeAffinity:
                            description: Describes node affinity scheduling rules
                              for the pod.
                            properties:
                              preferredDuringSchedulingIgnoredDuringExecution:
                                description: |-
                                  The scheduler will prefer to schedule pods to nodes that satisfy
                                  the affinity expressions specified by this field, but it may choose
                                  a node that violates one or more of the expressions. The node that is
                                  most preferred is the one with the greatest sum of weights, i.e.
                                  for each node that meets all of the scheduling requirements (resource
                                  request, requiredDuringScheduling affinity expressions, etc.),
                                  compute a sum by iterating through the elements of this field and adding
                                  "weight" to the sum if the node matches the corresponding matchExpressions; the
                                  node(s) with the highest sum are the most preferred.
                                items:
                                  description: |-
                                    An empty preferred scheduling term matches all objects with implicit weight 0
                                    (i.e. it's a no-op). A null preferred scheduling term matches no objects (i.e. is also a no-op).
                                  properties:
                                    preference:
                                      description: A node selector term, associated
                                        with the corresponding weight.
                                      properties:
                                        matchExpressions:
                                          description: A list of node selector requirements
                                            by node's labels.
                                          items:
                                            description: |-
                                              A node selector requirement is a selector that contains values, a key, and an operator
                                              that relates the key and values.
                                            properties:
                                              key:
                                                description: The label key that the
                                                  selector applies to.
                                                type: string
                                              operator:
                                                description: |-
                                                  Represents a key's relationship to a set of values.
                                                  Valid operators are In, NotIn, Exists, DoesNotExist. Gt, and Lt.
                                                type: string
                                              values:
                                                description: |-
                                                  An array of string values. If the operator is In or NotIn,
                                                  the values array must be non-empty. If the operator is Exists or DoesNotExist,
                                                  the values array must be empty. If the operator is Gt or Lt, the values
                                                  array must have a single element, which will be interpreted as an integer.
                                                  This array is replaced during a strategic merge patch.
                                                items:
                                                  type: string
                                                type: array
                                                x-kubernetes-list-type: atomic
                                            required:
                                            - key
                                            - operator
                                            type: object
                                          type: array
                                          x-kubernetes-list-type: atomic
                                        matchFields:
                                          description: A list of node selector requirements
                                            by node's fields.
                                          items:
                                            description: |-
                                              A node selector requirement is a selector that contains values, a key, and an operator
                                              that relates the key and values.
                                            properties:
                                              key:
                                                description: The label key that the
                                                  selector applies to.
                                                type: string
                                              operator:
                                                description: |-
                                                  Represents a key's relationship to a set of values.
                                                  Valid operators are In, NotIn, Exists, DoesNotExist. Gt, and Lt.
                                                type: string
                                              values:
                                                description: |-
                                                  An array of string values. If the operator is In or NotIn,
                                                  the values array must be non-empty. If the operator is Exists or DoesNotExist,
                                                  the values array must be empty. If the operator is Gt or Lt, the values
                                                  array must have a single element, which will be interpreted as an integer.
                                                  This array is replaced during a strategic merge patch.
                                                items:
                                                  type: string
                                                type: array
                                                x-kubernetes-list-type: atomic
                                            required:
                                            - key
                                            - operator
                                            type: object
                                          type: array
                                          x-kubernetes-list-type: atomic
                                      type: object
                                      x-kubernetes-map-type: atomic
                                    weight:
                                      description: Weight associated with matching
                                        the corresponding nodeSelectorTerm, in the
                                        range 1-100.
                                      format: int32
                                      type: integer
                                  required:
                                  - preference
                                  - weight
                                  type: object
                                type: array
                                x-kubernetes-list-type: atomic
                              requiredDuringSchedulingIgnoredDuringExecution:
                                description: |-
                                  If the affinity requirements specified by this field are not met at
                                  scheduling time, the pod will not be scheduled onto the node.
                                  If the affinity requirements specified by this field cease to be met
                                  at some point during pod execution (e.g. due to an update), the system
                                  may or may not try to eventually evict the pod from its node.
                                properties:
                                  nodeSelectorTerms:
                                    description: Required. A list of node selector
                                      terms. The terms are ORed.
                                    items:
                                      description: |-
                                        A null or empty node selector term matches no objects. The requirements of
                                        them are ANDed.
                                        The TopologySelectorTerm type implements a subset of the NodeSelectorTerm.
                                      properties:
                                        matchExpressions:
                                          description: A list of node selector requirements
                                            by node's labels.
                                          items:
                                            description: |-
                                              A node selector requirement is a selector that contains values, a key, and an operator
                                              that relates the key and values.
                                            properties:
                                              key:
                                                description: The label key that the
                                                  selector applies to.
                                                type: string
                                              operator:
                                                description: |-
                                                  Represents a key's relationship to a set of values.
                                                  Valid operators are In, NotIn, Exists, DoesNotExist. Gt, and Lt.
                                                type: string
                                              values:
                                                description: |-
                                                  An array of string values. If the operator is In or NotIn,
                                                  the values array must be non-empty. If the operator is Exists or DoesNotExist,
                                                  the values array must be empty. If the operator is Gt or Lt, the values
                                                  array must have a single element, which will be interpreted as an integer.
                                                  This array is replaced during a strategic merge patch.
                                                items:
                                                  type: string
                                                type: array
                                                x-kubernetes-list-type: atomic
                                            required:
                                            - key
                                            - operator
                                            type: object
                                          type: array
                                          x-kubernetes-list-type: atomic
                                        matchFields:
                                          description: A list of node selector requirements
                                            by node's fields.
                                          items:
                                            description: |-
                                              A node selector requirement is a selector that contains values, a key, and an operator
                                              that relates the key and values.
                                            properties:
                                              key:
                                                description: The label key that the
                                                  selector applies to.
                                                type: string
                                              operator:
                                                description: |-
                                                  Represents a key's relationship to a set of values.
                                                  Valid operators are In, NotIn, Exists, DoesNotExist. Gt, and Lt.
                                                type: string
                                              values:
                                                description: |-
                                                  An array of string values. If the operator is In or NotIn,
                                                  the values array must be non-empty. If the operator is Exists or DoesNotExist,
                                                  the values array must be empty. If the operator is Gt or Lt, the values
                                                  array must have a single element, which will be interpreted as an integer.
                                                  This array is replaced during a strategic merge patch.
                                                items:
                                                  type: string
                                                type: array
                                                x-kubernetes-list-type: atomic
                                            required:
                                            - key
                                            - operator
                                            type: object
                                          type: array
                                          x-kubernetes-list-type: atomic
                                      type: object
                                      x-kubernetes-map-type: atomic
                                    type: array
                                    x-kubernetes-list-type: atomic
                                required:
                                - nodeSelectorTerms
                                type: object
                                x-kubernetes-map-type: atomic
                            type: object
                          podAffinity:
                            description: Describes pod affinity scheduling rules (e.g.
                              co-locate this pod in the same node, zone, etc. as some
                              other pod(s)).
                            properties:
                              preferredDuringSchedulingIgnoredDuringExecution:
                                description: |-
                                  The scheduler will prefer to schedule pods to nodes that satisfy
                                  the affinity expressions specified by this field, but it may choose
                                  a node that violates one or more of the expressions. The node that is
                                  most preferred is the one with the greatest sum of weights, i.e.
                                  for each node that meets all of the scheduling requirements (resource
                                  request, requiredDuringScheduling affinity expressions, etc.),
                                  compute a sum by iterating through the elements of this field and adding
                                  "weight" to the sum if the node has pods which matches the corresponding podAffinityTerm; the
                                  node(s) with the highest sum are the most preferred.
                                items:
                                  description: The weights of all of the matched WeightedPodAffinityTerm
                                    fields are added per-node to find the most preferred
                                    node(s)
                                  properties:
                                    podAffinityTerm:
                                      description: Required. A pod affinity term,
                                        associated with the corresponding weight.
                                      properties:
                                        labelSelector:
                                          description: |-
                                            A label query over a set of resources, in this case pods.
                                            If it's null, this PodAffinityTerm matches with no Pods.
                                          properties:
                                            matchExpressions:
                                              description: matchExpressions is a list
                                                of label selector requirements. The
                                                requirements are ANDed.
                                              items:
                                                description: |-
                                                  A label selector requirement is a selector that contains values, a key, and an operator that
                                                  relates the key and values.
                                                properties:
                                                  key:
                                                    description: key is the label
                                                      key that the selector applies
                                                      to.
                                                    type: string
                                                  operator:
                                                    description: |-
                                                      operator represents a key's relationship to a set of values.
                                                      Valid operators are In, NotIn, Exists and DoesNotExist.
                                                    type: string
                                                  values:
                                                    description: |-
                                                      values is an array of string values. If the operator is In or NotIn,
                                                      the values array must be non-empty. If the operator is Exists or DoesNotExist,
                                                      the values array must be empty. This array is replaced during a strategic
                                                      merge patch.
                                                    items:
                                                      type: string
                                                    type: array
                                                    x-kubernetes-list-type: atomic
                                                required:
                                                - key
                                                - operator
                                                type: object
                                              type: array
                                              x-kubernetes-list-type: atomic
                                            matchLabels:
                                              additionalProperties:
                                                type: string
                                              description: |-
                                                matchLabels is a map of {key,value} pairs. A single {key,value} in the matchLabels
                                                map is equivalent to an element of matchExpressions, whose key field is "key", the
                                                operator is "In", and the values array contains only "value". The requirements are ANDed.
                                              type: object
                                          type: object
                                          x-kubernetes-map-type: atomic
                                        matchLabelKeys:
                                          description: |-
                                            MatchLabelKeys is a set of pod label keys to select which pods will
                                            be taken into consideration. The keys are used to lookup values from the
                                            incoming pod labels, those key-value labels are merged with `labelSelector` as `key in (value)`
                                            to select the group of existing pods which pods will be taken into consideration
                                            for the incoming pod's pod (anti) affinity. Keys that don't exist in the incoming
                                            pod labels will be ignored. The default value is empty.
                                            The same key is forbidden to exist in both matchLabelKeys and labelSelector.
                                            Also, matchLabelKeys cannot be set when labelSelector isn't set.
                                          items:
                                            type: string
                                          type: array
                                          x-kubernetes-list-type: atomic
                                        mismatchLabelKeys:
                                          description: |-
                                            MismatchLabelKeys is a set of pod label keys to select which pods will
                                            be taken into consideration. The keys are used to lookup values from the
                                            incoming pod labels, those key-value labels are merged with `labelSelector` as `key notin (value)`
                                            to select the group of existing pods which pods will be taken into consideration
                                            for the incoming pod's pod (anti) affinity. Keys that don't exist in the incoming
                                            pod labels will be ignored. The default value is empty.
                                            The same key is forbidden to exist in both mismatchLabelKeys and labelSelector.
                                            Also, mismatchLabelKeys cannot be set when labelSelector isn't set.
                                          items:
                                            type: string
                                          type: array
                                          x-kubernetes-list-type: atomic
                                        namespaceSelector:
                                          description: |-
                                            A label query over the set of namespaces that the term applies to.
                                            The term is applied to the union of the namespaces selected by this field
                                            and the ones listed in the namespaces field.
                                            null selector and null or empty namespaces list means "this pod's namespace".
                                            An empty selector ({}) matches all namespaces.
                                          properties:
                                            matchExpressions:
                                              description: matchExpressions is a list
                                                of label selector requirements. The
                                                requirements are ANDed.
                                              items:
                                                description: |-
                                                  A label selector requirement is a selector that contains values, a key, and an operator that
                                                  relates the key and values.
                                                properties:
                                                  key:
                                                    description: key is the label
                                                      key that the selector applies
                                                      to.
                                                    type: string
                                                  operator:
                                                    description: |-
                                                      operator represents a key's relationship to a set of values.
                                                      Valid operators are In, NotIn, Exists and DoesNotExist.
                                                    type: string
                                                  values:
                                                    description: |-
                                                      values is an array of string values. If the operator is In or NotIn,
                                                      the values array must be non-empty. If the operator is Exists or DoesNotExist,
                                                      the values array must be empty. This array is replaced during a strategic
                                                      merge patch.
                                                    items:
                                                      type: string
                                                    type: array
                                                    x-kubernetes-list-type: atomic
                                                required:
                                                - key
                                                - operator
                                                type: object
                                              type: array
                                              x-kubernetes-list-type: atomic
                                            matchLabels:
                                              additionalProperties:
                                                type: string
                                              description: |-
                                                matchLabels is a map of {key,value} pairs. A single {key,value} in the matchLabels
                                                map is equivalent to an element of matchExpressions, whose key field is "key", the
                                                operator is "In", and the values array contains only "value". The requirements are ANDed.
                                              type: object
                                          type: object
                                          x-kubernetes-map-type: atomic
                                        namespaces:
                                          description: |-
                                            namespaces specifies a static list of namespace names that the term applies to.
                                            The term is applied to the union of the namespaces listed in this field
                                            and the ones selected by namespaceSelector.
                                            null or empty namespaces list and null namespaceSelector means "this pod's namespace".
                                          items:
                                            type: string
                                          type: array
                                          x-kubernetes-list-type: atomic
                                        topologyKey:
                                          description: |-
                                            This pod should be co-located (affinity) or not co-located (anti-affinity) with the pods matching
                                            the labelSelector in the specified namespaces, where co-located is defined as running on a node
                                            whose value of the label with key topologyKey matches that of any node on which any of the
                                            selected pods is running.
                                            Empty topologyKey is not allowed.
                                          type: string
                                      required:
                                      - topologyKey
                                      type: object
                                    weight:
                                      description: |-
                                        weight associated with matching the corresponding podAffinityTerm,
                                        in the range 1-100.
                                      format: int32
                                      type: integer
                                  required:
                                  - podAffinityTerm
                                  - weight
                                  type: object
                                type: array
                                x-kubernetes-list-type: atomic
                              requiredDuringSchedulingIgnoredDuringExecution:
                                description: |-
                                  If the affinity requirements specified by this field are not met at
                                  scheduling time, the pod will not be scheduled onto the node.
                                  If the affinity requirements specified by this field cease to be met
                                  at some point during pod execution (e.g. due to a pod label update), the
                                  system may or may not try to eventually evict the pod from its node.
                                  When there are multiple elements, the lists of nodes corresponding to each
                                  podAffinityTerm are intersected, i.e. all terms must be satisfied.
                                items:
                                  description: |-
                                    Defines a set of pods (namely those matching the labelSelector
                                    relative to the given namespace(s)) that this pod should be
                                    co-located (affinity) or not co-located (anti-affinity) with,
                                    where co-located is defined as running on a node whose value of
                                    the label with key <topologyKey> matches that of any node on which
                                    a pod of the set of pods is running
                                  properties:
                                    labelSelector:
                                      description: |-
                                        A label query over a set of resources, in this case pods.
                                        If it's null, this PodAffinityTerm matches with no Pods.
                                      properties:
                                        matchExpressions:
                                          description: matchExpressions is a list
                                            of label selector requirements. The requirements
                                            are ANDed.
                                          items:
                                            description: |-
                                              A label selector requirement is a selector that contains values, a key, and an operator that
                                              relates the key and values.
                                            properties:
                                              key:
                                                description: key is the label key
                                                  that the selector applies to.
                                                type: string
                                              operator:
                                                description: |-
                                                  operator represents a key's relationship to a set of values.
                                                  Valid operators are In, NotIn, Exists and DoesNotExist.
                                                type: string
                                              values:
                                                description: |-
                                                  values is an array of string values. If the operator is In or NotIn,
                                                  the values array must be non-empty. If the operator is Exists or DoesNotExist,
                                                  the values array must be empty. This array is replaced during a strategic
                                                  merge patch.
                                                items:
                                                  type: string
                                                type: array
                                                x-kubernetes-list-type: atomic
                                            required:
                                            - key
                                            - operator
                                            type: object
                                          type: array
                                          x-kubernetes-list-type: atomic
                                        matchLabels:
                                          additionalProperties:
                                            type: string
                                          description: |-
                                            matchLabels is a map of {key,value} pairs. A single {key,value} in the matchLabels
                                            map is equivalent to an element of matchExpressions, whose key field is "key", the
                                            operator is "In", and the values array contains only "value". The requirements are ANDed.
                                          type: object
                                      type: object
                                      x-kubernetes-map-type: atomic
                                    matchLabelKeys:
                                      description: |-
                                        MatchLabelKeys is a set of pod label keys to select which pods will
                                        be taken into consideration. The keys are used to lookup values from the
                                        incoming pod labels, those key-value labels are merged with `labelSelector` as `key in (value)`
                                        to select the group of existing pods which pods will be taken into consideration
                                        for the incoming pod's pod (anti) affinity. Keys that don't exist in the incoming
                                        pod labels will be ignored. The default value is empty.
                                        The same key is forbidden to exist in both matchLabelKeys and labelSelector.
                                        Also, matchLabelKeys cannot be set when labelSelector isn't set.
                                      items:
                                        type: string
                                      type: array
                                      x-kubernetes-list-type: atomic
                                    mismatchLabelKeys:
                                      description: |-
                                        MismatchLabelKeys is a set of pod label keys to select which pods will
                                        be taken into consideration. The keys are used to lookup values from the
                                        incoming pod labels, those key-value labels are merged with `labelSelector` as `key notin (value)`
                                        to select the group of existing pods which pods will be taken into consideration
                                        for the incoming pod's pod (anti) affinity. Keys that don't exist in the incoming
                                        pod labels will be ignored. The default value is empty.
                                        The same key is forbidden to exist in both mismatchLabelKeys and labelSelector.
                                        Also, mismatchLabelKeys cannot be set when labelSelector isn't set.
                                      items:
                                        type: string
                                      type: array
                                      x-kubernetes-list-type: atomic
                                    namespaceSelector:
                                      description: |-
                                        A label query over the set of namespaces that the term applies to.
                                        The term is applied to the union of the namespaces selected by this field
                                        and the ones listed in the namespaces field.
                                        null selector and null or empty namespaces list means "this pod's namespace".
                                        An empty selector ({}) matches all namespaces.
                                      properties:
                                        matchExpressions:
                                          description: matchExpressions is a list
                                            of label selector requirements. The requirements
                                            are ANDed.
                                          items:
                                            description: |-
                                              A label selector requirement is a selector that contains values, a key, and an operator that
                                              relates the key and values.
                                            properties:
                                              key:
                                                description: key is the label key
                                                  that the selector applies to.
                                                type: string
                                              operator:
                                                description: |-
                                                  operator represents a key's relationship to a set of values.
                                                  Valid operators are In, NotIn, Exists and DoesNotExist.
                                                type: string
                                              values:
                                                description: |-
                                                  values is an array of string values. If the operator is In or NotIn,
                                                  the values array must be non-empty. If the operator is Exists or DoesNotExist,
                                                  the values array must be empty. This array is replaced during a strategic
                                                  merge patch.
                                                items:
                                                  type: string
                                                type: array
                                                x-kubernetes-list-type: atomic
                                            required:
                                            - key
                                            - operator
                                            type: object
                                          type: array
                                          x-kubernetes-list-type: atomic
                                        matchLabels:
                                          additionalProperties:
                                            type: string
                                          description: |-
                                            matchLabels is a map of {key,value} pairs. A single {key,value} in the matchLabels
                                            map is equivalent to an element of matchExpressions, whose key field is "key", the
                                            operator is "In", and the values array contains only "value". The requirements are ANDed.
                                          type: object
                                      type: object
                                      x-kubernetes-map-type: atomic
                                    namespaces:
                                      description: |-
                                        namespaces specifies a static list of namespace names that the term applies to.
                                        The term is applied to the union of the namespaces listed in this field
                                        and the ones selected by namespaceSelector.
                                        null or empty namespaces list and null namespaceSelector means "this pod's namespace".
                                      items:
                                        type: string
                                      type: array
                                      x-kubernetes-list-type: atomic
                                    topologyKey:
                                      description: |-
                                        This pod should be co-located (affinity) or not co-located (anti-affinity) with the pods matching
                                        the labelSelector in the specified namespaces, where co-located is defined as running on a node
                                        whose value of the label with key topologyKey matches that of any node on which any of the
                                        selected pods is running.
                                        Empty topologyKey is not allowed.
                                      type: string
                                  required:
                                  - topologyKey
                                  type: object
                                type: array
                                x-kubernetes-list-type: atomic
                            type: object
                          podAntiAffinity:
                            description: Describes pod anti-affinity scheduling rules
                              (e.g. avoid putting this pod in the same node, zone,
                              etc. as some other pod(s)).
                            properties:
                              preferredDuringSchedulingIgnoredDuringExecution:
                                description: |-
                                  The scheduler will prefer to schedule pods to nodes that satisfy
                                  the anti-affinity expressions specified by this field, but it may choose
                                  a node that violates one or more of the expressions. The node that is
                                  most preferred is the one with the greatest sum of weights, i.e.
                                  for each node that meets all of the scheduling requirements (resource
                                  request, requiredDuringScheduling anti-affinity expressions, etc.),
                                  compute a sum by iterating through the elements of this field and subtracting
                                  "weight" from the sum if the node has pods which matches the corresponding podAffinityTerm; the
                                  node(s) with the highest sum are the most preferred.
                                items:
                                  description: The weights of all of the matched WeightedPodAffinityTerm
                                    fields are added per-node to find the most preferred
                                    node(s)
                                  properties:
                                    podAffinityTerm:
                                      description: Required. A pod affinity term,
                                        associated with the corresponding weight.
                                      properties:
                                        labelSelector:
                                          description: |-
                                            A label query over a set of resources, in this case pods.
                                            If it's null, this PodAffinityTerm matches with no Pods.
                                          properties:
                                            matchExpressions:
                                              description: matchExpressions is a list
                                                of label selector requirements. The
                                                requirements are ANDed.
                                              items:
                                                description: |-
                                                  A label selector requirement is a selector that contains values, a key, and an operator that
                                                  relates the key and values.
                                                properties:
                                                  key:
                                                    description: key is the label
                                                      key that the selector applies
                                                      to.
                                                    type: string
                                                  operator:
                                                    description: |-
                                                      operator represents a key's relationship to a set of values.
                                                      Valid operators are In, NotIn, Exists and DoesNotExist.
                                                    type: string
                                                  values:
                                                    description: |-
                                                      values is an array of string values. If the operator is In or NotIn,
                                                      the values array must be non-empty. If the operator is Exists or DoesNotExist,
                                                      the values array must be empty. This array is replaced during a strategic
                                                      merge patch.
                                                    items:
                                                      type: string
                                                    type: array
                                                    x-kubernetes-list-type: atomic
                                                required:
                                                - key
                                                - operator
                                                type: object
                                              type: array
                                              x-kubernetes-list-type: atomic
                                            matchLabels:
                                              additionalProperties:
                                                type: string
                                              description: |-
                                                matchLabels is a map of {key,value} pairs. A single {key,value} in the matchLabels
                                                map is equivalent to an element of matchExpressions, whose key field is "key", the
                                                operator is "In", and the values array contains only "value". The requirements are ANDed.
                                              type: object
                                          type: object
                                          x-kubernetes-map-type: atomic
                                        matchLabelKeys:
                                          description: |-
                                            MatchLabelKeys is a set of pod label keys to select which pods will
                                            be taken into consideration. The keys are used to lookup values from the
                                            incoming pod labels, those key-value labels are merged with `labelSelector` as `key in (value)`
                                            to select the group of existing pods which pods will be taken into consideration
                                            for the incoming pod's pod (anti) affinity. Keys that don't exist in the incoming
                                            pod labels will be ignored. The default value is empty.
                                            The same key is forbidden to exist in both matchLabelKeys and labelSelector.
                                            Also, matchLabelKeys cannot be set when labelSelector isn't set.
                                          items:
                                            type: string
                                          type: array
                                          x-kubernetes-list-type: atomic
                                        mismatchLabelKeys:
                                          description: |-
                                            MismatchLabelKeys is a set of pod label keys to select which pods will
                                            be taken into consideration. The keys are used to lookup values from the
                                            incoming pod labels, those key-value labels are merged with `labelSelector` as `key notin (value)`
                                            to select the group of existing pods which pods will be taken into consideration
                                            for the incoming pod's pod (anti) affinity. Keys that don't exist in the incoming
                                            pod labels will be ignored. The default value is empty.
                                            The same key is forbidden to exist in both mismatchLabelKeys and labelSelector.
                                            Also, mismatchLabelKeys cannot be set when labelSelector isn't set.
                                          items:
                                            type: string
                                          type: array
                                          x-kubernetes-list-type: atomic
                                        namespaceSelector:
                                          description: |-
                                            A label query over the set of namespaces that the term applies to.
                                            The term is applied to the union of the namespaces selected by this field
                                            and the ones listed in the namespaces field.
                                            null selector and null or empty namespaces list means "this pod's namespace".
                                            An empty selector ({}) matches all namespaces.
                                          properties:
                                            matchExpressions:
                                              description: matchExpressions is a list
                                                of label selector requirements. The
                                                requirements are ANDed.
                                              items:
                                                description: |-
                                                  A label selector requirement is a selector that contains values, a key, and an operator that
                                                  relates the key and values.
                                                properties:
                                                  key:
                                                    description: key is the label
                                                      key that the selector applies
                                                      to.
                                                    type: string
                                                  operator:
                                                    description: |-
                                                      operator represents a key's relationship to a set of values.
                                                      Valid operators are In, NotIn, Exists and DoesNotExist.
                                                    type: string
                                                  values:
                                                    description: |-
                                                      values is an array of string values. If the operator is In or NotIn,
                                                      the values array must be non-empty. If the operator is Exists or DoesNotExist,
                                                      the values array must be empty. This array is replaced during a strategic
                                                      merge patch.
                                                    items:
                                                      type: string
                                                    type: array
                                                    x-kubernetes-list-type: atomic
                                                required:
                                                - key
                                                - operator
                                                type: object
                                              type: array
                                              x-kubernetes-list-type: atomic
                                            matchLabels:
                                              additionalProperties:
                                                type: string
                                              description: |-
                                                matchLabels is a map of {key,value} pairs. A single {key,value} in the matchLabels
                                                map is equivalent to an element of matchExpressions, whose key field is "key", the
                                                operator is "In", and the values array contains only "value". The requirements are ANDed.
                                              type: object
                                          type: object
                                          x-kubernetes-map-type: atomic
                                        namespaces:
                                          description: |-
                                            namespaces specifies a static list of namespace names that the term applies to.
                                            The term is applied to the union of the namespaces listed in this field
                                            and the ones selected by namespaceSelector.
                                            null or empty namespaces list and null namespaceSelector means "this pod's namespace".
                                          items:
                                            type: string
                                          type: array
                                          x-kubernetes-list-type: atomic
                                        topologyKey:
                                          description: |-
                                            This pod should be co-located (affinity) or not co-located (anti-affinity) with the pods matching
                                            the labelSelector in the specified namespaces, where co-located is defined as running on a node
                                            whose value of the label with key topologyKey matches that of any node on which any of the
                                            selected pods is running.
                                            Empty topologyKey is not allowed.
                                          type: string
                                      required:
                                      - topologyKey
                                      type: object
                                    weight:
                                      description: |-
                                        weight associated with matching the corresponding podAffinityTerm,
                                        in the range 1-100.
                                      format: int32
                                      type: integer
                                  required:
                                  - podAffinityTerm
                                  - weight
                                  type: object
                                type: array
                                x-kubernetes-list-type: atomic
                              requiredDuringSchedulingIgnoredDuringExecution:
                                description: |-
                                  If the anti-affinity requirements specified by this field are not met at
                                  scheduling time, the pod will not be scheduled onto the node.
                                  If the anti-affinity requirements specified by this field cease to be met
                                  at some point during pod execution (e.g. due to a pod label update), the
                                  system may or may not try to eventually evict the pod from its node.
                                  When there are multiple elements, the lists of nodes corresponding to each
                                  podAffinityTerm are intersected, i.e. all terms must be satisfied.
                                items:
                                  description: |-
                                    Defines a set of pods (namely those matching the labelSelector
                                    relative to the given namespace(s)) that this pod should be
                                    co-located (affinity) or not co-located (anti-affinity) with,
                                    where co-located is defined as running on a node whose value of
                                    the label with key <topologyKey> matches that of any node on which
                                    a pod of the set of pods is running
                                  properties:
                                    labelSelector:
                                      description: |-
                                        A label query over a set of resources, in this case pods.
                                        If it's null, this PodAffinityTerm matches with no Pods.
                                      properties:
                                        matchExpressions:
                                          description: matchExpressions is a list
                                            of label selector requirements. The requirements
                                            are ANDed.
                                          items:
                                            description: |-
                                              A label selector requirement is a selector that contains values, a key, and an operator that
                                              relates the key and values.
                                            properties:
                                              key:
                                                description: key is the label key
                                                  that the selector applies to.
                                                type: string
                                              operator:
                                                description: |-
                                                  operator represents a key's relationship to a set of values.
                                                  Valid operators are In, NotIn, Exists and DoesNotExist.
                                                type: string
                                              values:
                                                description: |-
                                                  values is an array of string values. If the operator is In or NotIn,
                                                  the values array must be non-empty. If the operator is Exists or DoesNotExist,
                                                  the values array must be empty. This array is replaced during a strategic
                                                  merge patch.
                                                items:
                                                  type: string
                                                type: array
                                                x-kubernetes-list-type: atomic
                                            required:
                                            - key
                                            - operator
                                            type: object
                                          type: array
                                          x-kubernetes-list-type: atomic
                                        matchLabels:
                                          additionalProperties:
                                            type: string
                                          description: |-
                                            matchLabels is a map of {key,value} pairs. A single {key,value} in the matchLabels
                                            map is equivalent to an element of matchExpressions, whose key field is "key", the
                                            operator is "In", and the values array contains only "value". The requirements are ANDed.
                                          type: object
                                      type: object
                                      x-kubernetes-map-type: atomic
                                    matchLabelKeys:
                                      description: |-
                                        MatchLabelKeys is a set of pod label keys to select which pods will
                                        be taken into consideration. The keys are used to lookup values from the
                                        incoming pod labels, those key-value labels are merged with `labelSelector` as `key in (value)`
                                        to select the group of existing pods which pods will be taken into consideration
                                        for the incoming pod's pod (anti) affinity. Keys that don't exist in the incoming
                                        pod labels will be ignored. The default value is empty.
                                        The same key is forbidden to exist in both matchLabelKeys and labelSelector.
                                        Also, matchLabelKeys cannot be set when labelSelector isn't set.
                                      items:
                                        type: string
                                      type: array
                                      x-kubernetes-list-type: atomic
                                    mismatchLabelKeys:
                                      description: |-
                                        MismatchLabelKeys is a set of pod label keys to select which pods will
                                        be taken into consideration. The keys are used to lookup values from the
                                        incoming pod labels, those key-value labels are merged with `labelSelector` as `key notin (value)`
                                        to select the group of existing pods which pods will be taken into consideration
                                        for the incoming pod's pod (anti) affinity. Keys that don't exist in the incoming
                                        pod labels will be ignored. The default value is empty.
                                        The same key is forbidden to exist in both mismatchLabelKeys and labelSelector.
                                        Also, mismatchLabelKeys cannot be set when labelSelector isn't set.
                                      items:
                                        type: string
                                      type: array
                                      x-kubernetes-list-type: atomic
                                    namespaceSelector:
                                      description: |-
                                        A label query over the set of namespaces that the term applies to.
                                        The term is applied to the union of the namespaces selected by this field
                                        and the ones listed in the namespaces field.
                                        null selector and null or empty namespaces list means "this pod's namespace".
                                        An empty selector ({}) matches all namespaces.
                                      properties:
                                        matchExpressions:
                                          description: matchExpressions is a list
                                            of label selector requirements. The requirements
                                            are ANDed.
                                          items:
                                            description: |-
                                              A label selector requirement is a selector that contains values, a key, and an operator that
                                              relates the key and values.
                                            properties:
                                              key:
                                                description: key is the label key
                                                  that the selector applies to.
                                                type: string
                                              operator:
                                                description: |-
                                                  operator represents a key's relationship to a set of values.
                                                  Valid operators are In, NotIn, Exists and DoesNotExist.
                                                type: string
                                              values:
                                                description: |-
                                                  values is an array of string values. If the operator is In or NotIn,
                                                  the values array must be non-empty. If the operator is Exists or DoesNotExist,
                                                  the values array must be empty. This array is replaced during a strategic
                                                  merge patch.
                                                items:
                                                  type: string
                                                type: array
                                                x-kubernetes-list-type: atomic
                                            required:
                                            - key
                                            - operator
                                            type: object
                                          type: array
                                          x-kubernetes-list-type: atomic
                                        matchLabels:
                                          additionalProperties:
                                            type: string
                                          description: |-
                                            matchLabels is a map of {key,value} pairs. A single {key,value} in the matchLabels
                                            map is equivalent to an element of matchExpressions, whose key field is "key", the
                                            operator is "In", and the values array contains only "value". The requirements are ANDed.
                                          type: object
                                      type: object
                                      x-kubernetes-map-type: atomic
                                    namespaces:
                                      description: |-
                                        namespaces specifies a static list of namespace names that the term applies to.
                                        The term is applied to the union of the namespaces listed in this field
                                        and the ones selected by namespaceSelector.
                                        null or empty namespaces list and null namespaceSelector means "this pod's namespace".
                                      items:
                                        type: string
                                      type: array
                                      x-kubernetes-list-type: atomic
                                    topologyKey:
                                      description: |-
                                        This pod should be co-located (affinity) or not co-located (anti-affinity) with the pods matching
                                        the labelSelector in the specified namespaces, where co-located is defined as running on a node
                                        whose value of the label with key topologyKey matches that of any node on which any of the
                                        selected pods is running.
                                        Empty topologyKey is not allowed.
                                      type: string
                                  required:
                                  - topologyKey
                                  type: object
                                type: array
                                x-kubernetes-list-type: atomic
                            type: object
                        type: object
                      ambient:
                        description: Configuration for Istio Ambient.
                        properties:
                          configDir:
                            description: The directory path containing the configuration
                              files for Ambient. Defaults to /etc/ambient-config.
                            type: string
                          dnsCapture:
                            description: If enabled, and ambient is enabled, DNS redirection
                              will be enabled.
                            type: boolean
                          enabled:
                            description: Controls whether ambient redirection is enabled
                            type: boolean
                          ipv6:
                            description: 'UNSTABLE: If enabled, and ambient is enabled,
                              enables ipv6 support'
                            type: boolean
                          reconcileIptablesOnStartup:
                            description: If enabled, and ambient is enabled, iptables
                              reconciliation will be enabled.
                            type: boolean
                        type: object
                      chained:
                        description: |-
                          Configure the plugin as a chained CNI plugin. When true, the configuration is added to the CNI chain; when false,
                          the configuration is added as a standalone file in the CNI configuration directory.
                        type: boolean
                      cniBinDir:
                        description: The directory path within the cluster node's
                          filesystem where the CNI binaries are to be installed. Typically
                          /var/lib/cni/bin.
                        type: string
                      cniConfDir:
                        description: The directory path within the cluster node's
                          filesystem where the CNI configuration files are to be installed.
                          Typically /etc/cni/net.d.
                        type: string
                      cniConfFileName:
                        description: The name of the CNI plugin configuration file.
                          Defaults to istio-cni.conf.
                        type: string
                      cniNetnsDir:
                        description: |-
                          The directory path within the cluster node's filesystem where network namespaces are located.
                          Defaults to '/var/run/netns', in minikube/docker/others can be '/var/run/docker/netns'.
                        type: string
                      daemonSetLabels:
                        additionalProperties:
                          type: string
                        description: Additional labels to apply to the istio-cni DaemonSet.
                        type: object
                      env:
                        additionalProperties:
                          type: string
                        description: "Environment variables passed to the CNI container.\n\nExamples:\nenv:\n\n\tENV_VAR_1:
                          value1\n\tENV_VAR_2: value2"
                        type: object
                      excludeNamespaces:
                        description: List of namespaces that should be ignored by
                          the CNI plugin.
                        items:
                          type: string
                        type: array
                      hub:
                        description: Hub to pull the container image from. Image will
                          be `Hub/Image:Tag-Variant`.
                        type: string
                      image:
                        description: |-
                          Image name to pull from. Image will be `Hub/Image:Tag-Variant`.
                          If Image contains a "/", it will replace the entire `image` in the pod.
                        type: string
                      istioOwnedCNIConfig:
                        description: Specifies if an Istio owned CNI config should
                          be created.
                        type: boolean
                      istioOwnedCNIConfigFileName:
                        type: string
                      logging:
                        description: Same as `global.logging.level`, but will override
                          it if set
                        properties:
                          level:
                            description: |-
                              Comma-separated minimum per-scope logging level of messages to output, in the form of <scope>:<level>,<scope>:<level>
                              The control plane has different scopes depending on component, but can configure default log level across all components
                              If empty, default scope and level will be used as configured in code
                            type: string
                        type: object
                      podAnnotations:
                        additionalProperties:
                          type: string
                        description: |-
                          Additional annotations to apply to the istio-cni Pods.

                          Deprecated: Marked as deprecated in pkg/apis/values_types.proto.
                        type: object
                      podLabels:
                        additionalProperties:
                          type: string
                        description: Additional labels to apply to the istio-cni Pods.
                        type: object
                      privileged:
                        description: |-
                          No longer used for CNI. See: https://github.com/istio/istio/issues/49004

                          Deprecated: Marked as deprecated in pkg/apis/values_types.proto.
                        type: boolean
                      provider:
                        description: |-
                          Specifies the CNI provider. Can be either "default" or "multus". When set to "multus", an additional
                          NetworkAttachmentDefinition resource is deployed to the cluster to allow the istio-cni plugin to be
                          invoked in a cluster using the Multus CNI plugin.
                        type: string
                      psp_cluster_role:
                        description: PodSecurityPolicy cluster role. No longer used
                          anywhere.
                        type: string
                      pullPolicy:
                        description: |-
                          Specifies the image pull policy. one of Always, Never, IfNotPresent.
                          Defaults to Always if :latest tag is specified, or IfNotPresent otherwise. Cannot be updated.

                          More info: https://kubernetes.io/docs/concepts/containers/images#updating-images
                        enum:
                        - Always
                        - Never
                        - IfNotPresent
                        type: string
                      repair:
                        description: Configuration for the CNI Repair controller.
                        properties:
                          brokenPodLabelKey:
                            description: The label key to apply to a broken pod when
                              the controller is in labelPods mode.
                            type: string
                          brokenPodLabelValue:
                            description: The label value to apply to a broken pod
                              when the controller is in labelPods mode.
                            type: string
                          createEvents:
                            description: |-
                              No longer used.

                              Deprecated: Marked as deprecated in pkg/apis/values_types.proto.
                            type: string
                          deletePods:
                            description: |-
                              The Repair controller has 3 modes (labelPods, deletePods, and repairPods). Pick which one meets your use cases. Note only one may be used.
                              The mode defines the action the controller will take when a pod is detected as broken.
                              If deletePods is true, the controller will delete the broken pod. The pod will then be rescheduled, hopefully onto a node that is fully ready.
                              Note this gives the DaemonSet a relatively high privilege, as it can delete any Pod.
                            type: boolean
                          enabled:
                            description: Controls whether repair behavior is enabled.
                            type: boolean
                          hub:
                            description: Hub to pull the container image from. Image
                              will be `Hub/Image:Tag-Variant`.
                            type: string
                          image:
                            description: |-
                              Image name to pull from. Image will be `Hub/Image:Tag-Variant`.
                              If Image contains a "/", it will replace the entire `image` in the pod.
                            type: string
                          initContainerName:
                            description: The name of the init container to use for
                              the repairPods mode.
                            type: string
                          labelPods:
                            description: |-
                              The Repair controller has 3 modes (labelPods, deletePods, and repairPods). Pick which one meets your use cases. Note only one may be used.
                              The mode defines the action the controller will take when a pod is detected as broken.
                              If labelPods is true, the controller will label all broken pods with <brokenPodLabelKey>=<brokenPodLabelValue>.
                              This is only capable of identifying broken pods; the user is responsible for fixing them (generally, by deleting them).
                              Note this gives the DaemonSet a relatively high privilege, as modifying pod metadata/status can have wider impacts.
                            type: boolean
                          repairPods:
                            description: |-
                              The Repair controller has 3 modes (labelPods, deletePods, and repairPods). Pick which one meets your use cases. Note only one may be used.
                              The mode defines the action the controller will take when a pod is detected as broken.
                              If repairPods is true, the controller will dynamically repair any broken pod by setting up the pod networking configuration even after it has started.
                              Note the pod will be crashlooping, so this may take a few minutes to become fully functional based on when the retry occurs.
                              This requires no RBAC privilege, but will require the CNI agent to run as a privileged pod.
                            type: boolean
                          tag:
                            description: The container image tag to pull. Image will
                              be `Hub/Image:Tag-Variant`.
                            type: string
                        type: object
                      resource_quotas:
                        description: The resource quotas configuration for the CNI
                          DaemonSet.
                        properties:
                          enabled:
                            description: Controls whether to create resource quotas
                              or not for the CNI DaemonSet.
                            type: boolean
                          pods:
                            description: The hard limit on the number of pods in the
                              namespace where the CNI DaemonSet is deployed.
                            format: int64
                            type: integer
                        type: object
                      resources:
                        description: The k8s resource requests and limits for the
                          istio-cni Pods.
                        properties:
                          claims:
                            description: |-
                              Claims lists the names of resources, defined in spec.resourceClaims,
                              that are used by this container.

                              This field depends on the
                              DynamicResourceAllocation feature gate.

                              This field is immutable. It can only be set for containers.
                            items:
                              description: ResourceClaim references one entry in PodSpec.ResourceClaims.
                              properties:
                                name:
                                  description: |-
                                    Name must match the name of one entry in pod.spec.resourceClaims of
                                    the Pod where this field is used. It makes that resource available
                                    inside a container.
                                  type: string
                                request:
                                  description: |-
                                    Request is the name chosen for a request in the referenced claim.
                                    If empty, everything from the claim is made available, otherwise
                                    only the result of this request.
                                  type: string
                              required:
                              - name
                              type: object
                            type: array
                            x-kubernetes-list-map-keys:
                            - name
                            x-kubernetes-list-type: map
                          limits:
                            additionalProperties:
                              anyOf:
                              - type: integer
                              - type: string
                              pattern: ^(\+|-)?(([0-9]+(\.[0-9]*)?)|(\.[0-9]+))(([KMGTPE]i)|[numkMGTPE]|([eE](\+|-)?(([0-9]+(\.[0-9]*)?)|(\.[0-9]+))))?$
                              x-kubernetes-int-or-string: true
                            description: |-
                              Limits describes the maximum amount of compute resources allowed.
                              More info: https://kubernetes.io/docs/concepts/configuration/manage-resources-containers/
                            type: object
                          requests:
                            additionalProperties:
                              anyOf:
                              - type: integer
                              - type: string
                              pattern: ^(\+|-)?(([0-9]+(\.[0-9]*)?)|(\.[0-9]+))(([KMGTPE]i)|[numkMGTPE]|([eE](\+|-)?(([0-9]+(\.[0-9]*)?)|(\.[0-9]+))))?$
                              x-kubernetes-int-or-string: true
                            description: |-
                              Requests describes the minimum amount of compute resources required.
                              If Requests is omitted for a container, it defaults to Limits if that is explicitly specified,
                              otherwise to an implementation-defined value. Requests cannot exceed Limits.
                              More info: https://kubernetes.io/docs/concepts/configuration/manage-resources-containers/
                            type: object
                        type: object
                      rollingMaxUnavailable:
                        anyOf:
                        - type: integer
                        - type: string
                        description: |-
                          The number of pods that can be unavailable during a rolling update of the CNI DaemonSet (see
                          `updateStrategy.rollingUpdate.maxUnavailable` here:
                          https://kubernetes.io/docs/reference/kubernetes-api/workload-resources/daemon-set-v1/#DaemonSetSpec).
                          May be specified as a number of pods or as a percent of the total number
                          of pods at the start of the update.
                        x-kubernetes-int-or-string: true
                      seccompProfile:
                        description: |-
                          The Container seccompProfile

                          See: https://kubernetes.io/docs/tutorials/security/seccomp/
                        properties:
                          localhostProfile:
                            description: |-
                              localhostProfile indicates a profile defined in a file on the node should be used.
                              The profile must be preconfigured on the node to work.
                              Must be a descending path, relative to the kubelet's configured seccomp profile location.
                              Must be set if type is "Localhost". Must NOT be set for any other type.
                            type: string
                          type:
                            description: |-
                              type indicates which kind of seccomp profile will be applied.
                              Valid options are:

                              Localhost - a profile defined in a file on the node should be used.
                              RuntimeDefault - the container runtime default profile should be used.
                              Unconfined - no profile should be applied.
                            type: string
                        required:
                        - type
                        type: object
                      tag:
                        description: The container image tag to pull. Image will be
                          `Hub/Image:Tag-Variant`.
                        type: string
                      variant:
                        description: The container image variant to pull. Options
                          are "debug" or "distroless". Unset will use the default
                          for the given version.
                        type: string
                    type: object
                  global:
                    description: Part of the global configuration applicable to the
                      Istio CNI component.
                    properties:
                      defaultResources:
                        description: |-
                          See https://kubernetes.io/docs/concepts/configuration/manage-compute-resources-container/#resource-requests-and-limits-of-pod-and-container

                          Deprecated: Marked as deprecated in pkg/apis/values_types.proto.
                        properties:
                          claims:
                            description: |-
                              Claims lists the names of resources, defined in spec.resourceClaims,
                              that are used by this container.

                              This field depends on the
                              DynamicResourceAllocation feature gate.

                              This field is immutable. It can only be set for containers.
                            items:
                              description: ResourceClaim references one entry in PodSpec.ResourceClaims.
                              properties:
                                name:
                                  description: |-
                                    Name must match the name of one entry in pod.spec.resourceClaims of
                                    the Pod where this field is used. It makes that resource available
                                    inside a container.
                                  type: string
                                request:
                                  description: |-
                                    Request is the name chosen for a request in the referenced claim.
                                    If empty, everything from the claim is made available, otherwise
                                    only the result of this request.
                                  type: string
                              required:
                              - name
                              type: object
                            type: array
                            x-kubernetes-list-map-keys:
                            - name
                            x-kubernetes-list-type: map
                          limits:
                            additionalProperties:
                              anyOf:
                              - type: integer
                              - type: string
                              pattern: ^(\+|-)?(([0-9]+(\.[0-9]*)?)|(\.[0-9]+))(([KMGTPE]i)|[numkMGTPE]|([eE](\+|-)?(([0-9]+(\.[0-9]*)?)|(\.[0-9]+))))?$
                              x-kubernetes-int-or-string: true
                            description: |-
                              Limits describes the maximum amount of compute resources allowed.
                              More info: https://kubernetes.io/docs/concepts/configuration/manage-resources-containers/
                            type: object
                          requests:
                            additionalProperties:
                              anyOf:
                              - type: integer
                              - type: string
                              pattern: ^(\+|-)?(([0-9]+(\.[0-9]*)?)|(\.[0-9]+))(([KMGTPE]i)|[numkMGTPE]|([eE](\+|-)?(([0-9]+(\.[0-9]*)?)|(\.[0-9]+))))?$
                              x-kubernetes-int-or-string: true
                            description: |-
                              Requests describes the minimum amount of compute resources required.
                              If Requests is omitted for a container, it defaults to Limits if that is explicitly specified,
                              otherwise to an implementation-defined value. Requests cannot exceed Limits.
                              More info: https://kubernetes.io/docs/concepts/configuration/manage-resources-containers/
                            type: object
                        type: object
                      hub:
                        description: Specifies the docker hub for Istio images.
                        type: string
                      imagePullPolicy:
                        description: |-
                          Specifies the image pull policy for the Istio images. one of Always, Never, IfNotPresent.
                          Defaults to Always if :latest tag is specified, or IfNotPresent otherwise. Cannot be updated.

                          More info: https://kubernetes.io/docs/concepts/containers/images#updating-images
                        enum:
                        - Always
                        - Never
                        - IfNotPresent
                        type: string
                      imagePullSecrets:
                        description: |-
                          ImagePullSecrets for the control plane ServiceAccount, list of secrets in the same namespace
                          to use for pulling any images in pods that reference this ServiceAccount.
                          Must be set for any cluster configured with private docker registry.
                        items:
                          type: string
                        type: array
                      logAsJson:
                        description: Specifies whether istio components should output
                          logs in json format by adding --log_as_json argument to
                          each container.
                        type: boolean
                      logging:
                        description: Specifies the global logging level settings for
                          the Istio control plane components.
                        properties:
                          level:
                            description: |-
                              Comma-separated minimum per-scope logging level of messages to output, in the form of <scope>:<level>,<scope>:<level>
                              The control plane has different scopes depending on component, but can configure default log level across all components
                              If empty, default scope and level will be used as configured in code
                            type: string
                        type: object
                      nativeNftables:
                        description: Specifies whether native nftables rules should
                          be used instead of iptables rules for traffic redirection.
                        type: boolean
                      platform:
                        description: |-
                          Platform in which Istio is deployed. Possible values are: "openshift" and "gcp"
                          An empty value means it is a vanilla Kubernetes distribution, therefore no special
                          treatment will be considered.
                        type: string
                      tag:
                        description: Specifies the tag for the Istio docker images.
                        type: string
                      variant:
                        description: The variant of the Istio container images to
                          use. Options are "debug" or "distroless". Unset will use
                          the default for the given version.
                        type: string
                    type: object
                type: object
              version:
                default: v1.28.0
                description: |-
                  Defines the version of Istio to install.
<<<<<<< HEAD
                  Must be one of: v1.26-latest, v1.26.3, v1.24-latest, v1.24.6.
=======
                  Must be one of: v1.28-latest, v1.28.0, v1.27-latest, v1.27.3, v1.27.2, v1.27.1, v1.27.0, v1.26-latest, v1.26.6, v1.26.5, v1.26.4, v1.26.3, v1.26.2, v1.26.1, v1.26.0, master, v1.29-alpha.b2f713a9.
>>>>>>> 68f34360
                enum:
                - v1.28-latest
                - v1.28.0
                - v1.27-latest
                - v1.27.3
                - v1.27.2
                - v1.27.1
                - v1.27.0
                - v1.26-latest
                - v1.26.6
                - v1.26.5
                - v1.26.4
                - v1.26.3
<<<<<<< HEAD
                - v1.24-latest
                - v1.24.6
=======
                - v1.26.2
                - v1.26.1
                - v1.26.0
                - v1.25-latest
                - v1.25.5
                - v1.25.4
                - v1.25.3
                - v1.25.2
                - v1.25.1
                - v1.24-latest
                - v1.24.6
                - v1.24.5
                - v1.24.4
                - v1.24.3
                - v1.24.2
                - v1.24.1
                - v1.24.0
                - v1.23-latest
                - v1.23.6
                - v1.23.5
                - v1.23.4
                - v1.23.3
                - v1.23.2
                - v1.22-latest
                - v1.22.8
                - v1.22.7
                - v1.22.6
                - v1.22.5
                - v1.21.6
                - master
                - v1.29-alpha.b2f713a9
>>>>>>> 68f34360
                type: string
            required:
            - namespace
            - version
            type: object
          status:
            description: IstioCNIStatus defines the observed state of IstioCNI
            properties:
              conditions:
                description: Represents the latest available observations of the object's
                  current state.
                items:
                  description: IstioCNICondition represents a specific observation
                    of the IstioCNI object's state.
                  properties:
                    lastTransitionTime:
                      description: Last time the condition transitioned from one status
                        to another.
                      format: date-time
                      type: string
                    message:
                      description: Human-readable message indicating details about
                        the last transition.
                      type: string
                    reason:
                      description: Unique, single-word, CamelCase reason for the condition's
                        last transition.
                      type: string
                    status:
                      description: The status of this condition. Can be True, False
                        or Unknown.
                      type: string
                    type:
                      description: The type of this condition.
                      type: string
                  type: object
                type: array
              observedGeneration:
                description: |-
                  ObservedGeneration is the most recent generation observed for this
                  IstioCNI object. It corresponds to the object's generation, which is
                  updated on mutation by the API Server. The information in the status
                  pertains to this particular generation of the object.
                format: int64
                type: integer
              state:
                description: Reports the current state of the object.
                type: string
            type: object
        type: object
        x-kubernetes-validations:
        - message: metadata.name must be 'default'
          rule: self.metadata.name == 'default'
    served: true
    storage: true
    subresources:
      status: {}
status:
  acceptedNames:
    kind: ""
    plural: ""
  conditions: null
  storedVersions: null<|MERGE_RESOLUTION|>--- conflicted
+++ resolved
@@ -1466,60 +1466,14 @@
                 default: v1.28.0
                 description: |-
                   Defines the version of Istio to install.
-<<<<<<< HEAD
-                  Must be one of: v1.26-latest, v1.26.3, v1.24-latest, v1.24.6.
-=======
-                  Must be one of: v1.28-latest, v1.28.0, v1.27-latest, v1.27.3, v1.27.2, v1.27.1, v1.27.0, v1.26-latest, v1.26.6, v1.26.5, v1.26.4, v1.26.3, v1.26.2, v1.26.1, v1.26.0, master, v1.29-alpha.b2f713a9.
->>>>>>> 68f34360
+                  Must be one of: v1.28-latest, v1.28.0, v1.26-latest, v1.26.3.
                 enum:
                 - v1.28-latest
                 - v1.28.0
-                - v1.27-latest
-                - v1.27.3
-                - v1.27.2
-                - v1.27.1
-                - v1.27.0
                 - v1.26-latest
-                - v1.26.6
-                - v1.26.5
-                - v1.26.4
                 - v1.26.3
-<<<<<<< HEAD
                 - v1.24-latest
                 - v1.24.6
-=======
-                - v1.26.2
-                - v1.26.1
-                - v1.26.0
-                - v1.25-latest
-                - v1.25.5
-                - v1.25.4
-                - v1.25.3
-                - v1.25.2
-                - v1.25.1
-                - v1.24-latest
-                - v1.24.6
-                - v1.24.5
-                - v1.24.4
-                - v1.24.3
-                - v1.24.2
-                - v1.24.1
-                - v1.24.0
-                - v1.23-latest
-                - v1.23.6
-                - v1.23.5
-                - v1.23.4
-                - v1.23.3
-                - v1.23.2
-                - v1.22-latest
-                - v1.22.8
-                - v1.22.7
-                - v1.22.6
-                - v1.22.5
-                - v1.21.6
-                - master
-                - v1.29-alpha.b2f713a9
->>>>>>> 68f34360
                 type: string
             required:
             - namespace
