--- conflicted
+++ resolved
@@ -3427,27 +3427,14 @@
                 default: v1.28.0
                 description: |-
                   Defines the version of Istio to install.
-                  Must be one of: v1.28-latest, v1.28.0, v1.27-latest, v1.27.3, v1.27.2, v1.27.1, v1.27.0, v1.26-latest, v1.26.6, v1.26.5, v1.26.4, v1.26.3, v1.26.2, v1.26.1, v1.26.0, v1.25-latest, v1.24-latest, master, v1.29-alpha.b2f713a9.
+                  Must be one of: v1.28-latest, v1.28.0, v1.26-latest, v1.26.3.
                 enum:
                 - v1.28-latest
                 - v1.28.0
-                - v1.27-latest
-                - v1.27.3
-                - v1.27.2
-                - v1.27.1
-                - v1.27.0
                 - v1.26-latest
-                - v1.26.6
-                - v1.26.5
-                - v1.26.4
                 - v1.26.3
-                - v1.26.2
-                - v1.26.1
-                - v1.26.0
-                - v1.25-latest
                 - v1.24-latest
-                - master
-                - v1.29-alpha.b2f713a9
+                - v1.24.6
                 type: string
             required:
             - namespace
@@ -6940,11 +6927,7 @@
                 default: v1.28.0
                 description: |-
                   Defines the version of Istio to install.
-<<<<<<< HEAD
-                  Must be one of: v1.26-latest, v1.26.3, v1.24-latest, v1.24.6.
-=======
                   Must be one of: v1.28-latest, v1.28.0, v1.27-latest, v1.27.3, v1.27.2, v1.27.1, v1.27.0, v1.26-latest, v1.26.6, v1.26.5, v1.26.4, v1.26.3, v1.26.2, v1.26.1, v1.26.0, v1.25-latest, v1.24-latest, master, v1.29-alpha.b2f713a9.
->>>>>>> 68f34360
                 enum:
                 - v1.28-latest
                 - v1.28.0
@@ -6958,10 +6941,6 @@
                 - v1.26.5
                 - v1.26.4
                 - v1.26.3
-<<<<<<< HEAD
-                - v1.24-latest
-                - v1.24.6
-=======
                 - v1.26.2
                 - v1.26.1
                 - v1.26.0
@@ -6969,7 +6948,6 @@
                 - v1.24-latest
                 - master
                 - v1.29-alpha.b2f713a9
->>>>>>> 68f34360
                 type: string
             required:
             - namespace
