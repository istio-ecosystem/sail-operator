--- conflicted
+++ resolved
@@ -112,11 +112,7 @@
     hub: gcr.io/istio-testing
 
     # Default tag for Istio images.
-<<<<<<< HEAD
-    tag: 1.24-alpha.68cb67731f1f6cd29e38c22e38ef0b7d48512fcd
-=======
     tag: 1.24-alpha.b28bdd77da4c7f0f4f3631db514f1c4f79a90289
->>>>>>> a0fadea3
 
     # Variant of the image to use.
     # Currently supported are: [debug, distroless]
