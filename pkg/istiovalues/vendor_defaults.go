// Copyright Istio Authors
//
// Licensed under the Apache License, Version 2.0 (the "License");
// you may not use this file except in compliance with the License.
// You may obtain a copy of the License at
//
//     http://www.apache.org/licenses/LICENSE-2.0
//
// Unless required by applicable law or agreed to in writing, software
// distributed under the License is distributed on an "AS IS" BASIS,
// WITHOUT WARRANTIES OR CONDITIONS OF ANY KIND, either express or implied.
// See the License for the specific language governing permissions and
// limitations under the License.

package istiovalues

import (
	_ "embed"
	"fmt"
	"strings"

	v1 "github.com/istio-ecosystem/sail-operator/api/v1"
	"github.com/istio-ecosystem/sail-operator/pkg/helm"
	"gopkg.in/yaml.v3"
)

var (
	//go:embed vendor_defaults.yaml
	vendorDefaultsYAML []byte
	vendorDefaults     map[string]map[string]any
)

func init() {
	vendorDefaults = MustParseVendorDefaultsYAML(vendorDefaultsYAML)
}

func MustParseVendorDefaultsYAML(defaultsYAML []byte) map[string]map[string]any {
	var parsedDefaults map[string]map[string]any
	err := yaml.Unmarshal(defaultsYAML, &parsedDefaults)
	if err != nil {
		panic("failed to read vendor_defaults.yaml: " + err.Error())
	}
	return parsedDefaults
}

// OverrideVendorDefaults allows tests to override the vendor defaults
func OverrideVendorDefaults(defaults map[string]map[string]any) {
	// Set the vendorDefaults to the provided defaults for testing purposes.
	// This allows tests to override the defaults without modifying the original file.
	vendorDefaults = defaults
}

// ApplyIstioVendorDefaults applies vendor-specific default values to the provided
// Istio configuration (*v1.Values) for a given Istio version.
func ApplyIstioVendorDefaults(version string, values *v1.Values) (*v1.Values, error) {
	// Convert the specific *v1.Values struct to a generic map[string]any
	userHelmValues := helm.FromValues(values)

	mergedHelmValues, err := applyVendorDefaultsForResourceType(version, v1.IstioKind, userHelmValues)
	if err != nil {
		return nil, fmt.Errorf("failed to apply vendor defaults for istio: %w", err)
	}

	finalValues, err := helm.ToValues(mergedHelmValues, &v1.Values{})
	if err != nil {
		return nil, fmt.Errorf("failed to convert merged values back to *v1.Values: %w", err)
	}

	return finalValues, nil
}

// ApplyIstioCNIVendorDefaults applies vendor-specific default values to the provided
// Istio CNI configuration (*v1.CNIValues) for a given Istio version.
func ApplyIstioCNIVendorDefaults(version string, values *v1.CNIValues) (*v1.CNIValues, error) {
	// Convert the specific *v1.CNIValues struct to a generic map[string]any
	userHelmValues := helm.FromValues(values)

	mergedHelmValues, err := applyVendorDefaultsForResourceType(version, v1.IstioCNIKind, userHelmValues)
	if err != nil {
		return nil, fmt.Errorf("failed to apply vendor defaults for istiocni: %w", err)
	}

	finalValues, err := helm.ToValues(mergedHelmValues, &v1.CNIValues{})
	if err != nil {
		return nil, fmt.Errorf("failed to convert merged values back to *v1.CNIValues: %w", err)
	}

	return finalValues, nil
}

// applyVendorDefaultsForResourceType retrieves defaults for
// a given version and resourceType, current valid resources are: "istio" and "istiocni"
// It returns the merged map and an error if the defaults are not found or malformed.
// The userValuesMap is the 'base', and resource-specific defaults are 'overrides'.
func applyVendorDefaultsForResourceType(version string, resourceType string, userValuesMap map[string]any) (map[string]any, error) {
	if len(vendorDefaults) == 0 {
		return userValuesMap, nil // No vendor defaults defined
	}
<<<<<<< HEAD

	versionSpecificDefaults, versionExists := vendorDefaults[version]
	if !versionExists {
		return userValuesMap, nil // No vendor defaults defined for this version
	}

	resourceSpecificDefaults, resourceExists := versionSpecificDefaults[strings.ToLower(resourceType)]
	if !resourceExists {
		return userValuesMap, nil // No vendor defaults defined for this resource type in this version
	}

	// Check if the resource-specific defaults are a map[string]any
	resourceSpecificDefaultsMap, ok := resourceSpecificDefaults.(map[string]any)
	if !ok {
		return nil, fmt.Errorf("vendor defaults for resource '%s' (version '%s') are not a map[string]any", resourceType, version)
	}

	return mergeOverwrite(userValuesMap, resourceSpecificDefaultsMap), nil
=======
	mergedValues := helm.Values(mergeOverwrite(vendorDefaults[version], helm.FromValues(values)))
	return helm.ToValues(mergedValues, &v1.Values{})
>>>>>>> b803a432
}<|MERGE_RESOLUTION|>--- conflicted
+++ resolved
@@ -96,7 +96,6 @@
 	if len(vendorDefaults) == 0 {
 		return userValuesMap, nil // No vendor defaults defined
 	}
-<<<<<<< HEAD
 
 	versionSpecificDefaults, versionExists := vendorDefaults[version]
 	if !versionExists {
@@ -114,9 +113,5 @@
 		return nil, fmt.Errorf("vendor defaults for resource '%s' (version '%s') are not a map[string]any", resourceType, version)
 	}
 
-	return mergeOverwrite(userValuesMap, resourceSpecificDefaultsMap), nil
-=======
-	mergedValues := helm.Values(mergeOverwrite(vendorDefaults[version], helm.FromValues(values)))
-	return helm.ToValues(mergedValues, &v1.Values{})
->>>>>>> b803a432
+	return mergeOverwrite(resourceSpecificDefaultsMap, userValuesMap), nil
 }