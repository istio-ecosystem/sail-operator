--- conflicted
+++ resolved
@@ -322,22 +322,6 @@
 			})
 		}
 	})
-<<<<<<< HEAD
-})
-=======
-
-	AfterAll(func(ctx SpecContext) {
-		if CurrentSpecReport().Failed() && !debugInfoLogged {
-			common.LogDebugInfo(common.MultiCluster, k1, k2)
-			debugInfoLogged = true
-		}
-
-		// Delete the Sail Operator from both clusters
-		Expect(k1.DeleteNamespaceNoWait(namespace)).To(Succeed(), "Namespace failed to be deleted on Primary Cluster")
-		Expect(k2.DeleteNamespaceNoWait(namespace)).To(Succeed(), "Namespace failed to be deleted on Remote Cluster")
-		Expect(k1.WaitNamespaceDeleted(namespace)).To(Succeed())
-		Expect(k2.WaitNamespaceDeleted(namespace)).To(Succeed())
-	})
 })
 
 func ensurePodIsOnRev(g Gomega, pod corev1.Pod, revision string) {
@@ -345,5 +329,4 @@
 	g.Expect(pod).To(HaveCondition(corev1.PodReady, metav1.ConditionTrue),
 		fmt.Sprintf("Pod is not Ready in sample namespace; unexpected Condition. Pod status: %#v", pod.Status))
 	g.Expect(pod.Annotations["istio.io/rev"]).To(Equal(revision))
-}
->>>>>>> 5045cfaa
+}