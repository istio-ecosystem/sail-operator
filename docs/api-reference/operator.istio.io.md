# API Reference

## Packages
- [operator.istio.io/v1alpha1](#operatoristioiov1alpha1)


## operator.istio.io/v1alpha1

Package v1alpha1 contains API Schema definitions for the operator.istio.io v1alpha1 API group

### Resource Types
- [Istio](#istio)
- [IstioCNI](#istiocni)
- [IstioCNIList](#istiocnilist)
- [IstioList](#istiolist)
- [IstioRevision](#istiorevision)
- [IstioRevisionList](#istiorevisionlist)



#### ArchConfig



ArchConfig specifies the pod scheduling target architecture(amd64, ppc64le, s390x, arm64)
for all the Istio control plane components.



_Appears in:_
- [GlobalConfig](#globalconfig)

| Field | Description | Default | Validation |
| --- | --- | --- | --- |
| `amd64` _integer_ | Sets pod scheduling weight for amd64 arch |  |  |
| `ppc64le` _integer_ | Sets pod scheduling weight for ppc64le arch. |  |  |
| `s390x` _integer_ | Sets pod scheduling weight for s390x arch. |  |  |
| `arm64` _integer_ | Sets pod scheduling weight for arm64 arch. |  |  |


#### AuthenticationPolicy

_Underlying type:_ _string_

AuthenticationPolicy defines how the proxy is authenticated when it connects to the control plane.
It can be set for two different scopes, mesh-wide or set on a per-pod basis using the ProxyConfig annotation.
Mesh policy cannot be INHERIT.

_Validation:_
- Enum: [NONE MUTUAL_TLS INHERIT]

_Appears in:_
- [MeshConfigProxyConfig](#meshconfigproxyconfig)

| Field | Description |
| --- | --- |
| `NONE` | Do not encrypt proxy to control plane traffic.  |
| `MUTUAL_TLS` | Proxy to control plane traffic is wrapped into mutual TLS connections.  |
| `INHERIT` | Use the policy defined by the parent scope. Should not be used for mesh policy.  |


#### BaseConfig







_Appears in:_
- [Values](#values)

| Field | Description | Default | Validation |
| --- | --- | --- | --- |
| `validationURL` _string_ | URL to use for validating webhook. |  |  |
| `validationCABundle` _string_ | validation webhook CA bundle |  |  |




#### CNIConfig



Configuration for CNI.



_Appears in:_
- [CNIValues](#cnivalues)

| Field | Description | Default | Validation |
| --- | --- | --- | --- |
| `hub` _string_ | Hub to pull the container image from. Image will be `Hub/Image:Tag-Variant`. |  |  |
<<<<<<< HEAD
| `tag` _[IntOrString](https://kubernetes.io/docs/reference/generated/kubernetes-api/v1.25/#intorstring-intstr-util)_ | The container image tag to pull. Image will be `Hub/Image:Tag-Variant`. |  | XIntOrString: \{\}   |
| `variant` _string_ | The container image variant to pull. Options are "debug" or "distroless". Unset will use the default for the given version. |  |  |
| `image` _string_ | Image name to pull from. Image will be `Hub/Image:Tag-Variant`. If Image contains a "/", it will replace the entire `image` in the pod. |  |  |
| `pullPolicy` _string_ | Specifies the image pull policy. one of Always, Never, IfNotPresent. Defaults to Always if :latest tag is specified, or IfNotPresent otherwise. Cannot be updated.  More info: https://kubernetes.io/docs/concepts/containers/images#updating-images |  |  |
=======
| `tag` _string_ | The container image tag to pull. Image will be `Hub/Image:Tag-Variant`. |  |  |
| `variant` _string_ | The container image variant to pull. Options are "debug" or "distroless". Unset will use the default for the given version. |  |  |
| `image` _string_ | Image name to pull from. Image will be `Hub/Image:Tag-Variant`.<br />If Image contains a "/", it will replace the entire `image` in the pod. |  |  |
| `pullPolicy` _[PullPolicy](https://kubernetes.io/docs/reference/generated/kubernetes-api/v1.25/#pullpolicy-v1-core)_ | Specifies the image pull policy. one of Always, Never, IfNotPresent.<br />Defaults to Always if :latest tag is specified, or IfNotPresent otherwise. Cannot be updated.<br /><br />More info: https://kubernetes.io/docs/concepts/containers/images#updating-images |  | Enum: [Always Never IfNotPresent] <br /> |
>>>>>>> 963ae6d6
| `cniBinDir` _string_ | The directory path within the cluster node's filesystem where the CNI binaries are to be installed. Typically /var/lib/cni/bin. |  |  |
| `cniConfDir` _string_ | The directory path within the cluster node's filesystem where the CNI configuration files are to be installed. Typically /etc/cni/net.d. |  |  |
| `cniConfFileName` _string_ | The name of the CNI plugin configuration file. Defaults to istio-cni.conf. |  |  |
| `cniNetnsDir` _string_ | The directory path within the cluster node's filesystem where network namespaces are located. Defaults to '/var/run/netns', in minikube/docker/others can be '/var/run/docker/netns'. |  |  |
| `excludeNamespaces` _string array_ | List of namespaces that should be ignored by the CNI plugin. |  |  |
| `affinity` _[Affinity](https://kubernetes.io/docs/reference/generated/kubernetes-api/v1.25/#affinity-v1-core)_ | K8s affinity to set on the istio-cni Pods. Can be used to exclude istio-cni from being scheduled on specified nodes. |  |  |
| `podAnnotations` _object (keys:string, values:string)_ | Additional annotations to apply to the istio-cni Pods.  Deprecated: Marked as deprecated in pkg/apis/istio/v1alpha1/values_types.proto. |  |  |
| `psp_cluster_role` _string_ | PodSecurityPolicy cluster role. No longer used anywhere. |  |  |
<<<<<<< HEAD
| `logLevel` _string_ | Configuration log level of istio-cni binary. By default, istio-cni sends all logs to the UDS server. To see the logs, change global.logging.level to cni:debug. |  |  |
=======
| `logging` _[GlobalLoggingConfig](#globalloggingconfig)_ | Same as `global.logging.level`, but will override it if set |  |  |
>>>>>>> 963ae6d6
| `repair` _[CNIRepairConfig](#cnirepairconfig)_ | Configuration for the CNI Repair controller. |  |  |
| `chained` _boolean_ | Configure the plugin as a chained CNI plugin. When true, the configuration is added to the CNI chain; when false, the configuration is added as a standalone file in the CNI configuration directory. |  |  |
| `resource_quotas` _[ResourceQuotas](#resourcequotas)_ | The resource quotas configration for the CNI DaemonSet. |  |  |
| `resources` _[ResourceRequirements](https://kubernetes.io/docs/reference/generated/kubernetes-api/v1.25/#resourcerequirements-v1-core)_ | The k8s resource requests and limits for the istio-cni Pods. |  |  |
<<<<<<< HEAD
| `privileged` _boolean_ | No longer used for CNI. See: https://github.com/istio/istio/issues/49004  Deprecated: Marked as deprecated in pkg/apis/istio/v1alpha1/values_types.proto. |  |  |
| `seccompProfile` _[SeccompProfile](https://kubernetes.io/docs/reference/generated/kubernetes-api/v1.25/#seccompprofile-v1-core)_ | The Container seccompProfile  See: https://kubernetes.io/docs/tutorials/security/seccomp/ |  |  |
| `ambient` _[CNIAmbientConfig](#cniambientconfig)_ | Configuration for Istio Ambient. |  |  |
| `provider` _string_ | Specifies the CNI provider. Can be either "default" or "multus". When set to "multus", an additional NetworkAttachmentDefinition resource is deployed to the cluster to allow the istio-cni plugin to be invoked in a cluster using the Multus CNI plugin. |  |  |
| `rollingMaxUnavailable` _[IntOrString](https://kubernetes.io/docs/reference/generated/kubernetes-api/v1.25/#intorstring-intstr-util)_ | The number of pods that can be unavailable during a rolling update of the CNI DaemonSet (see `updateStrategy.rollingUpdate.maxUnavailable` here: https://kubernetes.io/docs/reference/kubernetes-api/workload-resources/daemon-set-v1/#DaemonSetSpec). May be specified as a number of pods or as a percent of the total number of pods at the start of the update. |  | XIntOrString: \{\}   |
=======
| `privileged` _boolean_ | No longer used for CNI. See: https://github.com/istio/istio/issues/49004<br /><br />Deprecated: Marked as deprecated in pkg/apis/istio/v1alpha1/values_types.proto. |  |  |
| `seccompProfile` _[SeccompProfile](https://kubernetes.io/docs/reference/generated/kubernetes-api/v1.25/#seccompprofile-v1-core)_ | The Container seccompProfile<br /><br />See: https://kubernetes.io/docs/tutorials/security/seccomp/ |  |  |
| `provider` _string_ | Specifies the CNI provider. Can be either "default" or "multus". When set to "multus", an additional<br />NetworkAttachmentDefinition resource is deployed to the cluster to allow the istio-cni plugin to be<br />invoked in a cluster using the Multus CNI plugin. |  |  |
| `rollingMaxUnavailable` _[IntOrString](https://kubernetes.io/docs/reference/generated/kubernetes-api/v1.25/#intorstring-intstr-util)_ | The number of pods that can be unavailable during a rolling update of the CNI DaemonSet (see<br />`updateStrategy.rollingUpdate.maxUnavailable` here:<br />https://kubernetes.io/docs/reference/kubernetes-api/workload-resources/daemon-set-v1/#DaemonSetSpec).<br />May be specified as a number of pods or as a percent of the total number<br />of pods at the start of the update. |  | XIntOrString: \{\} <br /> |
>>>>>>> 963ae6d6


#### CNIGlobalConfig



CNIGlobalConfig is a subset of the Global Configuration used in the Istio CNI chart.



_Appears in:_
- [CNIValues](#cnivalues)

| Field | Description | Default | Validation |
| --- | --- | --- | --- |
| `defaultResources` _[ResourceRequirements](https://kubernetes.io/docs/reference/generated/kubernetes-api/v1.25/#resourcerequirements-v1-core)_ | Default k8s resources settings for all Istio control plane components.  See https://kubernetes.io/docs/concepts/configuration/manage-compute-resources-container/#resource-requests-and-limits-of-pod-and-container |  |  |
| `hub` _string_ | Specifies the docker hub for Istio images. |  |  |
<<<<<<< HEAD
| `imagePullPolicy` _[PullPolicy](https://kubernetes.io/docs/reference/generated/kubernetes-api/v1.25/#pullpolicy-v1-core)_ | Specifies the image pull policy for the Istio images. one of Always, Never, IfNotPresent. Defaults to Always if :latest tag is specified, or IfNotPresent otherwise. Cannot be updated.  More info: https://kubernetes.io/docs/concepts/containers/images#updating-images |  |  |
| `imagePullSecrets` _string array_ |  |  |  |
| `logAsJson` _boolean_ |  |  |  |
| `logging` _[GlobalLoggingConfig](#globalloggingconfig)_ | Specifies the global logging level settings for the Istio CNI component. |  |  |
| `tag` _[IntOrString](https://kubernetes.io/docs/reference/generated/kubernetes-api/v1.25/#intorstring-intstr-util)_ | Specifies the tag for the Istio CNI image. |  | XIntOrString: \{\}   |
| `variant` _string_ |  |  |  |
=======
| `imagePullPolicy` _[PullPolicy](https://kubernetes.io/docs/reference/generated/kubernetes-api/v1.25/#pullpolicy-v1-core)_ | Specifies the image pull policy for the Istio images. one of Always, Never, IfNotPresent.<br />Defaults to Always if :latest tag is specified, or IfNotPresent otherwise. Cannot be updated.<br /><br />More info: https://kubernetes.io/docs/concepts/containers/images#updating-images |  | Enum: [Always Never IfNotPresent] <br /> |
| `imagePullSecrets` _string array_ | ImagePullSecrets for the control plane ServiceAccount, list of secrets in the same namespace<br />to use for pulling any images in pods that reference this ServiceAccount.<br />Must be set for any cluster configured with private docker registry. |  |  |
| `logAsJson` _boolean_ | Specifies whether istio components should output logs in json format by adding --log_as_json argument to each container. |  |  |
| `logging` _[GlobalLoggingConfig](#globalloggingconfig)_ | Specifies the global logging level settings for the Istio CNI component. |  |  |
| `tag` _string_ | Specifies the tag for the Istio CNI image. |  |  |
| `variant` _string_ | The variant of the Istio container images to use. Options are "debug" or "distroless". Unset will use the default for the given version. |  |  |
>>>>>>> 963ae6d6


#### CNIRepairConfig







_Appears in:_
- [CNIConfig](#cniconfig)

| Field | Description | Default | Validation |
| --- | --- | --- | --- |
| `enabled` _boolean_ | Controls whether repair behavior is enabled. |  |  |
| `hub` _string_ | Hub to pull the container image from. Image will be `Hub/Image:Tag-Variant`. |  |  |
<<<<<<< HEAD
| `tag` _[IntOrString](https://kubernetes.io/docs/reference/generated/kubernetes-api/v1.25/#intorstring-intstr-util)_ | The container image tag to pull. Image will be `Hub/Image:Tag-Variant`. |  | XIntOrString: \{\}   |
| `image` _string_ | Image name to pull from. Image will be `Hub/Image:Tag-Variant`. If Image contains a "/", it will replace the entire `image` in the pod. |  |  |
| `labelPods` _boolean_ | The Repair controller has 3 modes (labelPods, deletePods, and repairPods). Pick which one meets your use cases. Note only one may be used. The mode defines the action the controller will take when a pod is detected as broken. If labelPods is true, the controller will label all broken pods with <brokenPodLabelKey>=<brokenPodLabelValue>. This is only capable of identifying broken pods; the user is responsible for fixing them (generally, by deleting them). Note this gives the DaemonSet a relatively high privilege, as modifying pod metadata/status can have wider impacts. |  |  |
| `repairPods` _boolean_ | The Repair controller has 3 modes (labelPods, deletePods, and repairPods). Pick which one meets your use cases. Note only one may be used. The mode defines the action the controller will take when a pod is detected as broken. If repairPods is true, the controller will dynamically repair any broken pod by setting up the pod networking configuration even after it has started. Note the pod will be crashlooping, so this may take a few minutes to become fully functional based on when the retry occurs. This requires no RBAC privilege, but will require the CNI agent to run as a privileged pod. |  |  |
| `createEvents` _string_ | No longer used.  Deprecated: Marked as deprecated in pkg/apis/istio/v1alpha1/values_types.proto. |  |  |
| `deletePods` _boolean_ | The Repair controller has 3 modes (labelPods, deletePods, and repairPods). Pick which one meets your use cases. Note only one may be used. The mode defines the action the controller will take when a pod is detected as broken. If deletePods is true, the controller will delete the broken pod. The pod will then be rescheduled, hopefully onto a node that is fully ready. Note this gives the DaemonSet a relatively high privilege, as it can delete any Pod. |  |  |
=======
| `tag` _string_ | The container image tag to pull. Image will be `Hub/Image:Tag-Variant`. |  |  |
| `image` _string_ | Image name to pull from. Image will be `Hub/Image:Tag-Variant`.<br />If Image contains a "/", it will replace the entire `image` in the pod. |  |  |
| `labelPods` _boolean_ | The Repair controller has 3 modes (labelPods, deletePods, and repairPods). Pick which one meets your use cases. Note only one may be used.<br />The mode defines the action the controller will take when a pod is detected as broken.<br />If labelPods is true, the controller will label all broken pods with <brokenPodLabelKey>=<brokenPodLabelValue>.<br />This is only capable of identifying broken pods; the user is responsible for fixing them (generally, by deleting them).<br />Note this gives the DaemonSet a relatively high privilege, as modifying pod metadata/status can have wider impacts. |  |  |
| `repairPods` _boolean_ | The Repair controller has 3 modes (labelPods, deletePods, and repairPods). Pick which one meets your use cases. Note only one may be used.<br />The mode defines the action the controller will take when a pod is detected as broken.<br />If repairPods is true, the controller will dynamically repair any broken pod by setting up the pod networking configuration even after it has started.<br />Note the pod will be crashlooping, so this may take a few minutes to become fully functional based on when the retry occurs.<br />This requires no RBAC privilege, but will require the CNI agent to run as a privileged pod. |  |  |
| `createEvents` _string_ | No longer used.<br /><br />Deprecated: Marked as deprecated in pkg/apis/istio/v1alpha1/values_types.proto. |  |  |
| `deletePods` _boolean_ | The Repair controller has 3 modes (labelPods, deletePods, and repairPods). Pick which one meets your use cases. Note only one may be used.<br />The mode defines the action the controller will take when a pod is detected as broken.<br />If deletePods is true, the controller will delete the broken pod. The pod will then be rescheduled, hopefully onto a node that is fully ready.<br />Note this gives the DaemonSet a relatively high privilege, as it can delete any Pod. |  |  |
>>>>>>> 963ae6d6
| `brokenPodLabelKey` _string_ | The label key to apply to a broken pod when the controller is in labelPods mode. |  |  |
| `brokenPodLabelValue` _string_ | The label value to apply to a broken pod when the controller is in labelPods mode. |  |  |
| `initContainerName` _string_ | The name of the init container to use for the repairPods mode. |  |  |


#### CNIUsageConfig







_Appears in:_
- [PilotConfig](#pilotconfig)

| Field | Description | Default | Validation |
| --- | --- | --- | --- |
| `enabled` _boolean_ | Controls whether CNI should be used. |  |  |
<<<<<<< HEAD
| `chained` _boolean_ | Deprecated: Marked as deprecated in pkg/apis/istio/v1alpha1/values_types.proto. |  |  |
| `provider` _string_ | Specifies the CNI provider. Can be either "default" or "multus". When set to "multus", an annotation `k8s.v1.cni.cncf.io/networks` is set on injected pods to point to a NetworkAttachmentDefinition |  |  |
=======
| `provider` _string_ | Specifies the CNI provider. Can be either "default" or "multus". When set to "multus", an annotation<br />`k8s.v1.cni.cncf.io/networks` is set on injected pods to point to a NetworkAttachmentDefinition |  |  |
>>>>>>> 963ae6d6


#### CNIValues







_Appears in:_
- [IstioCNISpec](#istiocnispec)

| Field | Description | Default | Validation |
| --- | --- | --- | --- |
| `cni` _[CNIConfig](#cniconfig)_ | Configuration for the Istio CNI plugin. |  |  |
| `global` _[CNIGlobalConfig](#cniglobalconfig)_ | Part of the global configuration applicable to the Istio CNI component. |  |  |




#### ClientTLSSettings

_Underlying type:_ _[struct{Mode ClientTLSSettingsTLSmode "json:\"mode,omitempty\""; ClientCertificate string "json:\"clientCertificate,omitempty\""; PrivateKey string "json:\"privateKey,omitempty\""; CaCertificates string "json:\"caCertificates,omitempty\""; CredentialName string "json:\"credentialName,omitempty\""; SubjectAltNames []string "json:\"subjectAltNames,omitempty\""; Sni string "json:\"sni,omitempty\""; InsecureSkipVerify *bool "json:\"insecureSkipVerify,omitempty\""; CaCrl string "json:\"caCrl,omitempty\""}](#struct{mode-clienttlssettingstlsmode-"json:\"mode,omitempty\"";-clientcertificate-string-"json:\"clientcertificate,omitempty\"";-privatekey-string-"json:\"privatekey,omitempty\"";-cacertificates-string-"json:\"cacertificates,omitempty\"";-credentialname-string-"json:\"credentialname,omitempty\"";-subjectaltnames-[]string-"json:\"subjectaltnames,omitempty\"";-sni-string-"json:\"sni,omitempty\"";-insecureskipverify-*bool-"json:\"insecureskipverify,omitempty\"";-cacrl-string-"json:\"cacrl,omitempty\""})_

SSL/TLS related settings for upstream connections. See Envoy's [TLS
context](https://www.envoyproxy.io/docs/envoy/latest/api-v3/extensions/transport_sockets/tls/v3/common.proto.html#common-tls-configuration)
for more details. These settings are common to both HTTP and TCP upstreams.


For example, the following rule configures a client to use mutual TLS
for connections to upstream database cluster.


<<<<<<< HEAD
#### v1alpha3
```yaml
apiVersion: networking.istio.io/v1alpha3
kind: DestinationRule
metadata:
  name: db-mtls
spec:
  host: mydbserver.prod.svc.cluster.local
  trafficPolicy:
    tls:
      mode: MUTUAL
      clientCertificate: /etc/certs/myclientcert.pem
      privateKey: /etc/certs/client_private_key.pem
      caCertificates: /etc/certs/rootcacerts.pem
```


#### v1beta1
=======
>>>>>>> 963ae6d6
```yaml
apiVersion: networking.istio.io/v1
kind: DestinationRule
metadata:
  name: db-mtls
spec:
  host: mydbserver.prod.svc.cluster.local
  trafficPolicy:
    tls:
      mode: MUTUAL
      clientCertificate: /etc/certs/myclientcert.pem
      privateKey: /etc/certs/client_private_key.pem
      caCertificates: /etc/certs/rootcacerts.pem
```


The following rule configures a client to use TLS when talking to a
foreign service whose domain matches *.foo.com.


<<<<<<< HEAD
#### v1alpha3
```yaml
apiVersion: networking.istio.io/v1alpha3
kind: DestinationRule
metadata:
  name: tls-foo
spec:
  host: "*.foo.com"
  trafficPolicy:
    tls:
      mode: SIMPLE
```


#### v1beta1
=======
>>>>>>> 963ae6d6
```yaml
apiVersion: networking.istio.io/v1
kind: DestinationRule
metadata:
  name: tls-foo
spec:
  host: "*.foo.com"
  trafficPolicy:
    tls:
      mode: SIMPLE
```


The following rule configures a client to use Istio mutual TLS when talking
to rating services.


<<<<<<< HEAD
#### v1alpha3
```yaml
apiVersion: networking.istio.io/v1alpha3
kind: DestinationRule
metadata:
  name: ratings-istio-mtls
spec:
  host: ratings.prod.svc.cluster.local
  trafficPolicy:
    tls:
      mode: ISTIO_MUTUAL
```


#### v1beta1
=======
>>>>>>> 963ae6d6
```yaml
apiVersion: networking.istio.io/v1
kind: DestinationRule
metadata:
  name: ratings-istio-mtls
spec:
  host: ratings.prod.svc.cluster.local
  trafficPolicy:
    tls:
      mode: ISTIO_MUTUAL
```



_Appears in:_
- [ConfigSource](#configsource)
- [MeshConfigCA](#meshconfigca)
- [RemoteService](#remoteservice)
- [Tracing](#tracing)





#### ConfigSource



ConfigSource describes information about a configuration store inside a
mesh. A single control plane instance can interact with one or more data
sources.



_Appears in:_
- [MeshConfig](#meshconfig)

| Field | Description | Default | Validation |
| --- | --- | --- | --- |
| `address` _string_ | Address of the server implementing the Istio Mesh Configuration protocol (MCP). Can be IP address or a fully qualified DNS name. Use xds:// to specify a grpc-based xds backend, k8s:// to specify a k8s controller or fs:/// to specify a file-based backend with absolute path to the directory. |  |  |
| `tlsSettings` _[ClientTLSSettings](#clienttlssettings)_ | Use the tls_settings to specify the tls mode to use. If the MCP server uses Istio mutual TLS and shares the root CA with Pilot, specify the TLS mode as `ISTIO_MUTUAL`. |  |  |
| `subscribedResources` _[Resource](#resource) array_ | Describes the source of configuration, if nothing is specified default is MCP |  | Enum: [SERVICE_REGISTRY]   |


#### ConnectionPoolSettingsTCPSettingsTcpKeepalive



TCP keepalive.



_Appears in:_
- [MeshConfig](#meshconfig)
- [RemoteService](#remoteservice)

| Field | Description | Default | Validation |
| --- | --- | --- | --- |
| `probes` _integer_ | Maximum number of keepalive probes to send without response before deciding the connection is dead. Default is to use the OS level configuration (unless overridden, Linux defaults to 9.) |  |  |
| `time` _[Duration](https://kubernetes.io/docs/reference/generated/kubernetes-api/v1.25/#duration-v1-meta)_ | The time duration a connection needs to be idle before keep-alive probes start being sent. Default is to use the OS level configuration (unless overridden, Linux defaults to 7200s (ie 2 hours.) |  |  |
| `interval` _[Duration](https://kubernetes.io/docs/reference/generated/kubernetes-api/v1.25/#duration-v1-meta)_ | The time duration between keep-alive probes. Default is to use the OS level configuration (unless overridden, Linux defaults to 75s.) |  |  |


#### DefaultPodDisruptionBudgetConfig



DefaultPodDisruptionBudgetConfig specifies the default pod disruption budget configuration.


See https://kubernetes.io/docs/concepts/workloads/pods/disruptions/



_Appears in:_
- [GlobalConfig](#globalconfig)

| Field | Description | Default | Validation |
| --- | --- | --- | --- |
| `enabled` _boolean_ | Controls whether a PodDisruptionBudget with a default minAvailable value of 1 is created for each deployment. |  |  |




#### ForwardClientCertDetails

_Underlying type:_ _string_

ForwardClientCertDetails controls how the x-forwarded-client-cert (XFCC)
header is handled by the gateway proxy.
See [Envoy XFCC](https://www.envoyproxy.io/docs/envoy/latest/api-v3/extensions/filters/network/http_connection_manager/v3/http_connection_manager.proto.html#enum-extensions-filters-network-http-connection-manager-v3-httpconnectionmanager-forwardclientcertdetails)
header handling for more details.

_Validation:_
- Enum: [UNDEFINED SANITIZE FORWARD_ONLY APPEND_FORWARD SANITIZE_SET ALWAYS_FORWARD_ONLY]

_Appears in:_
- [ProxyConfigProxyHeaders](#proxyconfigproxyheaders)
- [Topology](#topology)

| Field | Description |
| --- | --- |
| `UNDEFINED` | Field is not set  |
| `SANITIZE` | Do not send the XFCC header to the next hop. This is the default value.  |
| `FORWARD_ONLY` | When the client connection is mTLS (Mutual TLS), forward the XFCC header in the request.  |
| `APPEND_FORWARD` | When the client connection is mTLS, append the client certificate information to the request’s XFCC header and forward it.  |
| `SANITIZE_SET` | When the client connection is mTLS, reset the XFCC header with the client certificate information and send it to the next hop.  |
| `ALWAYS_FORWARD_ONLY` | Always forward the XFCC header in the request, regardless of whether the client connection is mTLS.  |


#### GlobalConfig



Global Configuration for Istio components.



_Appears in:_
- [Values](#values)

| Field | Description | Default | Validation |
| --- | --- | --- | --- |
| `arch` _[ArchConfig](#archconfig)_ | Specifies pod scheduling arch(amd64, ppc64le, s390x, arm64) and weight as follows:    0 - Never scheduled   1 - Least preferred   2 - No preference   3 - Most preferred  Deprecated: replaced by the affinity k8s settings which allows architecture nodeAffinity configuration of this behavior.  Deprecated: Marked as deprecated in pkg/apis/istio/v1alpha1/values_types.proto. |  |  |
| `certSigners` _string array_ | List of certSigners to allow "approve" action in the ClusterRole |  |  |
<<<<<<< HEAD
| `configRootNamespace` _string_ | TODO: remove this? No longer used. |  |  |
| `configValidation` _boolean_ | Controls whether the server-side validation is enabled. |  |  |
| `defaultConfigVisibilitySettings` _string array_ | TODO: remove this? No longer used. |  |  |
| `defaultNodeSelector` _object (keys:string, values:string)_ | Default k8s node selector for all the Istio control plane components  See https://kubernetes.io/docs/concepts/configuration/assign-pod-node/#nodeselector  Deprecated: Marked as deprecated in pkg/apis/istio/v1alpha1/values_types.proto. |  |  |
| `defaultPodDisruptionBudget` _[DefaultPodDisruptionBudgetConfig](#defaultpoddisruptionbudgetconfig)_ | Specifies the default pod disruption budget configuration.  Deprecated: Marked as deprecated in pkg/apis/istio/v1alpha1/values_types.proto. |  |  |
| `defaultResources` _[ResourceRequirements](https://kubernetes.io/docs/reference/generated/kubernetes-api/v1.25/#resourcerequirements-v1-core)_ | Default k8s resources settings for all Istio control plane components.  See https://kubernetes.io/docs/concepts/configuration/manage-compute-resources-container/#resource-requests-and-limits-of-pod-and-container  Deprecated: Marked as deprecated in pkg/apis/istio/v1alpha1/values_types.proto. |  |  |
| `defaultTolerations` _[Toleration](https://kubernetes.io/docs/reference/generated/kubernetes-api/v1.25/#toleration-v1-core) array_ | Default node tolerations to be applied to all deployments so that all pods can be scheduled to nodes with matching taints. Each component can overwrite these default values by adding its tolerations block in the relevant section below and setting the desired values. Configure this field in case that all pods of Istio control plane are expected to be scheduled to particular nodes with specified taints.  Deprecated: Marked as deprecated in pkg/apis/istio/v1alpha1/values_types.proto. |  |  |
| `hub` _string_ | Specifies the docker hub for Istio images. |  |  |
| `imagePullPolicy` _[PullPolicy](https://kubernetes.io/docs/reference/generated/kubernetes-api/v1.25/#pullpolicy-v1-core)_ | Specifies the image pull policy for the Istio images. one of Always, Never, IfNotPresent. Defaults to Always if :latest tag is specified, or IfNotPresent otherwise. Cannot be updated.  More info: https://kubernetes.io/docs/concepts/containers/images#updating-images |  |  |
| `imagePullSecrets` _string array_ | ImagePullSecrets for the control plane ServiceAccount, list of secrets in the same namespace to use for pulling any images in pods that reference this ServiceAccount. Must be set for any cluster configured with private docker registry. |  |  |
=======
| `configValidation` _boolean_ | Controls whether the server-side validation is enabled. |  |  |
| `defaultNodeSelector` _object (keys:string, values:string)_ | Default k8s node selector for all the Istio control plane components<br /><br />See https://kubernetes.io/docs/concepts/configuration/assign-pod-node/#nodeselector<br /><br />Deprecated: Marked as deprecated in pkg/apis/istio/v1alpha1/values_types.proto. |  |  |
| `defaultPodDisruptionBudget` _[DefaultPodDisruptionBudgetConfig](#defaultpoddisruptionbudgetconfig)_ | Specifies the default pod disruption budget configuration.<br /><br />Deprecated: Marked as deprecated in pkg/apis/istio/v1alpha1/values_types.proto. |  |  |
| `defaultResources` _[ResourceRequirements](https://kubernetes.io/docs/reference/generated/kubernetes-api/v1.25/#resourcerequirements-v1-core)_ | Default k8s resources settings for all Istio control plane components.<br /><br />See https://kubernetes.io/docs/concepts/configuration/manage-compute-resources-container/#resource-requests-and-limits-of-pod-and-container<br /><br />Deprecated: Marked as deprecated in pkg/apis/istio/v1alpha1/values_types.proto. |  |  |
| `defaultTolerations` _[Toleration](https://kubernetes.io/docs/reference/generated/kubernetes-api/v1.25/#toleration-v1-core) array_ | Default node tolerations to be applied to all deployments so that all pods can be<br />scheduled to nodes with matching taints. Each component can overwrite<br />these default values by adding its tolerations block in the relevant section below<br />and setting the desired values.<br />Configure this field in case that all pods of Istio control plane are expected to<br />be scheduled to particular nodes with specified taints.<br /><br />Deprecated: Marked as deprecated in pkg/apis/istio/v1alpha1/values_types.proto. |  |  |
| `hub` _string_ | Specifies the docker hub for Istio images. |  |  |
| `imagePullPolicy` _[PullPolicy](https://kubernetes.io/docs/reference/generated/kubernetes-api/v1.25/#pullpolicy-v1-core)_ | Specifies the image pull policy for the Istio images. one of Always, Never, IfNotPresent.<br />Defaults to Always if :latest tag is specified, or IfNotPresent otherwise. Cannot be updated.<br /><br />More info: https://kubernetes.io/docs/concepts/containers/images#updating-images |  | Enum: [Always Never IfNotPresent] <br /> |
| `imagePullSecrets` _string array_ | ImagePullSecrets for the control plane ServiceAccount, list of secrets in the same namespace<br />to use for pulling any images in pods that reference this ServiceAccount.<br />Must be set for any cluster configured with private docker registry. |  |  |
>>>>>>> 963ae6d6
| `istioNamespace` _string_ | Specifies the default namespace for the Istio control plane components. |  |  |
| `logAsJson` _boolean_ | Specifies whether istio components should output logs in json format by adding --log_as_json argument to each container. |  |  |
| `logging` _[GlobalLoggingConfig](#globalloggingconfig)_ | Specifies the global logging level settings for the Istio control plane components. |  |  |
| `meshID` _string_ | The Mesh Identifier. It should be unique within the scope where meshes will interact with each other, but it is not required to be globally/universally unique. For example, if any of the following are true, then two meshes must have different Mesh IDs: - Meshes will have their telemetry aggregated in one place - Meshes will be federated together - Policy will be written referencing one mesh from the other  If an administrator expects that any of these conditions may become true in the future, they should ensure their meshes have different Mesh IDs assigned.  Within a multicluster mesh, each cluster must be (manually or auto) configured to have the same Mesh ID value. If an existing cluster 'joins' a multicluster mesh, it will need to be migrated to the new mesh ID. Details of migration TBD, and it may be a disruptive operation to change the Mesh ID post-install.  If the mesh admin does not specify a value, Istio will use the value of the mesh's Trust Domain. The best practice is to select a proper Trust Domain value. |  |  |
| `meshNetworks` _object (keys:string, values:[Network](#network))_ | Configure the mesh networks to be used by the Split Horizon EDS.  The following example defines two networks with different endpoints association methods. For `network1` all endpoints that their IP belongs to the provided CIDR range will be mapped to network1. The gateway for this network example is specified by its public IP address and port. The second network, `network2`, in this example is defined differently with all endpoints retrieved through the specified Multi-Cluster registry being mapped to network2. The gateway is also defined differently with the name of the gateway service on the remote cluster. The public IP for the gateway will be determined from that remote service (only LoadBalancer gateway service type is currently supported, for a NodePort type gateway service, it still need to be configured manually).  meshNetworks:    network1:     endpoints:     - fromCidr: "192.168.0.1/24"     gateways:     - address: 1.1.1.1       port: 80   network2:     endpoints:     - fromRegistry: reg1     gateways:     - registryServiceName: istio-ingressgateway.istio-system.svc.cluster.local       port: 443 |  |  |
| `multiCluster` _[MultiClusterConfig](#multiclusterconfig)_ | Specifies the Configuration for Istio mesh across multiple clusters through Istio gateways. |  |  |
<<<<<<< HEAD
| `network` _string_ | Network defines the network this cluster belong to. This name corresponds to the networks in the map of mesh networks. |  |  |
| `podDNSSearchNamespaces` _string array_ | Custom DNS config for the pod to resolve names of services in other clusters. Use this to add additional search domains, and other settings. see https://kubernetes.io/docs/concepts/services-networking/dns-pod-service/#dns-config This does not apply to gateway pods as they typically need a different set of DNS settings than the normal application pods (e.g. in multicluster scenarios). |  |  |
| `omitSidecarInjectorConfigMap` _boolean_ | Controls whether the creation of the sidecar injector ConfigMap should be skipped. Defaults to false. When set to true, the sidecar injector ConfigMap will not be created. |  |  |
| `oneNamespace` _boolean_ | Controls whether to restrict the applications namespace the controller manages; If set it to false, the controller watches all namespaces. |  |  |
| `operatorManageWebhooks` _boolean_ | Controls whether the WebhookConfiguration resource(s) should be created. The current behavior of Istiod is to manage its own webhook configurations. When this option is set to true, Istio Operator, instead of webhooks, manages the webhook configurations. When this option is set as false, webhooks manage their own webhook configurations. |  |  |
| `priorityClassName` _string_ | Specifies the k8s priorityClassName for the istio control plane components.  See https://kubernetes.io/docs/concepts/configuration/pod-priority-preemption/#priorityclass  Deprecated: Marked as deprecated in pkg/apis/istio/v1alpha1/values_types.proto. |  |  |
| `proxy` _[ProxyConfig](#proxyconfig)_ | Specifies how proxies are configured within Istio. |  |  |
| `proxy_init` _[ProxyInitConfig](#proxyinitconfig)_ | Specifies the Configuration for proxy_init container which sets the pods' networking to intercept the inbound/outbound traffic. |  |  |
| `sds` _[SDSConfig](#sdsconfig)_ | Specifies the Configuration for the SecretDiscoveryService instead of using K8S secrets to mount the certificates. |  |  |
| `tag` _[IntOrString](https://kubernetes.io/docs/reference/generated/kubernetes-api/v1.25/#intorstring-intstr-util)_ | Specifies the tag for the Istio docker images. |  | XIntOrString: \{\}   |
=======
| `network` _string_ | Network defines the network this cluster belong to. This name<br />corresponds to the networks in the map of mesh networks. |  |  |
| `podDNSSearchNamespaces` _string array_ | Custom DNS config for the pod to resolve names of services in other<br />clusters. Use this to add additional search domains, and other settings.<br />see https://kubernetes.io/docs/concepts/services-networking/dns-pod-service/#dns-config<br />This does not apply to gateway pods as they typically need a different<br />set of DNS settings than the normal application pods (e.g. in multicluster scenarios). |  |  |
| `omitSidecarInjectorConfigMap` _boolean_ | Controls whether the creation of the sidecar injector ConfigMap should be skipped.<br />Defaults to false. When set to true, the sidecar injector ConfigMap will not be created. |  |  |
| `operatorManageWebhooks` _boolean_ | Controls whether the WebhookConfiguration resource(s) should be created. The current behavior<br />of Istiod is to manage its own webhook configurations.<br />When this option is set to true, Istio Operator, instead of webhooks, manages the<br />webhook configurations. When this option is set as false, webhooks manage their<br />own webhook configurations. |  |  |
| `priorityClassName` _string_ | Specifies the k8s priorityClassName for the istio control plane components.<br /><br />See https://kubernetes.io/docs/concepts/configuration/pod-priority-preemption/#priorityclass<br /><br />Deprecated: Marked as deprecated in pkg/apis/istio/v1alpha1/values_types.proto. |  |  |
| `proxy` _[ProxyConfig](#proxyconfig)_ | Specifies how proxies are configured within Istio. |  |  |
| `proxy_init` _[ProxyInitConfig](#proxyinitconfig)_ | Specifies the Configuration for proxy_init container which sets the pods' networking to intercept the inbound/outbound traffic. |  |  |
| `sds` _[SDSConfig](#sdsconfig)_ | Specifies the Configuration for the SecretDiscoveryService instead of using K8S secrets to mount the certificates. |  |  |
| `tag` _string_ | Specifies the tag for the Istio docker images. |  |  |
>>>>>>> 963ae6d6
| `variant` _string_ | The variant of the Istio container images to use. Options are "debug" or "distroless". Unset will use the default for the given version. |  |  |
| `tracer` _[TracerConfig](#tracerconfig)_ | Specifies the Configuration for each of the supported tracers. |  |  |
| `remotePilotAddress` _string_ | Specifies the Istio control plane’s pilot Pod IP address or remote cluster DNS resolvable hostname. |  |  |
| `istiod` _[IstiodConfig](#istiodconfig)_ | Specifies the configution of istiod |  |  |
| `pilotCertProvider` _string_ | Configure the Pilot certificate provider. Currently, four providers are supported: "kubernetes", "istiod", "custom" and "none". |  |  |
| `jwtPolicy` _string_ | Configure the policy for validating JWT. This is deprecated and has no effect.  Deprecated: Marked as deprecated in pkg/apis/istio/v1alpha1/values_types.proto. |  |  |
| `sts` _[STSConfig](#stsconfig)_ | Specifies the configuration for Security Token Service. |  |  |
| `revision` _string_ | Configures the revision this control plane is a part of |  |  |
| `mountMtlsCerts` _boolean_ | Controls whether the in-cluster MTLS key and certs are loaded from the secret volume mounts. |  |  |
| `caAddress` _string_ | The address of the CA for CSR. |  |  |
| `externalIstiod` _boolean_ | Controls whether one external istiod is enabled. |  |  |
| `configCluster` _boolean_ | Controls whether a remote cluster is the config cluster for an external istiod |  |  |
<<<<<<< HEAD
| `caName` _string_ | The name of the CA for workloads. For example, when caName=GkeWorkloadCertificate, GKE workload certificates will be used as the certificates for workloads. The default value is "" and when caName="", the CA will be configured by other mechanisms (e.g., environmental variable CA_PROVIDER). |  |  |
| `autoscalingv2API` _boolean_ | TODO: remove this? No longer used. |  |  |
| `platform` _string_ | Platform in which Istio is deployed. Possible values are: "openshift" and "gcp" An empty value means it is a vanilla Kubernetes distribution, therefore no special treatment will be considered. |  |  |
| `ipFamilies` _string array_ | Defines which IP family to use for single stack or the order of IP families for dual-stack. Valid list items are "IPv4", "IPv6". More info: https://kubernetes.io/docs/concepts/services-networking/dual-stack/#services |  |  |
| `ipFamilyPolicy` _string_ | Controls whether Services are configured to use IPv4, IPv6, or both. Valid options are PreferDualStack, RequireDualStack, and SingleStack. More info: https://kubernetes.io/docs/concepts/services-networking/dual-stack/#services |  |  |
=======
| `caName` _string_ | The name of the CA for workloads.<br />For example, when caName=GkeWorkloadCertificate, GKE workload certificates<br />will be used as the certificates for workloads.<br />The default value is "" and when caName="", the CA will be configured by other<br />mechanisms (e.g., environmental variable CA_PROVIDER). |  |  |
| `autoscalingv2API` _boolean_ | TODO: remove this?<br />No longer used. |  |  |
| `platform` _string_ | Platform in which Istio is deployed. Possible values are: "openshift" and "gcp"<br />An empty value means it is a vanilla Kubernetes distribution, therefore no special<br />treatment will be considered. |  |  |
| `ipFamilies` _string array_ | Defines which IP family to use for single stack or the order of IP families for dual-stack.<br />Valid list items are "IPv4", "IPv6".<br />More info: https://kubernetes.io/docs/concepts/services-networking/dual-stack/#services |  |  |
| `ipFamilyPolicy` _string_ | Controls whether Services are configured to use IPv4, IPv6, or both. Valid options<br />are PreferDualStack, RequireDualStack, and SingleStack.<br />More info: https://kubernetes.io/docs/concepts/services-networking/dual-stack/#services |  |  |
| `waypoint` _[WaypointConfig](#waypointconfig)_ | Specifies how waypoints are configured within Istio. |  |  |
>>>>>>> 963ae6d6


#### GlobalLoggingConfig



GlobalLoggingConfig specifies the global logging level settings for the Istio control plane components.



_Appears in:_
- [CNIConfig](#cniconfig)
- [CNIGlobalConfig](#cniglobalconfig)
- [GlobalConfig](#globalconfig)

| Field | Description | Default | Validation |
| --- | --- | --- | --- |
| `level` _string_ | Comma-separated minimum per-scope logging level of messages to output, in the form of <scope>:<level>,<scope>:<level> The control plane has different scopes depending on component, but can configure default log level across all components If empty, default scope and level will be used as configured in code |  |  |


#### HTTPRetry



Describes the retry policy to use when a HTTP request fails. For
example, the following rule sets the maximum number of retries to 3 when
calling ratings:v1 service, with a 2s timeout per retry attempt.
A retry will be attempted if there is a connect-failure, refused_stream
or when the upstream server responds with Service Unavailable(503).


<<<<<<< HEAD
#### v1alpha3
```yaml
apiVersion: networking.istio.io/v1alpha3
kind: VirtualService
metadata:
  name: ratings-route
spec:
  hosts:
  - ratings.prod.svc.cluster.local
  http:
  - route:
    - destination:
        host: ratings.prod.svc.cluster.local
        subset: v1
    retries:
      attempts: 3
      perTryTimeout: 2s
      retryOn: connect-failure,refused-stream,503
```


#### v1beta1
=======
>>>>>>> 963ae6d6
```yaml
apiVersion: networking.istio.io/v1
kind: VirtualService
metadata:
  name: ratings-route
spec:
  hosts:
  - ratings.prod.svc.cluster.local
  http:
  - route:
    - destination:
        host: ratings.prod.svc.cluster.local
        subset: v1
    retries:
      attempts: 3
      perTryTimeout: 2s
      retryOn: gateway-error,connect-failure,refused-stream
```



_Appears in:_
- [MeshConfig](#meshconfig)

| Field | Description | Default | Validation |
| --- | --- | --- | --- |
<<<<<<< HEAD
| `attempts` _integer_ | Number of retries to be allowed for a given request. The interval between retries will be determined automatically (25ms+). When request `timeout` of the [HTTP route](https://istio.io/docs/reference/config/networking/virtual-service/#HTTPRoute) or `per_try_timeout` is configured, the actual number of retries attempted also depends on the specified request `timeout` and `per_try_timeout` values. MUST BE >= 0. If `0`, retries will be disabled. The maximum possible number of requests made will be 1 + `attempts`. |  |  |
| `perTryTimeout` _[Duration](https://kubernetes.io/docs/reference/generated/kubernetes-api/v1.25/#duration-v1-meta)_ | Timeout per attempt for a given request, including the initial call and any retries. Format: 1h/1m/1s/1ms. MUST BE >=1ms. Default is same value as request `timeout` of the [HTTP route](https://istio.io/docs/reference/config/networking/virtual-service/#HTTPRoute), which means no timeout. |  |  |
| `retryOn` _string_ | Specifies the conditions under which retry takes place. One or more policies can be specified using a ‘,’ delimited list. If `retry_on` specifies a valid HTTP status, it will be added to retriable_status_codes retry policy. See the [retry policies](https://www.envoyproxy.io/docs/envoy/latest/configuration/http/http_filters/router_filter#x-envoy-retry-on) and [gRPC retry policies](https://www.envoyproxy.io/docs/envoy/latest/configuration/http/http_filters/router_filter#x-envoy-retry-grpc-on) for more details. |  |  |
| `retryRemoteLocalities` _boolean_ | Flag to specify whether the retries should retry to other localities. See the [retry plugin configuration](https://www.envoyproxy.io/docs/envoy/latest/intro/arch_overview/http/http_connection_management#retry-plugin-configuration) for more details. |  |  |
=======
| `attempts` _integer_ | Number of retries to be allowed for a given request. The interval<br />between retries will be determined automatically (25ms+). When request<br />`timeout` of the [HTTP route](https://istio.io/docs/reference/config/networking/virtual-service/#HTTPRoute)<br />or `per_try_timeout` is configured, the actual number of retries attempted also depends on<br />the specified request `timeout` and `per_try_timeout` values. MUST BE >= 0. If `0`, retries will be disabled.<br />The maximum possible number of requests made will be 1 + `attempts`. |  |  |
| `perTryTimeout` _[Duration](https://kubernetes.io/docs/reference/generated/kubernetes-api/v1.25/#duration-v1-meta)_ | Timeout per attempt for a given request, including the initial call and any retries. Format: 1h/1m/1s/1ms. MUST BE >=1ms.<br />Default is same value as request<br />`timeout` of the [HTTP route](https://istio.io/docs/reference/config/networking/virtual-service/#HTTPRoute),<br />which means no timeout. |  |  |
| `retryOn` _string_ | Specifies the conditions under which retry takes place.<br />One or more policies can be specified using a ‘,’ delimited list.<br />See the [retry policies](https://www.envoyproxy.io/docs/envoy/latest/configuration/http/http_filters/router_filter#x-envoy-retry-on)<br />and [gRPC retry policies](https://www.envoyproxy.io/docs/envoy/latest/configuration/http/http_filters/router_filter#x-envoy-retry-grpc-on) for more details.<br /><br />In addition to the policies specified above, a list of HTTP status codes can be passed, such as `retryOn: "503,reset"`.<br />Note these status codes refer to the actual responses received from the destination.<br />For example, if a connection is reset, Istio will translate this to 503 for it's response.<br />However, the destination did not return a 503 error, so this would not match `"503"` (it would, however, match `"reset"`).<br /><br />If not specified, this defaults to `connect-failure,refused-stream,unavailable,cancelled,503`. |  |  |
| `retryRemoteLocalities` _boolean_ | Flag to specify whether the retries should retry to other localities.<br />See the [retry plugin configuration](https://www.envoyproxy.io/docs/envoy/latest/intro/arch_overview/http/http_connection_management#retry-plugin-configuration) for more details. |  |  |
>>>>>>> 963ae6d6




#### Istio



Istio represents an Istio Service Mesh deployment consisting of one or more
control plane instances (represented by one or more IstioRevision objects).
To deploy an Istio Service Mesh, a user creates an Istio object with the
desired Istio version and configuration. The operator then creates
an IstioRevision object, which in turn creates the underlying Deployment
objects for istiod and other control plane components, similar to how a
Deployment object in Kubernetes creates ReplicaSets that create the Pods.



_Appears in:_
- [IstioList](#istiolist)

| Field | Description | Default | Validation |
| --- | --- | --- | --- |
| `apiVersion` _string_ | `operator.istio.io/v1alpha1` | | |
| `kind` _string_ | `Istio` | | |
| `kind` _string_ | Kind is a string value representing the REST resource this object represents. Servers may infer this from the endpoint the client submits requests to. Cannot be updated. In CamelCase. More info: https://git.k8s.io/community/contributors/devel/sig-architecture/api-conventions.md#types-kinds |  |  |
| `apiVersion` _string_ | APIVersion defines the versioned schema of this representation of an object. Servers should convert recognized schemas to the latest internal value, and may reject unrecognized values. More info: https://git.k8s.io/community/contributors/devel/sig-architecture/api-conventions.md#resources |  |  |
| `metadata` _[ObjectMeta](https://kubernetes.io/docs/reference/generated/kubernetes-api/v1.25/#objectmeta-v1-meta)_ | Refer to Kubernetes API documentation for fields of `metadata`. |  |  |
| `spec` _[IstioSpec](#istiospec)_ |  | \{ namespace:istio-system updateStrategy:map[type:InPlace] version:v1.22.3 \} |  |
| `status` _[IstioStatus](#istiostatus)_ |  |  |  |


#### IstioCNI



IstioCNI represents a deployment of the Istio CNI component.



_Appears in:_
- [IstioCNIList](#istiocnilist)

| Field | Description | Default | Validation |
| --- | --- | --- | --- |
| `apiVersion` _string_ | `operator.istio.io/v1alpha1` | | |
| `kind` _string_ | `IstioCNI` | | |
| `kind` _string_ | Kind is a string value representing the REST resource this object represents. Servers may infer this from the endpoint the client submits requests to. Cannot be updated. In CamelCase. More info: https://git.k8s.io/community/contributors/devel/sig-architecture/api-conventions.md#types-kinds |  |  |
| `apiVersion` _string_ | APIVersion defines the versioned schema of this representation of an object. Servers should convert recognized schemas to the latest internal value, and may reject unrecognized values. More info: https://git.k8s.io/community/contributors/devel/sig-architecture/api-conventions.md#resources |  |  |
| `metadata` _[ObjectMeta](https://kubernetes.io/docs/reference/generated/kubernetes-api/v1.25/#objectmeta-v1-meta)_ | Refer to Kubernetes API documentation for fields of `metadata`. |  |  |
| `spec` _[IstioCNISpec](#istiocnispec)_ |  | \{ namespace:istio-cni version:v1.22.3 \} |  |
| `status` _[IstioCNIStatus](#istiocnistatus)_ |  |  |  |


#### IstioCNICondition



IstioCNICondition represents a specific observation of the IstioCNI object's state.



_Appears in:_
- [IstioCNIStatus](#istiocnistatus)

| Field | Description | Default | Validation |
| --- | --- | --- | --- |
| `type` _[IstioCNIConditionType](#istiocniconditiontype)_ | The type of this condition. |  |  |
| `status` _[ConditionStatus](https://kubernetes.io/docs/reference/generated/kubernetes-api/v1.25/#conditionstatus-v1-meta)_ | The status of this condition. Can be True, False or Unknown. |  |  |
| `reason` _[IstioCNIConditionReason](#istiocniconditionreason)_ | Unique, single-word, CamelCase reason for the condition's last transition. |  |  |
| `message` _string_ | Human-readable message indicating details about the last transition. |  |  |
| `lastTransitionTime` _[Time](https://kubernetes.io/docs/reference/generated/kubernetes-api/v1.25/#time-v1-meta)_ | Last time the condition transitioned from one status to another. |  |  |


#### IstioCNIConditionReason

_Underlying type:_ _string_

IstioCNIConditionReason represents a short message indicating how the condition came
to be in its present state.



_Appears in:_
- [IstioCNICondition](#istiocnicondition)
- [IstioCNIStatus](#istiocnistatus)

| Field | Description |
| --- | --- |
| `ReconcileError` | IstioCNIReasonReconcileError indicates that the reconciliation of the resource has failed, but will be retried.  |
| `DaemonSetNotReady` | IstioCNIDaemonSetNotReady indicates that the istio-cni-node DaemonSet is not ready.  |
| `ReadinessCheckFailed` | IstioCNIReasonReadinessCheckFailed indicates that the DaemonSet readiness status could not be ascertained.  |
| `Healthy` | IstioCNIReasonHealthy indicates that the control plane is fully reconciled and that all components are ready.  |


#### IstioCNIConditionType

_Underlying type:_ _string_

IstioCNIConditionType represents the type of the condition.  Condition stages are:
Installed, Reconciled, Ready



_Appears in:_
- [IstioCNICondition](#istiocnicondition)

| Field | Description |
| --- | --- |
| `Reconciled` | IstioCNIConditionReconciled signifies whether the controller has successfully reconciled the resources defined through the CR.  |
| `Ready` | IstioCNIConditionReady signifies whether the istio-cni-node DaemonSet is ready.  |


#### IstioCNIList



IstioCNIList contains a list of IstioCNI





| Field | Description | Default | Validation |
| --- | --- | --- | --- |
| `apiVersion` _string_ | `operator.istio.io/v1alpha1` | | |
| `kind` _string_ | `IstioCNIList` | | |
| `kind` _string_ | Kind is a string value representing the REST resource this object represents. Servers may infer this from the endpoint the client submits requests to. Cannot be updated. In CamelCase. More info: https://git.k8s.io/community/contributors/devel/sig-architecture/api-conventions.md#types-kinds |  |  |
| `apiVersion` _string_ | APIVersion defines the versioned schema of this representation of an object. Servers should convert recognized schemas to the latest internal value, and may reject unrecognized values. More info: https://git.k8s.io/community/contributors/devel/sig-architecture/api-conventions.md#resources |  |  |
| `metadata` _[ListMeta](https://kubernetes.io/docs/reference/generated/kubernetes-api/v1.25/#listmeta-v1-meta)_ | Refer to Kubernetes API documentation for fields of `metadata`. |  |  |
| `items` _[IstioCNI](#istiocni) array_ |  |  |  |


#### IstioCNISpec



IstioCNISpec defines the desired state of IstioCNI



_Appears in:_
- [IstioCNI](#istiocni)

| Field | Description | Default | Validation |
| --- | --- | --- | --- |
| `version` _string_ | Defines the version of Istio to install. Must be one of: v1.22.3, v1.22.2, v1.22.1, v1.22.0, v1.21.5, v1.21.4, v1.21.3, v1.21.2, v1.21.0, latest. | v1.22.3 | Enum: [v1.22.3 v1.22.2 v1.22.1 v1.22.0 v1.21.5 v1.21.4 v1.21.3 v1.21.2 v1.21.0 latest]   |
| `profile` _string_ | The built-in installation configuration profile to use. The 'default' profile is always applied. On OpenShift, the 'openshift' profile is also applied on top of 'default'. Must be one of: ambient, default, demo, empty, external, minimal, openshift-ambient, openshift, preview, remote, stable. |  | Enum: [ambient default demo empty external minimal openshift-ambient openshift preview remote stable]   |
| `namespace` _string_ | Namespace to which the Istio CNI component should be installed. | istio-cni |  |
| `values` _[CNIValues](#cnivalues)_ | Defines the values to be passed to the Helm charts when installing Istio CNI. |  |  |


#### IstioCNIStatus



IstioCNIStatus defines the observed state of IstioCNI



_Appears in:_
- [IstioCNI](#istiocni)

| Field | Description | Default | Validation |
| --- | --- | --- | --- |
| `observedGeneration` _integer_ | ObservedGeneration is the most recent generation observed for this IstioCNI object. It corresponds to the object's generation, which is updated on mutation by the API Server. The information in the status pertains to this particular generation of the object. |  |  |
| `conditions` _[IstioCNICondition](#istiocnicondition) array_ | Represents the latest available observations of the object's current state. |  |  |
| `state` _[IstioCNIConditionReason](#istiocniconditionreason)_ | Reports the current state of the object. |  |  |


#### IstioCondition



IstioCondition represents a specific observation of the IstioCondition object's state.



_Appears in:_
- [IstioStatus](#istiostatus)

| Field | Description | Default | Validation |
| --- | --- | --- | --- |
| `type` _[IstioConditionType](#istioconditiontype)_ | The type of this condition. |  |  |
| `status` _[ConditionStatus](https://kubernetes.io/docs/reference/generated/kubernetes-api/v1.25/#conditionstatus-v1-meta)_ | The status of this condition. Can be True, False or Unknown. |  |  |
| `reason` _[IstioConditionReason](#istioconditionreason)_ | Unique, single-word, CamelCase reason for the condition's last transition. |  |  |
| `message` _string_ | Human-readable message indicating details about the last transition. |  |  |
| `lastTransitionTime` _[Time](https://kubernetes.io/docs/reference/generated/kubernetes-api/v1.25/#time-v1-meta)_ | Last time the condition transitioned from one status to another. |  |  |


#### IstioConditionReason

_Underlying type:_ _string_

IstioConditionReason represents a short message indicating how the condition came
to be in its present state.



_Appears in:_
- [IstioCondition](#istiocondition)
- [IstioStatus](#istiostatus)

| Field | Description |
| --- | --- |
| `ReconcileError` | IstioReasonReconcileError indicates that the reconciliation of the resource has failed, but will be retried.  |
| `ActiveRevisionNotFound` | IstioReasonRevisionNotFound indicates that the active IstioRevision is not found.  |
| `FailedToGetActiveRevision` | IstioReasonFailedToGetActiveRevision indicates that a failure occurred when getting the active IstioRevision  |
| `IstiodNotReady` | IstioReasonIstiodNotReady indicates that the control plane is fully reconciled, but istiod is not ready.  |
| `ReadinessCheckFailed` | IstioReasonReadinessCheckFailed indicates that readiness could not be ascertained.  |
| `Healthy` | IstioReasonHealthy indicates that the control plane is fully reconciled and that all components are ready.  |


#### IstioConditionType

_Underlying type:_ _string_

IstioConditionType represents the type of the condition.  Condition stages are:
Installed, Reconciled, Ready



_Appears in:_
- [IstioCondition](#istiocondition)

| Field | Description |
| --- | --- |
| `Reconciled` | IstioConditionReconciled signifies whether the controller has successfully reconciled the resources defined through the CR.  |
| `Ready` | IstioConditionReady signifies whether any Deployment, StatefulSet, etc. resources are Ready.  |


#### IstioList



IstioList contains a list of Istio





| Field | Description | Default | Validation |
| --- | --- | --- | --- |
| `apiVersion` _string_ | `operator.istio.io/v1alpha1` | | |
| `kind` _string_ | `IstioList` | | |
| `kind` _string_ | Kind is a string value representing the REST resource this object represents. Servers may infer this from the endpoint the client submits requests to. Cannot be updated. In CamelCase. More info: https://git.k8s.io/community/contributors/devel/sig-architecture/api-conventions.md#types-kinds |  |  |
| `apiVersion` _string_ | APIVersion defines the versioned schema of this representation of an object. Servers should convert recognized schemas to the latest internal value, and may reject unrecognized values. More info: https://git.k8s.io/community/contributors/devel/sig-architecture/api-conventions.md#resources |  |  |
| `metadata` _[ListMeta](https://kubernetes.io/docs/reference/generated/kubernetes-api/v1.25/#listmeta-v1-meta)_ | Refer to Kubernetes API documentation for fields of `metadata`. |  |  |
| `items` _[Istio](#istio) array_ |  |  |  |


#### IstioRevision



IstioRevision represents a single revision of an Istio Service Mesh deployment.
Users shouldn't create IstioRevision objects directly. Instead, they should
create an Istio object and allow the operator to create the underlying
IstioRevision object(s).



_Appears in:_
- [IstioRevisionList](#istiorevisionlist)

| Field | Description | Default | Validation |
| --- | --- | --- | --- |
| `apiVersion` _string_ | `operator.istio.io/v1alpha1` | | |
| `kind` _string_ | `IstioRevision` | | |
| `kind` _string_ | Kind is a string value representing the REST resource this object represents. Servers may infer this from the endpoint the client submits requests to. Cannot be updated. In CamelCase. More info: https://git.k8s.io/community/contributors/devel/sig-architecture/api-conventions.md#types-kinds |  |  |
| `apiVersion` _string_ | APIVersion defines the versioned schema of this representation of an object. Servers should convert recognized schemas to the latest internal value, and may reject unrecognized values. More info: https://git.k8s.io/community/contributors/devel/sig-architecture/api-conventions.md#resources |  |  |
| `metadata` _[ObjectMeta](https://kubernetes.io/docs/reference/generated/kubernetes-api/v1.25/#objectmeta-v1-meta)_ | Refer to Kubernetes API documentation for fields of `metadata`. |  |  |
| `spec` _[IstioRevisionSpec](#istiorevisionspec)_ |  |  |  |
| `status` _[IstioRevisionStatus](#istiorevisionstatus)_ |  |  |  |


#### IstioRevisionCondition



IstioRevisionCondition represents a specific observation of the IstioRevision object's state.



_Appears in:_
- [IstioRevisionStatus](#istiorevisionstatus)

| Field | Description | Default | Validation |
| --- | --- | --- | --- |
| `type` _[IstioRevisionConditionType](#istiorevisionconditiontype)_ | The type of this condition. |  |  |
| `status` _[ConditionStatus](https://kubernetes.io/docs/reference/generated/kubernetes-api/v1.25/#conditionstatus-v1-meta)_ | The status of this condition. Can be True, False or Unknown. |  |  |
| `reason` _[IstioRevisionConditionReason](#istiorevisionconditionreason)_ | Unique, single-word, CamelCase reason for the condition's last transition. |  |  |
| `message` _string_ | Human-readable message indicating details about the last transition. |  |  |
| `lastTransitionTime` _[Time](https://kubernetes.io/docs/reference/generated/kubernetes-api/v1.25/#time-v1-meta)_ | Last time the condition transitioned from one status to another. |  |  |


#### IstioRevisionConditionReason

_Underlying type:_ _string_

IstioRevisionConditionReason represents a short message indicating how the condition came
to be in its present state.



_Appears in:_
- [IstioRevisionCondition](#istiorevisioncondition)
- [IstioRevisionStatus](#istiorevisionstatus)

| Field | Description |
| --- | --- |
| `ReconcileError` | IstioRevisionReasonReconcileError indicates that the reconciliation of the resource has failed, but will be retried.  |
| `IstiodNotReady` | IstioRevisionReasonIstiodNotReady indicates that the control plane is fully reconciled, but istiod is not ready.  |
| `ReadinessCheckFailed` | IstioRevisionReasonReadinessCheckFailed indicates that istiod readiness status could not be ascertained.  |
| `ReferencedByWorkloads` | IstioRevisionReasonReferencedByWorkloads indicates that the revision is referenced by at least one pod or namespace.  |
| `NotReferencedByAnything` | IstioRevisionReasonNotReferenced indicates that the revision is not referenced by any pod or namespace.  |
| `UsageCheckFailed` | IstioRevisionReasonUsageCheckFailed indicates that the operator could not check whether any workloads use the revision.  |
| `Healthy` | IstioRevisionReasonHealthy indicates that the control plane is fully reconciled and that all components are ready.  |


#### IstioRevisionConditionType

_Underlying type:_ _string_

IstioRevisionConditionType represents the type of the condition.  Condition stages are:
Installed, Reconciled, Ready



_Appears in:_
- [IstioRevisionCondition](#istiorevisioncondition)

| Field | Description |
| --- | --- |
| `Reconciled` | IstioRevisionConditionReconciled signifies whether the controller has successfully reconciled the resources defined through the CR.  |
| `Ready` | IstioRevisionConditionReady signifies whether any Deployment, StatefulSet, etc. resources are Ready.  |
| `InUse` | IstioRevisionConditionInUse signifies whether any workload is configured to use the revision.  |


#### IstioRevisionList



IstioRevisionList contains a list of IstioRevision





| Field | Description | Default | Validation |
| --- | --- | --- | --- |
| `apiVersion` _string_ | `operator.istio.io/v1alpha1` | | |
| `kind` _string_ | `IstioRevisionList` | | |
| `kind` _string_ | Kind is a string value representing the REST resource this object represents. Servers may infer this from the endpoint the client submits requests to. Cannot be updated. In CamelCase. More info: https://git.k8s.io/community/contributors/devel/sig-architecture/api-conventions.md#types-kinds |  |  |
| `apiVersion` _string_ | APIVersion defines the versioned schema of this representation of an object. Servers should convert recognized schemas to the latest internal value, and may reject unrecognized values. More info: https://git.k8s.io/community/contributors/devel/sig-architecture/api-conventions.md#resources |  |  |
| `metadata` _[ListMeta](https://kubernetes.io/docs/reference/generated/kubernetes-api/v1.25/#listmeta-v1-meta)_ | Refer to Kubernetes API documentation for fields of `metadata`. |  |  |
| `items` _[IstioRevision](#istiorevision) array_ |  |  |  |


#### IstioRevisionSpec



IstioRevisionSpec defines the desired state of IstioRevision



_Appears in:_
- [IstioRevision](#istiorevision)

| Field | Description | Default | Validation |
| --- | --- | --- | --- |
| `version` _string_ | Defines the version of Istio to install. Must be one of: v1.22.3, v1.22.2, v1.22.1, v1.22.0, v1.21.5, v1.21.4, v1.21.3, v1.21.2, v1.21.0, latest. |  | Enum: [v1.22.3 v1.22.2 v1.22.1 v1.22.0 v1.21.5 v1.21.4 v1.21.3 v1.21.2 v1.21.0 latest]   |
| `namespace` _string_ | Namespace to which the Istio components should be installed. |  |  |
| `values` _[Values](#values)_ | Defines the values to be passed to the Helm charts when installing Istio. |  |  |


#### IstioRevisionStatus



IstioRevisionStatus defines the observed state of IstioRevision



_Appears in:_
- [IstioRevision](#istiorevision)

| Field | Description | Default | Validation |
| --- | --- | --- | --- |
| `observedGeneration` _integer_ | ObservedGeneration is the most recent generation observed for this IstioRevision object. It corresponds to the object's generation, which is updated on mutation by the API Server. The information in the status pertains to this particular generation of the object. |  |  |
| `conditions` _[IstioRevisionCondition](#istiorevisioncondition) array_ | Represents the latest available observations of the object's current state. |  |  |
| `state` _[IstioRevisionConditionReason](#istiorevisionconditionreason)_ | Reports the current state of the object. |  |  |


#### IstioSpec



IstioSpec defines the desired state of Istio



_Appears in:_
- [Istio](#istio)

| Field | Description | Default | Validation |
| --- | --- | --- | --- |
| `version` _string_ | Defines the version of Istio to install. Must be one of: v1.22.3, v1.22.2, v1.22.1, v1.22.0, v1.21.5, v1.21.4, v1.21.3, v1.21.2, v1.21.0, latest. | v1.22.3 | Enum: [v1.22.3 v1.22.2 v1.22.1 v1.22.0 v1.21.5 v1.21.4 v1.21.3 v1.21.2 v1.21.0 latest]   |
| `updateStrategy` _[IstioUpdateStrategy](#istioupdatestrategy)_ | Defines the update strategy to use when the version in the Istio CR is updated. | \{ type:InPlace \} |  |
| `profile` _string_ | The built-in installation configuration profile to use. The 'default' profile is always applied. On OpenShift, the 'openshift' profile is also applied on top of 'default'. Must be one of: ambient, default, demo, empty, external, minimal, openshift-ambient, openshift, preview, remote, stable. |  | Enum: [ambient default demo empty external minimal openshift-ambient openshift preview remote stable]   |
| `namespace` _string_ | Namespace to which the Istio components should be installed. | istio-system |  |
| `values` _[Values](#values)_ | Defines the values to be passed to the Helm charts when installing Istio. |  |  |


#### IstioStatus



IstioStatus defines the observed state of Istio



_Appears in:_
- [Istio](#istio)

| Field | Description | Default | Validation |
| --- | --- | --- | --- |
| `observedGeneration` _integer_ | ObservedGeneration is the most recent generation observed for this Istio object. It corresponds to the object's generation, which is updated on mutation by the API Server. The information in the status pertains to this particular generation of the object. |  |  |
| `conditions` _[IstioCondition](#istiocondition) array_ | Represents the latest available observations of the object's current state. |  |  |
| `state` _[IstioConditionReason](#istioconditionreason)_ | Reports the current state of the object. |  |  |
| `revisions` _[RevisionSummary](#revisionsummary)_ | Reports information about the underlying IstioRevisions. |  |  |


#### IstioUpdateStrategy



IstioUpdateStrategy defines how the control plane should be updated when the version in
the Istio CR is updated.



_Appears in:_
- [IstioSpec](#istiospec)

| Field | Description | Default | Validation |
| --- | --- | --- | --- |
| `type` _[UpdateStrategyType](#updatestrategytype)_ | Type of strategy to use. Can be "InPlace" or "RevisionBased". When the "InPlace" strategy is used, the existing Istio control plane is updated in-place. The workloads therefore don't need to be moved from one control plane instance to another. When the "RevisionBased" strategy is used, a new Istio control plane instance is created for every change to the Istio.spec.version field. The old control plane remains in place until all workloads have been moved to the new control plane instance.  The "InPlace" strategy is the default.  TODO: change default to "RevisionBased" | InPlace | Enum: [InPlace RevisionBased]   |
| `inactiveRevisionDeletionGracePeriodSeconds` _integer_ | Defines how many seconds the operator should wait before removing a non-active revision after all the workloads have stopped using it. You may want to set this value on the order of minutes. The minimum and the default value is 30. |  | Minimum: 30   |
| `updateWorkloads` _boolean_ | Defines whether the workloads should be moved from one control plane instance to another automatically. If updateWorkloads is true, the operator moves the workloads from the old control plane instance to the new one after the new control plane is ready. If updateWorkloads is false, the user must move the workloads manually by updating the istio.io/rev labels on the namespace and/or the pods. Defaults to false. |  |  |


#### IstiodConfig







_Appears in:_
- [GlobalConfig](#globalconfig)

| Field | Description | Default | Validation |
| --- | --- | --- | --- |
| `enableAnalysis` _boolean_ | If enabled, istiod will perform config analysis |  |  |


#### IstiodRemoteConfig







_Appears in:_
- [Values](#values)

| Field | Description | Default | Validation |
| --- | --- | --- | --- |
| `injectionURL` _string_ | URL to use for sidecar injector webhook. |  |  |
| `injectionPath` _string_ | Path to use for the sidecar injector webhook service. |  |  |
| `injectionCABundle` _string_ | injector ca bundle |  |  |


#### LocalityLoadBalancerSetting



Locality-weighted load balancing allows administrators to control the
distribution of traffic to endpoints based on the localities of where the
traffic originates and where it will terminate. These localities are
specified using arbitrary labels that designate a hierarchy of localities in
{region}/{zone}/{sub-zone} form. For additional detail refer to
[Locality Weight](https://www.envoyproxy.io/docs/envoy/latest/intro/arch_overview/upstream/load_balancing/locality_weight)
The following example shows how to setup locality weights mesh-wide.


Given a mesh with workloads and their service deployed to "us-west/zone1/*"
and "us-west/zone2/*". This example specifies that when traffic accessing a
service originates from workloads in "us-west/zone1/*", 80% of the traffic
will be sent to endpoints in "us-west/zone1/*", i.e the same zone, and the
remaining 20% will go to endpoints in "us-west/zone2/*". This setup is
intended to favor routing traffic to endpoints in the same locality.
A similar setting is specified for traffic originating in "us-west/zone2/*".


```yaml
  distribute:
    - from: us-west/zone1/*
      to:
        "us-west/zone1/*": 80
        "us-west/zone2/*": 20
    - from: us-west/zone2/*
      to:
        "us-west/zone1/*": 20
        "us-west/zone2/*": 80
```


If the goal of the operator is not to distribute load across zones and
regions but rather to restrict the regionality of failover to meet other
operational requirements an operator can set a 'failover' policy instead of
a 'distribute' policy.


The following example sets up a locality failover policy for regions.
Assume a service resides in zones within us-east, us-west & eu-west
this example specifies that when endpoints within us-east become unhealthy
traffic should failover to endpoints in any zone or sub-zone within eu-west
and similarly us-west should failover to us-east.


```yaml
  failover:
    - from: us-east
      to: eu-west
    - from: us-west
      to: us-east
```
Locality load balancing settings.



_Appears in:_
- [MeshConfig](#meshconfig)

| Field | Description | Default | Validation |
| --- | --- | --- | --- |
<<<<<<< HEAD
| `distribute` _[LocalityLoadBalancerSettingDistribute](#localityloadbalancersettingdistribute) array_ | Optional: only one of distribute, failover or failoverPriority can be set. Explicitly specify loadbalancing weight across different zones and geographical locations. Refer to [Locality weighted load balancing](https://www.envoyproxy.io/docs/envoy/latest/intro/arch_overview/upstream/load_balancing/locality_weight) If empty, the locality weight is set according to the endpoints number within it. |  |  |
| `failover` _[LocalityLoadBalancerSettingFailover](#localityloadbalancersettingfailover) array_ | Optional: only one of distribute, failover or failoverPriority can be set. Explicitly specify the region traffic will land on when endpoints in local region becomes unhealthy. Should be used together with OutlierDetection to detect unhealthy endpoints. Note: if no OutlierDetection specified, this will not take effect. |  |  |
| `failoverPriority` _string array_ | failoverPriority is an ordered list of labels used to sort endpoints to do priority based load balancing. This is to support traffic failover across different groups of endpoints. Two kinds of labels can be specified:    - Specify only label keys `[key1, key2, key3]`, istio would compare the label values of client with endpoints.     Suppose there are total N label keys `[key1, key2, key3, ...keyN]` specified:      1. Endpoints matching all N labels with the client proxy have priority P(0) i.e. the highest priority.     2. Endpoints matching the first N-1 labels with the client proxy have priority P(1) i.e. second highest priority.     3. By extension of this logic, endpoints matching only the first label with the client proxy has priority P(N-1) i.e. second lowest priority.     4. All the other endpoints have priority P(N) i.e. lowest priority.    - Specify labels with key and value `[key1=value1, key2=value2, key3=value3]`, istio would compare the labels with endpoints.     Suppose there are total N labels `[key1=value1, key2=value2, key3=value3, ...keyN=valueN]` specified:      1. Endpoints matching all N labels have priority P(0) i.e. the highest priority.     2. Endpoints matching the first N-1 labels have priority P(1) i.e. second highest priority.     3. By extension of this logic, endpoints matching only the first label has priority P(N-1) i.e. second lowest priority.     4. All the other endpoints have priority P(N) i.e. lowest priority.  Note: For a label to be considered for match, the previous labels must match, i.e. nth label would be considered matched only if first n-1 labels match.  It can be any label specified on both client and server workloads. The following labels which have special semantic meaning are also supported:    - `topology.istio.io/network` is used to match the network metadata of an endpoint, which can be specified by pod/namespace label `topology.istio.io/network`, sidecar env `ISTIO_META_NETWORK` or MeshNetworks.   - `topology.istio.io/cluster` is used to match the clusterID of an endpoint, which can be specified by pod label `topology.istio.io/cluster` or pod env `ISTIO_META_CLUSTER_ID`.   - `topology.kubernetes.io/region` is used to match the region metadata of an endpoint, which maps to Kubernetes node label `topology.kubernetes.io/region` or the deprecated label `failure-domain.beta.kubernetes.io/region`.   - `topology.kubernetes.io/zone` is used to match the zone metadata of an endpoint, which maps to Kubernetes node label `topology.kubernetes.io/zone` or the deprecated label `failure-domain.beta.kubernetes.io/zone`.   - `topology.istio.io/subzone` is used to match the subzone metadata of an endpoint, which maps to Istio node label `topology.istio.io/subzone`.  The below topology config indicates the following priority levels:  ```yaml failoverPriority: - "topology.istio.io/network" - "topology.kubernetes.io/region" - "topology.kubernetes.io/zone" - "topology.istio.io/subzone" ```  1. endpoints match same [network, region, zone, subzone] label with the client proxy have the highest priority. 2. endpoints have same [network, region, zone] label but different [subzone] label with the client proxy have the second highest priority. 3. endpoints have same [network, region] label but different [zone] label with the client proxy have the third highest priority. 4. endpoints have same [network] but different [region] labels with the client proxy have the fourth highest priority. 5. all the other endpoints have the same lowest priority.  Suppose a service associated endpoints reside in multi clusters, the below example represents: 1. endpoints in `clusterA` and has `version=v1` label have P(0) priority. 2. endpoints not in `clusterA` but has `version=v1` label have P(1) priority. 2. all the other endpoints have P(2) priority.  ```yaml failoverPriority: - "version=v1" - "topology.istio.io/cluster=clusterA" ```  Optional: only one of distribute, failover or failoverPriority can be set. And it should be used together with `OutlierDetection` to detect unhealthy endpoints, otherwise has no effect. |  |  |
| `enabled` _boolean_ | enable locality load balancing, this is DestinationRule-level and will override mesh wide settings in entirety. e.g. true means that turn on locality load balancing for this DestinationRule no matter what mesh wide settings is. |  |  |
=======
| `distribute` _[LocalityLoadBalancerSettingDistribute](#localityloadbalancersettingdistribute) array_ | Optional: only one of distribute, failover or failoverPriority can be set.<br />Explicitly specify loadbalancing weight across different zones and geographical locations.<br />Refer to [Locality weighted load balancing](https://www.envoyproxy.io/docs/envoy/latest/intro/arch_overview/upstream/load_balancing/locality_weight)<br />If empty, the locality weight is set according to the endpoints number within it. |  |  |
| `failover` _[LocalityLoadBalancerSettingFailover](#localityloadbalancersettingfailover) array_ | Optional: only one of distribute, failover or failoverPriority can be set.<br />Explicitly specify the region traffic will land on when endpoints in local region becomes unhealthy.<br />Should be used together with OutlierDetection to detect unhealthy endpoints.<br />Note: if no OutlierDetection specified, this will not take effect. |  |  |
| `failoverPriority` _string array_ | failoverPriority is an ordered list of labels used to sort endpoints to do priority based load balancing.<br />This is to support traffic failover across different groups of endpoints.<br />Two kinds of labels can be specified:<br /><br />  - Specify only label keys `[key1, key2, key3]`, istio would compare the label values of client with endpoints.<br />    Suppose there are total N label keys `[key1, key2, key3, ...keyN]` specified:<br /><br />    1. Endpoints matching all N labels with the client proxy have priority P(0) i.e. the highest priority.<br />    2. Endpoints matching the first N-1 labels with the client proxy have priority P(1) i.e. second highest priority.<br />    3. By extension of this logic, endpoints matching only the first label with the client proxy has priority P(N-1) i.e. second lowest priority.<br />    4. All the other endpoints have priority P(N) i.e. lowest priority.<br /><br />  - Specify labels with key and value `[key1=value1, key2=value2, key3=value3]`, istio would compare the labels with endpoints.<br />    Suppose there are total N labels `[key1=value1, key2=value2, key3=value3, ...keyN=valueN]` specified:<br /><br />    1. Endpoints matching all N labels have priority P(0) i.e. the highest priority.<br />    2. Endpoints matching the first N-1 labels have priority P(1) i.e. second highest priority.<br />    3. By extension of this logic, endpoints matching only the first label has priority P(N-1) i.e. second lowest priority.<br />    4. All the other endpoints have priority P(N) i.e. lowest priority.<br /><br />Note: For a label to be considered for match, the previous labels must match, i.e. nth label would be considered matched only if first n-1 labels match.<br /><br />It can be any label specified on both client and server workloads.<br />The following labels which have special semantic meaning are also supported:<br /><br />  - `topology.istio.io/network` is used to match the network metadata of an endpoint, which can be specified by pod/namespace label `topology.istio.io/network`, sidecar env `ISTIO_META_NETWORK` or MeshNetworks.<br />  - `topology.istio.io/cluster` is used to match the clusterID of an endpoint, which can be specified by pod label `topology.istio.io/cluster` or pod env `ISTIO_META_CLUSTER_ID`.<br />  - `topology.kubernetes.io/region` is used to match the region metadata of an endpoint, which maps to Kubernetes node label `topology.kubernetes.io/region` or the deprecated label `failure-domain.beta.kubernetes.io/region`.<br />  - `topology.kubernetes.io/zone` is used to match the zone metadata of an endpoint, which maps to Kubernetes node label `topology.kubernetes.io/zone` or the deprecated label `failure-domain.beta.kubernetes.io/zone`.<br />  - `topology.istio.io/subzone` is used to match the subzone metadata of an endpoint, which maps to Istio node label `topology.istio.io/subzone`.<br />  - `kubernetes.io/hostname` is used to match the current node of an endpoint, which maps to Kubernetes node label `kubernetes.io/hostname`.<br /><br />The below topology config indicates the following priority levels:<br /><br />```yaml<br />failoverPriority:<br />- "topology.istio.io/network"<br />- "topology.kubernetes.io/region"<br />- "topology.kubernetes.io/zone"<br />- "topology.istio.io/subzone"<br />```<br /><br />1. endpoints match same [network, region, zone, subzone] label with the client proxy have the highest priority.<br />2. endpoints have same [network, region, zone] label but different [subzone] label with the client proxy have the second highest priority.<br />3. endpoints have same [network, region] label but different [zone] label with the client proxy have the third highest priority.<br />4. endpoints have same [network] but different [region] labels with the client proxy have the fourth highest priority.<br />5. all the other endpoints have the same lowest priority.<br /><br />Suppose a service associated endpoints reside in multi clusters, the below example represents:<br />1. endpoints in `clusterA` and has `version=v1` label have P(0) priority.<br />2. endpoints not in `clusterA` but has `version=v1` label have P(1) priority.<br />2. all the other endpoints have P(2) priority.<br /><br />```yaml<br />failoverPriority:<br />- "version=v1"<br />- "topology.istio.io/cluster=clusterA"<br />```<br /><br />Optional: only one of distribute, failover or failoverPriority can be set.<br />And it should be used together with `OutlierDetection` to detect unhealthy endpoints, otherwise has no effect. |  |  |
| `enabled` _boolean_ | enable locality load balancing, this is DestinationRule-level and will override mesh wide settings in entirety.<br />e.g. true means that turn on locality load balancing for this DestinationRule no matter what mesh wide settings is. |  |  |


>>>>>>> 963ae6d6
#### LocalityLoadBalancerSettingDistribute
Describes how traffic originating in the 'from' zone or sub-zone is
distributed over a set of 'to' zones. Syntax for specifying a zone is
{region}/{zone}/{sub-zone} and terminal wildcards are allowed on any
segment of the specification. Examples:
`*` - matches all localities
`us-west/*` - all zones and sub-zones within the us-west region
`us-west/zone-1/*` - all sub-zones within us-west/zone-1
_Appears in:_
- [LocalityLoadBalancerSetting](#localityloadbalancersetting)
| Field | Description | Default | Validation |
| --- | --- | --- | --- |
| `from` _string_ | Originating locality, '/' separated, e.g. 'region/zone/sub_zone'. |  |  |
| `to` _object (keys:string, values:integer)_ | Map of upstream localities to traffic distribution weights. The sum of all weights should be 100. Any locality not present will receive no traffic. |  |  |
#### LocalityLoadBalancerSettingFailover
Specify the traffic failover policy across regions. Since zone and sub-zone
failover is supported by default this only needs to be specified for
regions when the operator needs to constrain traffic failover so that
the default behavior of failing over to any endpoint globally does not
apply. This is useful when failing over traffic across regions would not
improve service health or may need to be restricted for other reasons
like regulatory controls.
_Appears in:_
- [LocalityLoadBalancerSetting](#localityloadbalancersetting)
| Field | Description | Default | Validation |
| --- | --- | --- | --- |
| `from` _string_ | Originating region. |  |  |
| `to` _string_ | Destination region the traffic will fail over to when endpoints in the 'from' region becomes unhealthy. |  |  |
#### MeshConfig
MeshConfig defines mesh-wide settings for the Istio service mesh.
_Appears in:_
- [Values](#values)
| Field | Description | Default | Validation |
| --- | --- | --- | --- |
| `proxyListenPort` _integer_ | Port on which Envoy should listen for all outbound traffic to other services. Default port is 15001. |  |  |
| `proxyInboundListenPort` _integer_ | Port on which Envoy should listen for all inbound traffic to the pod/vm will be captured to. Default port is 15006. |  |  |
| `proxyHttpPort` _integer_ | Port on which Envoy should listen for HTTP PROXY requests if set. |  |  |
| `connectTimeout` _[Duration](https://kubernetes.io/docs/reference/generated/kubernetes-api/v1.25/#duration-v1-meta)_ | Connection timeout used by Envoy. (MUST BE >=1ms) Default timeout is 10s. |  |  |
| `tcpKeepalive` _[ConnectionPoolSettingsTCPSettingsTcpKeepalive](#connectionpoolsettingstcpsettingstcpkeepalive)_ | If set then set `SO_KEEPALIVE` on the socket to enable TCP Keepalives. |  |  |
<<<<<<< HEAD
| `ingressClass` _string_ | Class of ingress resources to be processed by Istio ingress controller. This corresponds to the value of `kubernetes.io/ingress.class` annotation. |  |  |
| `ingressService` _string_ | Name of the Kubernetes service used for the istio ingress controller. If no ingress controller is specified, the default value `istio-ingressgateway` is used. |  |  |
| `ingressControllerMode` _[MeshConfigIngressControllerMode](#meshconfigingresscontrollermode)_ | Defines whether to use Istio ingress controller for annotated or all ingress resources. Default mode is `STRICT`. |  | Enum: [UNSPECIFIED OFF DEFAULT STRICT]   |
| `ingressSelector` _string_ | Defines which gateway deployment to use as the Ingress controller. This field corresponds to the Gateway.selector field, and will be set as `istio: INGRESS_SELECTOR`. By default, `ingressgateway` is used, which will select the default IngressGateway as it has the `istio: ingressgateway` labels. It is recommended that this is the same value as ingress_service. |  |  |
| `enableTracing` _boolean_ | Flag to control generation of trace spans and request IDs. Requires a trace span collector defined in the proxy configuration. |  |  |
| `accessLogFile` _string_ | File address for the proxy access log (e.g. /dev/stdout). Empty value disables access logging. |  |  |
| `accessLogFormat` _string_ | Format for the proxy access log Empty value results in proxy's default access log format |  |  |
| `accessLogEncoding` _[MeshConfigAccessLogEncoding](#meshconfigaccesslogencoding)_ | Encoding for the proxy access log (`TEXT` or `JSON`). Default value is `TEXT`. |  | Enum: [TEXT JSON]   |
| `enableEnvoyAccessLogService` _boolean_ | This flag enables Envoy's gRPC Access Log Service. See [Access Log Service](https://www.envoyproxy.io/docs/envoy/latest/api-v3/extensions/access_loggers/grpc/v3/als.proto) for details about Envoy's gRPC Access Log Service API. Default value is `false`. |  |  |
| `disableEnvoyListenerLog` _boolean_ | This flag disables Envoy Listener logs. See [Listener Access Log](https://www.envoyproxy.io/docs/envoy/latest/api-v3/config/listener/v3/listener.proto#envoy-v3-api-field-config-listener-v3-listener-access-log) Istio Enables Envoy's listener access logs on "NoRoute" response flag. Default value is `false`. |  |  |
| `defaultConfig` _[MeshConfigProxyConfig](#meshconfigproxyconfig)_ | Default proxy config used by gateway and sidecars. In case of Kubernetes, the proxy config is applied once during the injection process, and remain constant for the duration of the pod. The rest of the mesh config can be changed at runtime and config gets distributed dynamically. On Kubernetes, this can be overridden on individual pods with the `proxy.istio.io/config` annotation. |  |  |
| `outboundTrafficPolicy` _[MeshConfigOutboundTrafficPolicy](#meshconfigoutboundtrafficpolicy)_ | Set the default behavior of the sidecar for handling outbound traffic from the application.  If your application uses one or more external services that are not known apriori, setting the policy to `ALLOW_ANY` will cause the sidecars to route any unknown traffic originating from the application to its requested destination. Users are strongly encouraged to use ServiceEntries to explicitly declare any external dependencies, instead of using `ALLOW_ANY`, so that traffic to these services can be monitored. Can be overridden at a Sidecar level by setting the `OutboundTrafficPolicy` in the [Sidecar API](https://istio.io/docs/reference/config/networking/sidecar/#OutboundTrafficPolicy). Default mode is `ALLOW_ANY` which means outbound traffic to unknown destinations will be allowed. |  |  |
| `inboundTrafficPolicy` _[MeshConfigInboundTrafficPolicy](#meshconfiginboundtrafficpolicy)_ | Set the default behavior of the sidecar for handling inbound traffic to the application.  If your application listens on localhost, you will need to set this to `LOCALHOST`. |  |  |
| `configSources` _[ConfigSource](#configsource) array_ | ConfigSource describes a source of configuration data for networking rules, and other Istio configuration artifacts. Multiple data sources can be configured for a single control plane. |  |  |
| `enableAutoMtls` _boolean_ | This flag is used to enable mutual `TLS` automatically for service to service communication within the mesh, default true. If set to true, and a given service does not have a corresponding `DestinationRule` configured, or its `DestinationRule` does not have ClientTLSSettings specified, Istio configures client side TLS configuration appropriately. More specifically, If the upstream authentication policy is in `STRICT` mode, use Istio provisioned certificate for mutual `TLS` to connect to upstream. If upstream service is in plain text mode, use plain text. If the upstream authentication policy is in PERMISSIVE mode, Istio configures clients to use mutual `TLS` when server sides are capable of accepting mutual `TLS` traffic. If service `DestinationRule` exists and has `ClientTLSSettings` specified, that is always used instead. |  |  |
| `trustDomain` _string_ | The trust domain corresponds to the trust root of a system. Refer to [SPIFFE-ID](https://github.com/spiffe/spiffe/blob/master/standards/SPIFFE-ID.md#21-trust-domain) |  |  |
| `trustDomainAliases` _string array_ | The trust domain aliases represent the aliases of `trust_domain`. For example, if we have ```yaml trustDomain: td1 trustDomainAliases: ["td2", "td3"] ``` Any service with the identity `td1/ns/foo/sa/a-service-account`, `td2/ns/foo/sa/a-service-account`, or `td3/ns/foo/sa/a-service-account` will be treated the same in the Istio mesh. |  |  |
| `caCertificates` _[MeshConfigCertificateData](#meshconfigcertificatedata) array_ | The extra root certificates for workload-to-workload communication. The plugin certificates (the 'cacerts' secret) or self-signed certificates (the 'istio-ca-secret' secret) are automatically added by Istiod. The CA certificate that signs the workload certificates is automatically added by Istio Agent. |  |  |
| `defaultServiceExportTo` _string array_ | The default value for the ServiceEntry.export_to field and services imported through container registry integrations, e.g. this applies to Kubernetes Service resources. The value is a list of namespace names and reserved namespace aliases. The allowed namespace aliases are: ``` * - All Namespaces . - Current Namespace ~ - No Namespace ``` If not set the system will use "*" as the default value which implies that services are exported to all namespaces.  `All namespaces` is a reasonable default for implementations that don't need to restrict access or visibility of services across namespace boundaries. If that requirement is present it is generally good practice to make the default `Current namespace` so that services are only visible within their own namespaces by default. Operators can then expand the visibility of services to other namespaces as needed. Use of `No Namespace` is expected to be rare but can have utility for deployments where dependency management needs to be precise even within the scope of a single namespace.  For further discussion see the reference documentation for `ServiceEntry`, `Sidecar`, and `Gateway`. |  |  |
| `defaultVirtualServiceExportTo` _string array_ | The default value for the VirtualService.export_to field. Has the same syntax as `default_service_export_to`.  If not set the system will use "*" as the default value which implies that virtual services are exported to all namespaces |  |  |
| `defaultDestinationRuleExportTo` _string array_ | The default value for the `DestinationRule.export_to` field. Has the same syntax as `default_service_export_to`.  If not set the system will use "*" as the default value which implies that destination rules are exported to all namespaces |  |  |
| `rootNamespace` _string_ | The namespace to treat as the administrative root namespace for Istio configuration. When processing a leaf namespace Istio will search for declarations in that namespace first and if none are found it will search in the root namespace. Any matching declaration found in the root namespace is processed as if it were declared in the leaf namespace.  The precise semantics of this processing are documented on each resource type. |  |  |
| `localityLbSetting` _[LocalityLoadBalancerSetting](#localityloadbalancersetting)_ | Locality based load balancing distribution or failover settings. If unspecified, locality based load balancing will be enabled by default. However, this requires outlierDetection to actually take effect for a particular service, see https://istio.io/latest/docs/tasks/traffic-management/locality-load-balancing/failover/ |  |  |
| `dnsRefreshRate` _[Duration](https://kubernetes.io/docs/reference/generated/kubernetes-api/v1.25/#duration-v1-meta)_ | Configures DNS refresh rate for Envoy clusters of type `STRICT_DNS` Default refresh rate is `60s`. |  |  |
| `h2UpgradePolicy` _[MeshConfigH2UpgradePolicy](#meshconfigh2upgradepolicy)_ | Specify if http1.1 connections should be upgraded to http2 by default. if sidecar is installed on all pods in the mesh, then this should be set to `UPGRADE`. If one or more services or namespaces do not have sidecar(s), then this should be set to `DO_NOT_UPGRADE`. It can be enabled by destination using the `destinationRule.trafficPolicy.connectionPool.http.h2UpgradePolicy` override. |  | Enum: [DO_NOT_UPGRADE UPGRADE]   |
| `inboundClusterStatName` _string_ | Name to be used while emitting statistics for inbound clusters. The same pattern is used while computing stat prefix for network filters like TCP and Redis. By default, Istio emits statistics with the pattern `inbound\|<port>\|<port-name>\|<service-FQDN>`. For example `inbound\|7443\|grpc-reviews\|reviews.prod.svc.cluster.local`. This can be used to override that pattern.  A Pattern can be composed of various pre-defined variables. The following variables are supported.  - `%SERVICE%` - Will be substituted with name of the service. - `%SERVICE_FQDN%` - Will be substituted with FQDN of the service. - `%SERVICE_PORT%` - Will be substituted with port of the service. - `%TARGET_PORT%`  - Will be substituted with the target port of the service. - `%SERVICE_PORT_NAME%` - Will be substituted with port name of the service.  Following are some examples of supported patterns for reviews:  - `%SERVICE_FQDN%_%SERVICE_PORT%` will use reviews.prod.svc.cluster.local_7443 as the stats name. - `%SERVICE%` will use reviews.prod as the stats name. |  |  |
| `outboundClusterStatName` _string_ | Name to be used while emitting statistics for outbound clusters. The same pattern is used while computing stat prefix for network filters like TCP and Redis. By default, Istio emits statistics with the pattern `outbound\|<port>\|<subsetname>\|<service-FQDN>`. For example `outbound\|8080\|v2\|reviews.prod.svc.cluster.local`. This can be used to override that pattern.  A Pattern can be composed of various pre-defined variables. The following variables are supported.  - `%SERVICE%` - Will be substituted with name of the service. - `%SERVICE_FQDN%` - Will be substituted with FQDN of the service. - `%SERVICE_PORT%` - Will be substituted with port of the service. - `%SERVICE_PORT_NAME%` - Will be substituted with port name of the service. - `%SUBSET_NAME%` - Will be substituted with subset.  Following are some examples of supported patterns for reviews:  - `%SERVICE_FQDN%_%SERVICE_PORT%` will use `reviews.prod.svc.cluster.local_7443` as the stats name. - `%SERVICE%` will use reviews.prod as the stats name. |  |  |
| `enablePrometheusMerge` _boolean_ | If enabled, Istio agent will merge metrics exposed by the application with metrics from Envoy and Istio agent. The sidecar injection will replace `prometheus.io` annotations present on the pod and redirect them towards Istio agent, which will then merge metrics of from the application with Istio metrics. This relies on the annotations `prometheus.io/scrape`, `prometheus.io/port`, and `prometheus.io/path` annotations. If you are running a separately managed Envoy with an Istio sidecar, this may cause issues, as the metrics will collide. In this case, it is recommended to disable aggregation on that deployment with the `prometheus.istio.io/merge-metrics: "false"` annotation. If not specified, this will be enabled by default. |  |  |
| `extensionProviders` _[MeshConfigExtensionProvider](#meshconfigextensionprovider) array_ | Defines a list of extension providers that extend Istio's functionality. For example, the AuthorizationPolicy can be used with an extension provider to delegate the authorization decision to a custom authorization system. |  | MaxItems: 1000   |
=======
| `ingressClass` _string_ | Class of ingress resources to be processed by Istio ingress<br />controller. This corresponds to the value of<br />`kubernetes.io/ingress.class` annotation. |  |  |
| `ingressService` _string_ | Name of the Kubernetes service used for the istio ingress controller.<br />If no ingress controller is specified, the default value `istio-ingressgateway` is used. |  |  |
| `ingressControllerMode` _[MeshConfigIngressControllerMode](#meshconfigingresscontrollermode)_ | Defines whether to use Istio ingress controller for annotated or all ingress resources.<br />Default mode is `STRICT`. |  | Enum: [UNSPECIFIED OFF DEFAULT STRICT] <br /> |
| `ingressSelector` _string_ | Defines which gateway deployment to use as the Ingress controller. This field corresponds to<br />the Gateway.selector field, and will be set as `istio: INGRESS_SELECTOR`.<br />By default, `ingressgateway` is used, which will select the default IngressGateway as it has the<br />`istio: ingressgateway` labels.<br />It is recommended that this is the same value as ingress_service. |  |  |
| `enableTracing` _boolean_ | Flag to control generation of trace spans and request IDs.<br />Requires a trace span collector defined in the proxy configuration. |  |  |
| `accessLogFile` _string_ | File address for the proxy access log (e.g. /dev/stdout).<br />Empty value disables access logging. |  |  |
| `accessLogFormat` _string_ | Format for the proxy access log<br />Empty value results in proxy's default access log format |  |  |
| `accessLogEncoding` _[MeshConfigAccessLogEncoding](#meshconfigaccesslogencoding)_ | Encoding for the proxy access log (`TEXT` or `JSON`).<br />Default value is `TEXT`. |  | Enum: [TEXT JSON] <br /> |
| `enableEnvoyAccessLogService` _boolean_ | This flag enables Envoy's gRPC Access Log Service.<br />See [Access Log Service](https://www.envoyproxy.io/docs/envoy/latest/api-v3/extensions/access_loggers/grpc/v3/als.proto)<br />for details about Envoy's gRPC Access Log Service API.<br />Default value is `false`. |  |  |
| `disableEnvoyListenerLog` _boolean_ | This flag disables Envoy Listener logs.<br />See [Listener Access Log](https://www.envoyproxy.io/docs/envoy/latest/api-v3/config/listener/v3/listener.proto#envoy-v3-api-field-config-listener-v3-listener-access-log)<br />Istio Enables Envoy's listener access logs on "NoRoute" response flag.<br />Default value is `false`. |  |  |
| `defaultConfig` _[MeshConfigProxyConfig](#meshconfigproxyconfig)_ | Default proxy config used by gateway and sidecars.<br />In case of Kubernetes, the proxy config is applied once during the injection process,<br />and remain constant for the duration of the pod. The rest of the mesh config can be changed<br />at runtime and config gets distributed dynamically.<br />On Kubernetes, this can be overridden on individual pods with the `proxy.istio.io/config` annotation. |  |  |
| `outboundTrafficPolicy` _[MeshConfigOutboundTrafficPolicy](#meshconfigoutboundtrafficpolicy)_ | Set the default behavior of the sidecar for handling outbound<br />traffic from the application.<br /><br />Can be overridden at a Sidecar level by setting the `OutboundTrafficPolicy` in the<br />[Sidecar API](https://istio.io/docs/reference/config/networking/sidecar/#OutboundTrafficPolicy).<br /><br />Default mode is `ALLOW_ANY`, which means outbound traffic to unknown destinations will be allowed. |  |  |
| `inboundTrafficPolicy` _[MeshConfigInboundTrafficPolicy](#meshconfiginboundtrafficpolicy)_ | Set the default behavior of the sidecar for handling inbound<br />traffic to the application.  If your application listens on<br />localhost, you will need to set this to `LOCALHOST`. |  |  |
| `configSources` _[ConfigSource](#configsource) array_ | ConfigSource describes a source of configuration data for networking<br />rules, and other Istio configuration artifacts. Multiple data sources<br />can be configured for a single control plane. |  |  |
| `enableAutoMtls` _boolean_ | This flag is used to enable mutual `TLS` automatically for service to service communication<br />within the mesh, default true.<br />If set to true, and a given service does not have a corresponding `DestinationRule` configured,<br />or its `DestinationRule` does not have ClientTLSSettings specified, Istio configures client side<br />TLS configuration appropriately. More specifically,<br />If the upstream authentication policy is in `STRICT` mode, use Istio provisioned certificate<br />for mutual `TLS` to connect to upstream.<br />If upstream service is in plain text mode, use plain text.<br />If the upstream authentication policy is in PERMISSIVE mode, Istio configures clients to use<br />mutual `TLS` when server sides are capable of accepting mutual `TLS` traffic.<br />If service `DestinationRule` exists and has `ClientTLSSettings` specified, that is always used instead. |  |  |
| `trustDomain` _string_ | The trust domain corresponds to the trust root of a system.<br />Refer to [SPIFFE-ID](https://github.com/spiffe/spiffe/blob/master/standards/SPIFFE-ID.md#21-trust-domain) |  |  |
| `trustDomainAliases` _string array_ | The trust domain aliases represent the aliases of `trust_domain`.<br />For example, if we have<br />```yaml<br />trustDomain: td1<br />trustDomainAliases: ["td2", "td3"]<br />```<br />Any service with the identity `td1/ns/foo/sa/a-service-account`, `td2/ns/foo/sa/a-service-account`,<br />or `td3/ns/foo/sa/a-service-account` will be treated the same in the Istio mesh. |  |  |
| `caCertificates` _[MeshConfigCertificateData](#meshconfigcertificatedata) array_ | The extra root certificates for workload-to-workload communication.<br />The plugin certificates (the 'cacerts' secret) or self-signed certificates (the 'istio-ca-secret' secret)<br />are automatically added by Istiod.<br />The CA certificate that signs the workload certificates is automatically added by Istio Agent. |  |  |
| `defaultServiceExportTo` _string array_ | The default value for the ServiceEntry.export_to field and services<br />imported through container registry integrations, e.g. this applies to<br />Kubernetes Service resources. The value is a list of namespace names and<br />reserved namespace aliases. The allowed namespace aliases are:<br />```<br />* - All Namespaces<br />. - Current Namespace<br />~ - No Namespace<br />```<br />If not set the system will use "*" as the default value which implies that<br />services are exported to all namespaces.<br /><br />`All namespaces` is a reasonable default for implementations that don't<br />need to restrict access or visibility of services across namespace<br />boundaries. If that requirement is present it is generally good practice to<br />make the default `Current namespace` so that services are only visible<br />within their own namespaces by default. Operators can then expand the<br />visibility of services to other namespaces as needed. Use of `No Namespace`<br />is expected to be rare but can have utility for deployments where<br />dependency management needs to be precise even within the scope of a single<br />namespace.<br /><br />For further discussion see the reference documentation for `ServiceEntry`,<br />`Sidecar`, and `Gateway`. |  |  |
| `defaultVirtualServiceExportTo` _string array_ | The default value for the VirtualService.export_to field. Has the same<br />syntax as `default_service_export_to`.<br /><br />If not set the system will use "*" as the default value which implies that<br />virtual services are exported to all namespaces |  |  |
| `defaultDestinationRuleExportTo` _string array_ | The default value for the `DestinationRule.export_to` field. Has the same<br />syntax as `default_service_export_to`.<br /><br />If not set the system will use "*" as the default value which implies that<br />destination rules are exported to all namespaces |  |  |
| `rootNamespace` _string_ | The namespace to treat as the administrative root namespace for<br />Istio configuration. When processing a leaf namespace Istio will search for<br />declarations in that namespace first and if none are found it will<br />search in the root namespace. Any matching declaration found in the root<br />namespace is processed as if it were declared in the leaf namespace.<br /><br />The precise semantics of this processing are documented on each resource<br />type. |  |  |
| `localityLbSetting` _[LocalityLoadBalancerSetting](#localityloadbalancersetting)_ | Locality based load balancing distribution or failover settings.<br />If unspecified, locality based load balancing will be enabled by default.<br />However, this requires outlierDetection to actually take effect for a particular<br />service, see https://istio.io/latest/docs/tasks/traffic-management/locality-load-balancing/failover/ |  |  |
| `dnsRefreshRate` _[Duration](https://kubernetes.io/docs/reference/generated/kubernetes-api/v1.25/#duration-v1-meta)_ | Configures DNS refresh rate for Envoy clusters of type `STRICT_DNS`<br />Default refresh rate is `60s`. |  |  |
| `h2UpgradePolicy` _[MeshConfigH2UpgradePolicy](#meshconfigh2upgradepolicy)_ | Specify if http1.1 connections should be upgraded to http2 by default.<br />if sidecar is installed on all pods in the mesh, then this should be set to `UPGRADE`.<br />If one or more services or namespaces do not have sidecar(s), then this should be set to `DO_NOT_UPGRADE`.<br />It can be enabled by destination using the `destinationRule.trafficPolicy.connectionPool.http.h2UpgradePolicy` override. |  | Enum: [DO_NOT_UPGRADE UPGRADE] <br /> |
| `inboundClusterStatName` _string_ | Name to be used while emitting statistics for inbound clusters. The same pattern is used while computing stat prefix for<br />network filters like TCP and Redis.<br />By default, Istio emits statistics with the pattern `inbound\|<port>\|<port-name>\|<service-FQDN>`.<br />For example `inbound\|7443\|grpc-reviews\|reviews.prod.svc.cluster.local`. This can be used to override that pattern.<br /><br />A Pattern can be composed of various pre-defined variables. The following variables are supported.<br /><br />- `%SERVICE%` - Will be substituted with short hostname of the service.<br />- `%SERVICE_NAME%` - Will be substituted with name of the service.<br />- `%SERVICE_FQDN%` - Will be substituted with FQDN of the service.<br />- `%SERVICE_PORT%` - Will be substituted with port of the service.<br />- `%TARGET_PORT%`  - Will be substituted with the target port of the service.<br />- `%SERVICE_PORT_NAME%` - Will be substituted with port name of the service.<br /><br />Following are some examples of supported patterns for reviews:<br /><br />- `%SERVICE_FQDN%_%SERVICE_PORT%` will use reviews.prod.svc.cluster.local_7443 as the stats name.<br />- `%SERVICE%` will use reviews.prod as the stats name. |  |  |
| `outboundClusterStatName` _string_ | Name to be used while emitting statistics for outbound clusters. The same pattern is used while computing stat prefix for<br />network filters like TCP and Redis.<br />By default, Istio emits statistics with the pattern `outbound\|<port>\|<subsetname>\|<service-FQDN>`.<br />For example `outbound\|8080\|v2\|reviews.prod.svc.cluster.local`. This can be used to override that pattern.<br /><br />A Pattern can be composed of various pre-defined variables. The following variables are supported.<br /><br />- `%SERVICE%` - Will be substituted with short hostname of the service.<br />- `%SERVICE_NAME%` - Will be substituted with name of the service.<br />- `%SERVICE_FQDN%` - Will be substituted with FQDN of the service.<br />- `%SERVICE_PORT%` - Will be substituted with port of the service.<br />- `%SERVICE_PORT_NAME%` - Will be substituted with port name of the service.<br />- `%SUBSET_NAME%` - Will be substituted with subset.<br /><br />Following are some examples of supported patterns for reviews:<br /><br />- `%SERVICE_FQDN%_%SERVICE_PORT%` will use `reviews.prod.svc.cluster.local_7443` as the stats name.<br />- `%SERVICE%` will use reviews.prod as the stats name. |  |  |
| `enablePrometheusMerge` _boolean_ | If enabled, Istio agent will merge metrics exposed by the application with metrics from Envoy<br />and Istio agent. The sidecar injection will replace `prometheus.io` annotations present on the pod<br />and redirect them towards Istio agent, which will then merge metrics of from the application with Istio metrics.<br />This relies on the annotations `prometheus.io/scrape`, `prometheus.io/port`, and<br />`prometheus.io/path` annotations.<br />If you are running a separately managed Envoy with an Istio sidecar, this may cause issues, as the metrics will collide.<br />In this case, it is recommended to disable aggregation on that deployment with the<br />`prometheus.istio.io/merge-metrics: "false"` annotation.<br />If not specified, this will be enabled by default. |  |  |
| `extensionProviders` _[MeshConfigExtensionProvider](#meshconfigextensionprovider) array_ | Defines a list of extension providers that extend Istio's functionality. For example, the AuthorizationPolicy<br />can be used with an extension provider to delegate the authorization decision to a custom authorization system. |  | MaxItems: 1000 <br /> |
>>>>>>> 963ae6d6
| `defaultProviders` _[MeshConfigDefaultProviders](#meshconfigdefaultproviders)_ | Specifies extension providers to use by default in Istio configuration resources. |  |  |
| `discoverySelectors` _[LabelSelector](https://kubernetes.io/docs/reference/generated/kubernetes-api/v1.25/#labelselector-v1-meta) array_ | A list of Kubernetes selectors that specify the set of namespaces that Istio considers when computing configuration updates for sidecars. This can be used to reduce Istio's computational load by limiting the number of entities (including services, pods, and endpoints) that are watched and processed. If omitted, Istio will use the default behavior of processing all namespaces in the cluster. Elements in the list are disjunctive (OR semantics), i.e. a namespace will be included if it matches any selector. The following example selects any namespace that matches either below: 1. The namespace has both of these labels: `env: prod` and `region: us-east1` 2. The namespace has label `app` equal to `cassandra` or `spark`. ```yaml discoverySelectors:   - matchLabels:     env: prod     region: us-east1   - matchExpressions:   - key: app     operator: In     values:   - cassandra   - spark  ``` Refer to the [Kubernetes selector docs](https://kubernetes.io/docs/concepts/overview/working-with-objects/labels/#label-selectors) for additional detail on selector semantics. |  |  |
| `pathNormalization` _[MeshConfigProxyPathNormalization](#meshconfigproxypathnormalization)_ | ProxyPathNormalization configures how URL paths in incoming and outgoing HTTP requests are normalized by the sidecars and gateways. The normalized paths will be used in all aspects through the requests' lifetime on the sidecars and gateways, which includes routing decisions in outbound direction (client proxy), authorization policy match and enforcement in inbound direction (server proxy), and the URL path proxied to the upstream service. If not set, the NormalizationType.DEFAULT configuration will be used. |  |  |
| `defaultHttpRetryPolicy` _[HTTPRetry](#httpretry)_ | Configure the default HTTP retry policy. The default number of retry attempts is set at 2 for these errors:    "connect-failure,refused-stream,unavailable,cancelled,retriable-status-codes".  Setting the number of attempts to 0 disables retry policy globally. This setting can be overridden on a per-host basis using the Virtual Service API. All settings in the retry policy except `perTryTimeout` can currently be configured globally via this field. |  |  |
| `meshMTLS` _[MeshConfigTLSConfig](#meshconfigtlsconfig)_ | The below configuration parameters can be used to specify TLSConfig for mesh traffic. For example, a user could enable min TLS version for ISTIO_MUTUAL traffic and specify a curve for non ISTIO_MUTUAL traffic like below: ```yaml meshConfig:    meshMTLS:     minProtocolVersion: TLSV1_3   tlsDefaults:     Note: applicable only for non ISTIO_MUTUAL scenarios     ecdhCurves:       - P-256       - P-512  ``` Configuration of mTLS for traffic between workloads with ISTIO_MUTUAL TLS traffic.  Note: Mesh mTLS does not respect ECDH curves. |  |  |
| `tlsDefaults` _[MeshConfigTLSConfig](#meshconfigtlsconfig)_ | Configuration of TLS for all traffic except for ISTIO_MUTUAL mode. Currently, this supports configuration of ecdh_curves and cipher_suites only. For ISTIO_MUTUAL TLS settings, use meshMTLS configuration. |  |  |


#### MeshConfigAccessLogEncoding

_Underlying type:_ _string_



_Validation:_
- Enum: [TEXT JSON]

_Appears in:_
- [MeshConfig](#meshconfig)

| Field | Description |
| --- | --- |
| `TEXT` | text encoding for the proxy access log  |
| `JSON` | json encoding for the proxy access log  |




#### MeshConfigCA







_Appears in:_
- [MeshConfig](#meshconfig)

| Field | Description | Default | Validation |
| --- | --- | --- | --- |
| `address` _string_ | REQUIRED. Address of the CA server implementing the Istio CA gRPC API. Can be IP address or a fully qualified DNS name with port Eg: custom-ca.default.svc.cluster.local:8932, 192.168.23.2:9000 |  | Required: \{\}   |
| `tlsSettings` _[ClientTLSSettings](#clienttlssettings)_ | Use the tls_settings to specify the tls mode to use. Regarding tls_settings: - DISABLE MODE is legitimate for the case Istiod is making the request via an Envoy sidecar. DISABLE MODE can also be used for testing - TLS MUTUAL MODE be on by default. If the CA certificates (cert bundle to verify the CA server's certificate) is omitted, Istiod will use the system root certs to verify the CA server's certificate. |  |  |
| `requestTimeout` _[Duration](https://kubernetes.io/docs/reference/generated/kubernetes-api/v1.25/#duration-v1-meta)_ | timeout for forward CSR requests from Istiod to External CA Default: 10s |  |  |
| `istiodSide` _boolean_ | Use istiod_side to specify CA Server integrate to Istiod side or Agent side Default: true |  |  |


#### MeshConfigCertificateData







_Appears in:_
- [MeshConfig](#meshconfig)

| Field | Description | Default | Validation |
| --- | --- | --- | --- |
| `pem` _string_ | The PEM data of the certificate. |  |  |
| `spiffeBundleUrl` _string_ | The SPIFFE bundle endpoint URL that complies to: https://github.com/spiffe/spiffe/blob/master/standards/SPIFFE_Trust_Domain_and_Bundle.md#the-spiffe-trust-domain-and-bundle The endpoint should support authentication based on Web PKI: https://github.com/spiffe/spiffe/blob/master/standards/SPIFFE_Trust_Domain_and_Bundle.md#521-web-pki The certificate is retrieved from the endpoint. |  |  |
| `certSigners` _string array_ | when Istiod is acting as RA(registration authority) If set, they are used for these signers. Otherwise, this trustAnchor is used for all signers. |  |  |
| `trustDomains` _string array_ | Optional. Specify the list of trust domains to which this trustAnchor data belongs. If set, they are used for these trust domains. Otherwise, this trustAnchor is used for default trust domain and its aliases. Note that we can have multiple trustAnchor data for a same trust_domain. In that case, trustAnchors with a same trust domain will be merged and used together to verify peer certificates. If neither cert_signers nor trust_domains is set, this trustAnchor is used for all trust domains and all signers. If only trust_domains is set, this trustAnchor is used for these trust_domains and all signers. If only cert_signers is set, this trustAnchor is used for these cert_signers and all trust domains. If both cert_signers and trust_domains is set, this trustAnchor is only used for these signers and trust domains. |  |  |


#### MeshConfigDefaultProviders



Holds the name references to the providers that will be used by default
in other Istio configuration resources if the provider is not specified.


These names must match a provider defined in `extension_providers` that is
one of the supported tracing providers.



_Appears in:_
- [MeshConfig](#meshconfig)

| Field | Description | Default | Validation |
| --- | --- | --- | --- |
| `tracing` _string array_ | Name of the default provider(s) for tracing. |  |  |
| `metrics` _string array_ | Name of the default provider(s) for metrics. |  |  |
| `accessLogging` _string array_ | Name of the default provider(s) for access logging. |  |  |


#### MeshConfigExtensionProvider







_Appears in:_
- [MeshConfig](#meshconfig)

| Field | Description | Default | Validation |
| --- | --- | --- | --- |
| `name` _string_ | REQUIRED. A unique name identifying the extension provider. |  | Required: \{\}   |
| `envoyExtAuthzHttp` _[MeshConfigExtensionProviderEnvoyExternalAuthorizationHttpProvider](#meshconfigextensionproviderenvoyexternalauthorizationhttpprovider)_ | Configures an external authorizer that implements the Envoy ext_authz filter authorization check service using the HTTP API. |  |  |
| `envoyExtAuthzGrpc` _[MeshConfigExtensionProviderEnvoyExternalAuthorizationGrpcProvider](#meshconfigextensionproviderenvoyexternalauthorizationgrpcprovider)_ | Configures an external authorizer that implements the Envoy ext_authz filter authorization check service using the gRPC API. |  |  |
| `zipkin` _[MeshConfigExtensionProviderZipkinTracingProvider](#meshconfigextensionproviderzipkintracingprovider)_ | Configures a tracing provider that uses the Zipkin API. |  |  |
| `datadog` _[MeshConfigExtensionProviderDatadogTracingProvider](#meshconfigextensionproviderdatadogtracingprovider)_ | Configures a Datadog tracing provider. |  |  |
| `stackdriver` _[MeshConfigExtensionProviderStackdriverProvider](#meshconfigextensionproviderstackdriverprovider)_ | Configures a Stackdriver provider. |  |  |
| `skywalking` _[MeshConfigExtensionProviderSkyWalkingTracingProvider](#meshconfigextensionproviderskywalkingtracingprovider)_ | Configures a Apache SkyWalking provider. |  |  |
| `opentelemetry` _[MeshConfigExtensionProviderOpenTelemetryTracingProvider](#meshconfigextensionprovideropentelemetrytracingprovider)_ | Configures an OpenTelemetry tracing provider. |  |  |
| `prometheus` _[MeshConfigExtensionProviderPrometheusMetricsProvider](#meshconfigextensionproviderprometheusmetricsprovider)_ | Configures a Prometheus metrics provider. |  |  |
| `envoyFileAccessLog` _[MeshConfigExtensionProviderEnvoyFileAccessLogProvider](#meshconfigextensionproviderenvoyfileaccesslogprovider)_ | Configures an Envoy File Access Log provider. |  |  |
| `envoyHttpAls` _[MeshConfigExtensionProviderEnvoyHttpGrpcV3LogProvider](#meshconfigextensionproviderenvoyhttpgrpcv3logprovider)_ | Configures an Envoy Access Logging Service provider for HTTP traffic. |  |  |
| `envoyTcpAls` _[MeshConfigExtensionProviderEnvoyTcpGrpcV3LogProvider](#meshconfigextensionproviderenvoytcpgrpcv3logprovider)_ | Configures an Envoy Access Logging Service provider for TCP traffic. |  |  |
| `envoyOtelAls` _[MeshConfigExtensionProviderEnvoyOpenTelemetryLogProvider](#meshconfigextensionproviderenvoyopentelemetrylogprovider)_ | Configures an Envoy Open Telemetry Access Logging Service provider. |  |  |


#### MeshConfigExtensionProviderDatadogTracingProvider



Defines configuration for a Datadog tracer.



_Appears in:_
- [MeshConfigExtensionProvider](#meshconfigextensionprovider)

| Field | Description | Default | Validation |
| --- | --- | --- | --- |
| `service` _string_ | REQUIRED. Specifies the service for the Datadog agent. The format is `[<Namespace>/]<Hostname>`. The specification of `<Namespace>` is required only when it is insufficient to unambiguously resolve a service in the service registry. The `<Hostname>` is a fully qualified host name of a service defined by the Kubernetes service or ServiceEntry.  Example: "datadog.default.svc.cluster.local" or "bar/datadog.example.com". |  | Required: \{\}   |
| `port` _integer_ | REQUIRED. Specifies the port of the service. |  | Required: \{\}   |
| `maxTagLength` _integer_ | Optional. Controls the overall path length allowed in a reported span. NOTE: currently only controls max length of the path tag. |  |  |


#### MeshConfigExtensionProviderEnvoyExternalAuthorizationGrpcProvider







_Appears in:_
- [MeshConfigExtensionProvider](#meshconfigextensionprovider)

| Field | Description | Default | Validation |
| --- | --- | --- | --- |
| `service` _string_ | REQUIRED. Specifies the service that implements the Envoy ext_authz gRPC authorization service. The format is `[<Namespace>/]<Hostname>`. The specification of `<Namespace>` is required only when it is insufficient to unambiguously resolve a service in the service registry. The `<Hostname>` is a fully qualified host name of a service defined by the Kubernetes service or ServiceEntry.  Example: "my-ext-authz.foo.svc.cluster.local" or "bar/my-ext-authz.example.com". |  | Required: \{\}   |
| `port` _integer_ | REQUIRED. Specifies the port of the service. |  | Required: \{\}   |
| `timeout` _[Duration](https://kubernetes.io/docs/reference/generated/kubernetes-api/v1.25/#duration-v1-meta)_ | The maximum duration that the proxy will wait for a response from the provider, this is the timeout for a specific request (default timeout: 600s). When this timeout condition is met, the proxy marks the communication to the authorization service as failure. In this situation, the response sent back to the client will depend on the configured `fail_open` field. |  |  |
| `failOpen` _boolean_ | If true, the HTTP request or TCP connection will be allowed even if the communication with the authorization service has failed, or if the authorization service has returned a HTTP 5xx error. Default is false. For HTTP request, it will be rejected with 403 (HTTP Forbidden). For TCP connection, it will be closed immediately. |  |  |
| `statusOnError` _string_ | Sets the HTTP status that is returned to the client when there is a network error to the authorization service. The default status is "403" (HTTP Forbidden). |  |  |
| `includeRequestBodyInCheck` _[MeshConfigExtensionProviderEnvoyExternalAuthorizationRequestBody](#meshconfigextensionproviderenvoyexternalauthorizationrequestbody)_ | If set, the client request body will be included in the authorization request sent to the authorization service. |  |  |


#### MeshConfigExtensionProviderEnvoyExternalAuthorizationHttpProvider







_Appears in:_
- [MeshConfigExtensionProvider](#meshconfigextensionprovider)

| Field | Description | Default | Validation |
| --- | --- | --- | --- |
| `service` _string_ | REQUIRED. Specifies the service that implements the Envoy ext_authz HTTP authorization service. The format is `[<Namespace>/]<Hostname>`. The specification of `<Namespace>` is required only when it is insufficient to unambiguously resolve a service in the service registry. The `<Hostname>` is a fully qualified host name of a service defined by the Kubernetes service or ServiceEntry.  Example: "my-ext-authz.foo.svc.cluster.local" or "bar/my-ext-authz.example.com". |  | Required: \{\}   |
| `port` _integer_ | REQUIRED. Specifies the port of the service. |  | Required: \{\}   |
| `timeout` _[Duration](https://kubernetes.io/docs/reference/generated/kubernetes-api/v1.25/#duration-v1-meta)_ | The maximum duration that the proxy will wait for a response from the provider (default timeout: 600s). When this timeout condition is met, the proxy marks the communication to the authorization service as failure. In this situation, the response sent back to the client will depend on the configured `fail_open` field. |  |  |
| `pathPrefix` _string_ | Sets a prefix to the value of authorization request header *Path*. For example, setting this to "/check" for an original user request at path "/admin" will cause the authorization check request to be sent to the authorization service at the path "/check/admin" instead of "/admin". |  |  |
| `failOpen` _boolean_ | If true, the user request will be allowed even if the communication with the authorization service has failed, or if the authorization service has returned a HTTP 5xx error. Default is false and the request will be rejected with "Forbidden" response. |  |  |
| `statusOnError` _string_ | Sets the HTTP status that is returned to the client when there is a network error to the authorization service. The default status is "403" (HTTP Forbidden). |  |  |
| `includeHeadersInCheck` _string array_ | DEPRECATED. Use include_request_headers_in_check instead.  Deprecated: Marked as deprecated in mesh/v1alpha1/config.proto. |  |  |
| `includeRequestHeadersInCheck` _string array_ | List of client request headers that should be included in the authorization request sent to the authorization service. Note that in addition to the headers specified here following headers are included by default: 1. *Host*, *Method*, *Path* and *Content-Length* are automatically sent. 2. *Content-Length* will be set to 0 and the request will not have a message body. However, the authorization request can include the buffered client request body (controlled by include_request_body_in_check setting), consequently the value of Content-Length of the authorization request reflects the size of its payload size.  Exact, prefix and suffix matches are supported (similar to the [authorization policy rule syntax](https://istio.io/latest/docs/reference/config/security/authorization-policy/#Rule) except the presence match): - Exact match: "abc" will match on value "abc". - Prefix match: "abc*" will match on value "abc" and "abcd". - Suffix match: "*abc" will match on value "abc" and "xabc". |  |  |
| `includeAdditionalHeadersInCheck` _object (keys:string, values:string)_ | Set of additional fixed headers that should be included in the authorization request sent to the authorization service. Key is the header name and value is the header value. Note that client request of the same key or headers specified in include_request_headers_in_check will be overridden. |  |  |
| `includeRequestBodyInCheck` _[MeshConfigExtensionProviderEnvoyExternalAuthorizationRequestBody](#meshconfigextensionproviderenvoyexternalauthorizationrequestbody)_ | If set, the client request body will be included in the authorization request sent to the authorization service. |  |  |
| `headersToUpstreamOnAllow` _string array_ | List of headers from the authorization service that should be added or overridden in the original request and forwarded to the upstream when the authorization check result is allowed (HTTP code 200). If not specified, the original request will not be modified and forwarded to backend as-is. Note, any existing headers will be overridden.  Exact, prefix and suffix matches are supported (similar to the [authorization policy rule syntax](https://istio.io/latest/docs/reference/config/security/authorization-policy/#Rule) except the presence match): - Exact match: "abc" will match on value "abc". - Prefix match: "abc*" will match on value "abc" and "abcd". - Suffix match: "*abc" will match on value "abc" and "xabc". |  |  |
| `headersToDownstreamOnDeny` _string array_ | List of headers from the authorization service that should be forwarded to downstream when the authorization check result is not allowed (HTTP code other than 200). If not specified, all the authorization response headers, except *Authority (Host)* will be in the response to the downstream. When a header is included in this list, *Path*, *Status*, *Content-Length*, *WWWAuthenticate* and *Location* are automatically added. Note, the body from the authorization service is always included in the response to downstream.  Exact, prefix and suffix matches are supported (similar to the [authorization policy rule syntax](https://istio.io/latest/docs/reference/config/security/authorization-policy/#Rule) except the presence match): - Exact match: "abc" will match on value "abc". - Prefix match: "abc*" will match on value "abc" and "abcd". - Suffix match: "*abc" will match on value "abc" and "xabc". |  |  |
| `headersToDownstreamOnAllow` _string array_ | List of headers from the authorization service that should be forwarded to downstream when the authorization check result is allowed (HTTP code 200). If not specified, the original response will not be modified and forwarded to downstream as-is. Note, any existing headers will be overridden.  Exact, prefix and suffix matches are supported (similar to the [authorization policy rule syntax](https://istio.io/latest/docs/reference/config/security/authorization-policy/#Rule) except the presence match): - Exact match: "abc" will match on value "abc". - Prefix match: "abc*" will match on value "abc" and "abcd". - Suffix match: "*abc" will match on value "abc" and "xabc". |  |  |




#### MeshConfigExtensionProviderEnvoyFileAccessLogProvider



Defines configuration for Envoy-based access logging that writes to
local files (and/or standard streams).



_Appears in:_
- [MeshConfigExtensionProvider](#meshconfigextensionprovider)

| Field | Description | Default | Validation |
| --- | --- | --- | --- |
| `path` _string_ | Path to a local file to write the access log entries. This may be used to write to streams, via `/dev/stderr` and `/dev/stdout` If unspecified, defaults to `/dev/stdout`. |  |  |
| `logFormat` _[MeshConfigExtensionProviderEnvoyFileAccessLogProviderLogFormat](#meshconfigextensionproviderenvoyfileaccesslogproviderlogformat)_ | Optional. Allows overriding of the default access log format. |  |  |




#### MeshConfigExtensionProviderEnvoyHttpGrpcV3LogProvider



Defines configuration for an Envoy [Access Logging Service](https://www.envoyproxy.io/docs/envoy/latest/api-v3/extensions/access_loggers/grpc/v3/als.proto#grpc-access-log-service-als)
integration for HTTP traffic.



_Appears in:_
- [MeshConfigExtensionProvider](#meshconfigextensionprovider)

| Field | Description | Default | Validation |
| --- | --- | --- | --- |
| `service` _string_ | REQUIRED. Specifies the service that implements the Envoy ALS gRPC authorization service. The format is `[<Namespace>/]<Hostname>`. The specification of `<Namespace>` is required only when it is insufficient to unambiguously resolve a service in the service registry. The `<Hostname>` is a fully qualified host name of a service defined by the Kubernetes service or ServiceEntry.  Example: "envoy-als.foo.svc.cluster.local" or "bar/envoy-als.example.com". |  | Required: \{\}   |
| `port` _integer_ | REQUIRED. Specifies the port of the service. |  | Required: \{\}   |
| `logName` _string_ | Optional. The friendly name of the access log. Defaults: -  "http_envoy_accesslog" -  "listener_envoy_accesslog" |  |  |
| `filterStateObjectsToLog` _string array_ | Optional. Additional filter state objects to log. |  |  |
| `additionalRequestHeadersToLog` _string array_ | Optional. Additional request headers to log. |  |  |
| `additionalResponseHeadersToLog` _string array_ | Optional. Additional response headers to log. |  |  |
| `additionalResponseTrailersToLog` _string array_ | Optional. Additional response trailers to log. |  |  |


#### MeshConfigExtensionProviderEnvoyOpenTelemetryLogProvider



Defines configuration for an Envoy [OpenTelemetry (gRPC) Access Log](https://www.envoyproxy.io/docs/envoy/latest/api-v3/extensions/access_loggers/open_telemetry/v3/logs_service.proto)



_Appears in:_
- [MeshConfigExtensionProvider](#meshconfigextensionprovider)

| Field | Description | Default | Validation |
| --- | --- | --- | --- |
| `service` _string_ | REQUIRED. Specifies the service that implements the Envoy ALS gRPC authorization service. The format is `[<Namespace>/]<Hostname>`. The specification of `<Namespace>` is required only when it is insufficient to unambiguously resolve a service in the service registry. The `<Hostname>` is a fully qualified host name of a service defined by the Kubernetes service or ServiceEntry.  Example: "envoy-als.foo.svc.cluster.local" or "bar/envoy-als.example.com". |  | Required: \{\}   |
| `port` _integer_ | REQUIRED. Specifies the port of the service. |  | Required: \{\}   |
| `logName` _string_ | Optional. The friendly name of the access log. Defaults: - "otel_envoy_accesslog" |  |  |
| `logFormat` _[MeshConfigExtensionProviderEnvoyOpenTelemetryLogProviderLogFormat](#meshconfigextensionproviderenvoyopentelemetrylogproviderlogformat)_ | Optional. Format for the proxy access log Empty value results in proxy's default access log format, following Envoy access logging formatting. |  |  |




#### MeshConfigExtensionProviderEnvoyTcpGrpcV3LogProvider



Defines configuration for an Envoy [Access Logging Service](https://www.envoyproxy.io/docs/envoy/latest/api-v3/extensions/access_loggers/grpc/v3/als.proto#grpc-access-log-service-als)
integration for TCP traffic.



_Appears in:_
- [MeshConfigExtensionProvider](#meshconfigextensionprovider)

| Field | Description | Default | Validation |
| --- | --- | --- | --- |
| `service` _string_ | REQUIRED. Specifies the service that implements the Envoy ALS gRPC authorization service. The format is `[<Namespace>/]<Hostname>`. The specification of `<Namespace>` is required only when it is insufficient to unambiguously resolve a service in the service registry. The `<Hostname>` is a fully qualified host name of a service defined by the Kubernetes service or ServiceEntry.  Example: "envoy-als.foo.svc.cluster.local" or "bar/envoy-als.example.com". |  | Required: \{\}   |
| `port` _integer_ | REQUIRED. Specifies the port of the service. |  | Required: \{\}   |
| `logName` _string_ | Optional. The friendly name of the access log. Defaults: - "tcp_envoy_accesslog" - "listener_envoy_accesslog" |  |  |
| `filterStateObjectsToLog` _string array_ | Optional. Additional filter state objects to log. |  |  |


#### MeshConfigExtensionProviderHttpHeader







_Appears in:_
- [MeshConfigExtensionProviderHttpService](#meshconfigextensionproviderhttpservice)

| Field | Description | Default | Validation |
| --- | --- | --- | --- |
| `name` _string_ | REQUIRED. The HTTP header name. |  | Required: \{\}   |
| `value` _string_ | REQUIRED. The HTTP header value. |  | Required: \{\}   |




#### MeshConfigExtensionProviderLightstepTracingProvider



Defines configuration for a Lightstep tracer.
Note: Lightstep has moved to OpenTelemetry-based integrations. Istio 1.15+
will generate OpenTelemetry-compatible configuration when using this option.



_Appears in:_
- [MeshConfigExtensionProvider](#meshconfigextensionprovider)

| Field | Description | Default | Validation |
| --- | --- | --- | --- |
| `service` _string_ | REQUIRED. Specifies the service for the Lightstep collector. The format is `[<Namespace>/]<Hostname>`. The specification of `<Namespace>` is required only when it is insufficient to unambiguously resolve a service in the service registry. The `<Hostname>` is a fully qualified host name of a service defined by the Kubernetes service or ServiceEntry.  Example: "lightstep.default.svc.cluster.local" or "bar/lightstep.example.com". |  | Required: \{\}   |
| `port` _integer_ | REQUIRED. Specifies the port of the service. |  | Required: \{\}   |
| `accessToken` _string_ | The Lightstep access token. |  |  |
| `maxTagLength` _integer_ | Optional. Controls the overall path length allowed in a reported span. NOTE: currently only controls max length of the path tag. |  |  |


#### MeshConfigExtensionProviderOpenCensusAgentTracingProvider



Defines configuration for an OpenCensus tracer writing to an OpenCensus backend.


WARNING: OpenCensusAgentTracingProviders should be used with extreme care. Configuration of
OpenCensus providers CANNOT be changed during the course of proxy's lifetime due to a limitation
in the implementation of OpenCensus driver in Envoy. This means only a single provider configuration
may be used for OpenCensus at any given time for a proxy or group of proxies AND that any change to the provider
configuration MUST be accompanied by a restart of all proxies that will use that configuration.


NOTE: Stackdriver tracing uses OpenCensus configuration under the hood and, as a result, cannot be used
alongside OpenCensus provider configuration.



_Appears in:_
- [MeshConfigExtensionProvider](#meshconfigextensionprovider)

| Field | Description | Default | Validation |
| --- | --- | --- | --- |
| `service` _string_ | REQUIRED. Specifies the service for the OpenCensusAgent. The format is `[<Namespace>/]<Hostname>`. The specification of `<Namespace>` is required only when it is insufficient to unambiguously resolve a service in the service registry. The `<Hostname>` is a fully qualified host name of a service defined by the Kubernetes service or ServiceEntry.  Example: "ocagent.default.svc.cluster.local" or "bar/ocagent.example.com". |  | Required: \{\}   |
| `port` _integer_ | REQUIRED. Specifies the port of the service. |  | Required: \{\}   |
| `context` _[MeshConfigExtensionProviderOpenCensusAgentTracingProviderTraceContext](#meshconfigextensionprovideropencensusagenttracingprovidertracecontext) array_ | Specifies the set of context propagation headers used for distributed tracing. Default is `["W3C_TRACE_CONTEXT"]`. If multiple values are specified, the proxy will attempt to read each header for each request and will write all headers. |  | Enum: [UNSPECIFIED W3C_TRACE_CONTEXT GRPC_BIN CLOUD_TRACE_CONTEXT B3]   |
| `maxTagLength` _integer_ | Optional. Controls the overall path length allowed in a reported span. NOTE: currently only controls max length of the path tag. |  |  |




#### MeshConfigExtensionProviderOpenTelemetryTracingProvider



Defines configuration for an OpenTelemetry tracing backend. Istio 1.16.1 or higher is needed.



_Appears in:_
- [MeshConfigExtensionProvider](#meshconfigextensionprovider)

| Field | Description | Default | Validation |
| --- | --- | --- | --- |
<<<<<<< HEAD
| `service` _string_ | REQUIRED. Specifies the OpenTelemetry endpoint that will receive OTLP traces. The format is `[<Namespace>/]<Hostname>`. The specification of `<Namespace>` is required only when it is insufficient to unambiguously resolve a service in the service registry. The `<Hostname>` is a fully qualified host name of a service defined by the Kubernetes service or ServiceEntry.  Example: "otlp.default.svc.cluster.local" or "bar/otlp.example.com". |  | Required: \{\}   |
| `port` _integer_ | REQUIRED. Specifies the port of the service. |  | Required: \{\}   |
| `maxTagLength` _integer_ | Optional. Controls the overall path length allowed in a reported span. NOTE: currently only controls max length of the path tag. |  |  |
| `http` _[MeshConfigExtensionProviderHttpService](#meshconfigextensionproviderhttpservice)_ | Optional. Specifies the configuration for exporting OTLP traces via HTTP. When empty, traces will be exported via gRPC.  The following example shows how to configure the OpenTelemetry ExtensionProvider to export via HTTP:  1. Add/change the OpenTelemetry extension provider in `MeshConfig` ```yaml   - name: otel-tracing     opentelemetry:     port: 443     service: my.olly-backend.com     http:     path: "/api/otlp/traces"     timeout: 10s     headers:   - name: "my-custom-header"     value: "some value"  ```  2. Deploy a `ServiceEntry` for the observability back-end ```yaml apiVersion: networking.istio.io/v1alpha3 kind: ServiceEntry metadata:    name: my-olly-backend  spec:    hosts:   - my.olly-backend.com   ports:   - number: 443     name: https-port     protocol: HTTPS   resolution: DNS   location: MESH_EXTERNAL  --- apiVersion: networking.istio.io/v1alpha3 kind: DestinationRule metadata:    name: my-olly-backend  spec:    host: my.olly-backend.com   trafficPolicy:     portLevelSettings:     - port:         number: 443       tls:         mode: SIMPLE  ``` |  |  |
| `resourceDetectors` _[MeshConfigExtensionProviderResourceDetectors](#meshconfigextensionproviderresourcedetectors)_ | Optional. Specifies [Resource Detectors](https://opentelemetry.io/docs/specs/otel/resource/sdk/) to be used by the OpenTelemetry Tracer. When multiple resources are provided, they are merged according to the OpenTelemetry [Resource specification](https://opentelemetry.io/docs/specs/otel/resource/sdk/#merge).  The following example shows how to configure the Environment Resource Detector, that will read the attributes from the environment variable `OTEL_RESOURCE_ATTRIBUTES`:  ```yaml   - name: otel-tracing     opentelemetry:     port: 443     service: my.olly-backend.com     resource_detectors:     environment: \{\}  ``` |  |  |
=======
| `service` _string_ | REQUIRED. Specifies the OpenTelemetry endpoint that will receive OTLP traces.<br />The format is `[<Namespace>/]<Hostname>`. The specification of `<Namespace>` is required only when it is insufficient<br />to unambiguously resolve a service in the service registry. The `<Hostname>` is a fully qualified host name of a<br />service defined by the Kubernetes service or ServiceEntry.<br /><br />Example: "otlp.default.svc.cluster.local" or "bar/otlp.example.com". |  | Required: \{\} <br /> |
| `port` _integer_ | REQUIRED. Specifies the port of the service. |  | Required: \{\} <br /> |
| `maxTagLength` _integer_ | Optional. Controls the overall path length allowed in a reported span.<br />NOTE: currently only controls max length of the path tag. |  |  |
| `http` _[MeshConfigExtensionProviderHttpService](#meshconfigextensionproviderhttpservice)_ | Optional. Specifies the configuration for exporting OTLP traces via HTTP.<br />When empty, traces will be exported via gRPC.<br /><br />The following example shows how to configure the OpenTelemetry ExtensionProvider to export via HTTP:<br /><br />1. Add/change the OpenTelemetry extension provider in `MeshConfig`<br />```yaml<br />  - name: otel-tracing<br />    opentelemetry:<br />    port: 443<br />    service: my.olly-backend.com<br />    http:<br />    path: "/api/otlp/traces"<br />    timeout: 10s<br />    headers:<br />  - name: "my-custom-header"<br />    value: "some value"<br /><br />```<br /><br />2. Deploy a `ServiceEntry` for the observability back-end<br />```yaml<br />apiVersion: networking.istio.io/v1alpha3<br />kind: ServiceEntry<br />metadata:<br /><br />	name: my-olly-backend<br /><br />spec:<br /><br />	hosts:<br />	- my.olly-backend.com<br />	ports:<br />	- number: 443<br />	  name: https-port<br />	  protocol: HTTPS<br />	resolution: DNS<br />	location: MESH_EXTERNAL<br /><br />---<br />apiVersion: networking.istio.io/v1alpha3<br />kind: DestinationRule<br />metadata:<br /><br />	name: my-olly-backend<br /><br />spec:<br /><br />	host: my.olly-backend.com<br />	trafficPolicy:<br />	  portLevelSettings:<br />	  - port:<br />	      number: 443<br />	    tls:<br />	      mode: SIMPLE<br /><br />``` |  |  |
| `resourceDetectors` _[MeshConfigExtensionProviderResourceDetectors](#meshconfigextensionproviderresourcedetectors)_ | Optional. Specifies [Resource Detectors](https://opentelemetry.io/docs/specs/otel/resource/sdk/)<br />to be used by the OpenTelemetry Tracer. When multiple resources are provided, they are merged<br />according to the OpenTelemetry [Resource specification](https://opentelemetry.io/docs/specs/otel/resource/sdk/#merge).<br /><br />The following example shows how to configure the Environment Resource Detector, that will<br />read the attributes from the environment variable `OTEL_RESOURCE_ATTRIBUTES`:<br /><br />```yaml<br />  - name: otel-tracing<br />    opentelemetry:<br />    port: 443<br />    service: my.olly-backend.com<br />    resource_detectors:<br />    environment: \{\}<br /><br />``` |  |  |
| `dynatraceSampler` _[MeshConfigExtensionProviderOpenTelemetryTracingProviderDynatraceSampler](#meshconfigextensionprovideropentelemetrytracingproviderdynatracesampler)_ | The Dynatrace adaptive traffic management (ATM) sampler.<br /><br />Example configuration:<br /><br />```yaml<br />  - name: otel-tracing<br />    opentelemetry:<br />    port: 443<br />    service: "\{your-environment-id\}.live.dynatrace.com"<br />    http:<br />    path: "/api/v2/otlp/v1/traces"<br />    timeout: 10s<br />    headers:<br />  - name: "Authorization"<br />    value: "Api-Token dt0c01."<br />    resource_detectors:<br />    dynatrace: \{\}<br />    dynatrace_sampler:<br />    tenant: "\{your-environment-id\}"<br />    cluster_id: 1234 |  |  |




#### MeshConfigExtensionProviderOpenTelemetryTracingProviderDynatraceSamplerDynatraceApi







_Appears in:_
- [MeshConfigExtensionProviderOpenTelemetryTracingProviderDynatraceSampler](#meshconfigextensionprovideropentelemetrytracingproviderdynatracesampler)

| Field | Description | Default | Validation |
| --- | --- | --- | --- |
| `service` _string_ | REQUIRED. Specifies the Dynatrace environment to obtain the sampling configuration.<br />The format is `<Hostname>`, where `<Hostname>` is the fully qualified Dynatrace environment<br />host name defined in the ServiceEntry.<br /><br />Example: "\{your-environment-id\}.live.dynatrace.com". |  | Required: \{\} <br /> |
| `port` _integer_ | REQUIRED. Specifies the port of the service. |  | Required: \{\} <br /> |
| `http` _[MeshConfigExtensionProviderHttpService](#meshconfigextensionproviderhttpservice)_ | REQUIRED. Specifies sampling configuration URI. |  | Required: \{\} <br /> |
>>>>>>> 963ae6d6


#### MeshConfigExtensionProviderPrometheusMetricsProvider







_Appears in:_
- [MeshConfigExtensionProvider](#meshconfigextensionprovider)





#### MeshConfigExtensionProviderResourceDetectorsDynatraceResourceDetector



Dynatrace Resource Detector.
The resource detector reads from the Dynatrace enrichment files
and adds host/process related attributes to the OpenTelemetry resource.


See: [Enrich ingested data with Dynatrace-specific dimensions](https://docs.dynatrace.com/docs/shortlink/enrichment-files)



_Appears in:_
- [MeshConfigExtensionProviderResourceDetectors](#meshconfigextensionproviderresourcedetectors)



#### MeshConfigExtensionProviderResourceDetectorsEnvironmentResourceDetector



OpenTelemetry Environment Resource Detector.
The resource detector reads attributes from the environment variable `OTEL_RESOURCE_ATTRIBUTES`
and adds them to the OpenTelemetry resource.


See: [Resource specification](https://opentelemetry.io/docs/specs/otel/resource/sdk/#specifying-resource-information-via-an-environment-variable)



_Appears in:_
- [MeshConfigExtensionProviderResourceDetectors](#meshconfigextensionproviderresourcedetectors)



#### MeshConfigExtensionProviderSkyWalkingTracingProvider



Defines configuration for a SkyWalking tracer.



_Appears in:_
- [MeshConfigExtensionProvider](#meshconfigextensionprovider)

| Field | Description | Default | Validation |
| --- | --- | --- | --- |
| `service` _string_ | REQUIRED. Specifies the service for the SkyWalking receiver. The format is `[<Namespace>/]<Hostname>`. The specification of `<Namespace>` is required only when it is insufficient to unambiguously resolve a service in the service registry. The `<Hostname>` is a fully qualified host name of a service defined by the Kubernetes service or ServiceEntry.  Example: "skywalking.default.svc.cluster.local" or "bar/skywalking.example.com". |  | Required: \{\}   |
| `port` _integer_ | REQUIRED. Specifies the port of the service. |  | Required: \{\}   |
| `accessToken` _string_ | Optional. The SkyWalking OAP access token. |  |  |


#### MeshConfigExtensionProviderStackdriverProvider



Defines configuration for Stackdriver.


WARNING: Stackdriver tracing uses OpenCensus configuration under the hood and, as a result, cannot be used
alongside any OpenCensus provider configuration. This is due to a limitation in the implementation of OpenCensus
driver in Envoy.



_Appears in:_
- [MeshConfigExtensionProvider](#meshconfigextensionprovider)

| Field | Description | Default | Validation |
| --- | --- | --- | --- |
| `maxTagLength` _integer_ | Optional. Controls the overall path length allowed in a reported span. NOTE: currently only controls max length of the path tag. |  |  |
| `logging` _[MeshConfigExtensionProviderStackdriverProviderLogging](#meshconfigextensionproviderstackdriverproviderlogging)_ | Optional. Controls Stackdriver logging behavior. |  |  |




#### MeshConfigExtensionProviderZipkinTracingProvider



Defines configuration for a Zipkin tracer.



_Appears in:_
- [MeshConfigExtensionProvider](#meshconfigextensionprovider)

| Field | Description | Default | Validation |
| --- | --- | --- | --- |
| `service` _string_ | REQUIRED. Specifies the service that the Zipkin API. The format is `[<Namespace>/]<Hostname>`. The specification of `<Namespace>` is required only when it is insufficient to unambiguously resolve a service in the service registry. The `<Hostname>` is a fully qualified host name of a service defined by the Kubernetes service or ServiceEntry.  Example: "zipkin.default.svc.cluster.local" or "bar/zipkin.example.com". |  | Required: \{\}   |
| `port` _integer_ | REQUIRED. Specifies the port of the service. |  | Required: \{\}   |
| `maxTagLength` _integer_ | Optional. Controls the overall path length allowed in a reported span. NOTE: currently only controls max length of the path tag. |  |  |
| `enable64bitTraceId` _boolean_ | Optional. A 128 bit trace id will be used in Istio. If true, will result in a 64 bit trace id being used. |  |  |


#### MeshConfigH2UpgradePolicy

_Underlying type:_ _string_

Default Policy for upgrading http1.1 connections to http2.

_Validation:_
- Enum: [DO_NOT_UPGRADE UPGRADE]

_Appears in:_
- [MeshConfig](#meshconfig)

| Field | Description |
| --- | --- |
| `DO_NOT_UPGRADE` | Do not upgrade connections to http2.  |
| `UPGRADE` | Upgrade the connections to http2.  |


#### MeshConfigInboundTrafficPolicy







_Appears in:_
- [MeshConfig](#meshconfig)

| Field | Description | Default | Validation |
| --- | --- | --- | --- |
| `mode` _[MeshConfigInboundTrafficPolicyMode](#meshconfiginboundtrafficpolicymode)_ |  |  | Enum: [PASSTHROUGH LOCALHOST]   |


#### MeshConfigInboundTrafficPolicyMode

_Underlying type:_ _string_



_Validation:_
- Enum: [PASSTHROUGH LOCALHOST]

_Appears in:_
- [MeshConfigInboundTrafficPolicy](#meshconfiginboundtrafficpolicy)

| Field | Description |
| --- | --- |
| `PASSTHROUGH` | inbound traffic will be passed through to the destination listening on Pod IP. This matches the behavior without Istio enabled at all allowing proxy to be transparent.  |
| `LOCALHOST` | inbound traffic will be sent to the destinations listening on localhost.  |


#### MeshConfigIngressControllerMode

_Underlying type:_ _string_



_Validation:_
- Enum: [UNSPECIFIED OFF DEFAULT STRICT]

_Appears in:_
- [MeshConfig](#meshconfig)

| Field | Description |
| --- | --- |
| `UNSPECIFIED` | Unspecified Istio ingress controller.  |
| `OFF` | Disables Istio ingress controller.  |
| `DEFAULT` | Istio ingress controller will act on ingress resources that do not contain any annotation or whose annotations match the value specified in the ingress_class parameter described earlier. Use this mode if Istio ingress controller will be the default ingress controller for the entire Kubernetes cluster.  |
| `STRICT` | Istio ingress controller will only act on ingress resources whose annotations match the value specified in the ingress_class parameter described earlier. Use this mode if Istio ingress controller will be a secondary ingress controller (e.g., in addition to a cloud-provided ingress controller).  |


#### MeshConfigOutboundTrafficPolicy



`OutboundTrafficPolicy` sets the default behavior of the sidecar for
handling unknown outbound traffic from the application.



_Appears in:_
- [MeshConfig](#meshconfig)

| Field | Description | Default | Validation |
| --- | --- | --- | --- |
| `mode` _[MeshConfigOutboundTrafficPolicyMode](#meshconfigoutboundtrafficpolicymode)_ |  |  | Enum: [REGISTRY_ONLY ALLOW_ANY]   |


#### MeshConfigOutboundTrafficPolicyMode

_Underlying type:_ _string_



_Validation:_
- Enum: [REGISTRY_ONLY ALLOW_ANY]

_Appears in:_
- [MeshConfigOutboundTrafficPolicy](#meshconfigoutboundtrafficpolicy)

| Field | Description |
| --- | --- |
<<<<<<< HEAD
| `REGISTRY_ONLY` | outbound traffic will be restricted to services defined in the service registry as well as those defined through ServiceEntries  |
| `ALLOW_ANY` | outbound traffic to unknown destinations will be allowed, in case there are no services or ServiceEntries for the destination port  |
=======
| `REGISTRY_ONLY` | In `REGISTRY_ONLY` mode, unknown outbound traffic will be dropped.<br />Traffic destinations must be explicitly declared into the service registry through `ServiceEntry` configurations.<br />Note: Istio [does not offer an outbound traffic security policy](https://istio.io/latest/docs/ops/best-practices/security/#understand-traffic-capture-limitations).<br />This option does not act as one, or as any form of an outbound firewall.<br />Instead, this option exists primarily to offer users a way to detect missing `ServiceEntry` configurations by explicitly failing.<br /> |
| `ALLOW_ANY` | In `ALLOW_ANY` mode, any traffic to unknown destinations will be allowed.<br />Unknown destination traffic will have limited functionality, however, such as reduced observability.<br />This mode allows users that do not have all possible egress destinations registered through `ServiceEntry` configurations to still connect<br />to arbitrary destinations.<br /> |
>>>>>>> 963ae6d6


#### MeshConfigProxyConfig



ProxyConfig defines variables for individual Envoy instances. This can be configured on a per-workload basis
as well as by the mesh-wide defaults.
To set the mesh wide defaults, configure the `defaultConfig` section of `meshConfig`. For example:


```
meshConfig:


  defaultConfig:
    discoveryAddress: istiod:15012


```


This can also be configured on a per-workload basis by configuring the `proxy.istio.io/config` annotation on the pod. For example:


```
annotations:


  proxy.istio.io/config: |
    discoveryAddress: istiod:15012


```


If both are configured, the two are merged with per field semantics; the field set in annotation will fully replace the field from mesh config defaults.
This is different than a deep merge provided by protobuf.
For example, `"tracing": { "sampling": 5 }` would completely override a setting configuring a tracing provider
such as `"tracing": { "zipkin": { "address": "..." } }`.


Note: fields in ProxyConfig are not dynamically configured; changes will require restart of workloads to take effect.



_Appears in:_
- [MeshConfig](#meshconfig)

| Field | Description | Default | Validation |
| --- | --- | --- | --- |
| `configPath` _string_ | Path to the generated configuration file directory. Proxy agent generates the actual configuration and stores it in this directory. |  |  |
| `binaryPath` _string_ | Path to the proxy binary |  |  |
| `serviceCluster` _string_ | Service cluster defines the name for the `service_cluster` that is shared by all Envoy instances. This setting corresponds to `--service-cluster` flag in Envoy.  In a typical Envoy deployment, the `service-cluster` flag is used to identify the caller, for source-based routing scenarios.  Since Istio does not assign a local `service/service` version to each Envoy instance, the name is same for all of them.  However, the source/caller's identity (e.g., IP address) is encoded in the `--service-node` flag when launching Envoy.  When the RDS service receives API calls from Envoy, it uses the value of the `service-node` flag to compute routes that are relative to the service instances located at that IP address. |  |  |
| `tracingServiceName` _[ProxyConfigTracingServiceName](#proxyconfigtracingservicename)_ | Used by Envoy proxies to assign the values for the service names in trace spans. |  | Enum: [APP_LABEL_AND_NAMESPACE CANONICAL_NAME_ONLY CANONICAL_NAME_AND_NAMESPACE]   |
| `drainDuration` _[Duration](https://kubernetes.io/docs/reference/generated/kubernetes-api/v1.25/#duration-v1-meta)_ | restart. MUST be >=1s (e.g., _1s/1m/1h_) Default drain duration is `45s`. |  |  |
| `discoveryAddress` _string_ | Address of the discovery service exposing xDS with mTLS connection. The inject configuration may override this value. |  |  |
| `zipkinAddress` _string_ | Address of the Zipkin service (e.g. _zipkin:9411_). DEPRECATED: Use [tracing][istio.mesh.v1alpha1.ProxyConfig.tracing] instead.  Deprecated: Marked as deprecated in mesh/v1alpha1/proxy.proto. |  |  |
| `statsdUdpAddress` _string_ | IP Address and Port of a statsd UDP listener (e.g. `10.75.241.127:9125`). |  |  |
<<<<<<< HEAD
| `proxyAdminPort` _integer_ | Port on which Envoy should listen for administrative commands. Default port is `15000`. |  |  |
| `controlPlaneAuthPolicy` _[AuthenticationPolicy](#authenticationpolicy)_ | AuthenticationPolicy defines how the proxy is authenticated when it connects to the control plane. Default is set to `MUTUAL_TLS`. |  | Enum: [NONE MUTUAL_TLS INHERIT]   |
| `customConfigFile` _string_ | File path of custom proxy configuration, currently used by proxies in front of Mixer and Pilot. |  |  |
| `statNameLength` _integer_ | Maximum length of name field in Envoy's metrics. The length of the name field is determined by the length of a name field in a service and the set of labels that comprise a particular version of the service. The default value is set to 189 characters. Envoy's internal metrics take up 67 characters, for a total of 256 character name per metric. Increase the value of this field if you find that the metrics from Envoys are truncated. |  |  |
| `concurrency` _integer_ | The number of worker threads to run. If unset, this will be automatically determined based on CPU requests/limits. If set to 0, all cores on the machine will be used. Default is 2 worker threads. |  |  |
=======
| `proxyAdminPort` _integer_ | Port on which Envoy should listen for administrative commands.<br />Default port is `15000`. |  |  |
| `controlPlaneAuthPolicy` _[AuthenticationPolicy](#authenticationpolicy)_ | AuthenticationPolicy defines how the proxy is authenticated when it connects to the control plane.<br />Default is set to `MUTUAL_TLS`. |  | Enum: [NONE MUTUAL_TLS INHERIT] <br /> |
| `customConfigFile` _string_ | File path of custom proxy configuration, currently used by proxies<br />in front of Mixer and Pilot. |  |  |
| `statNameLength` _integer_ | Maximum length of name field in Envoy's metrics. The length of the name field<br />is determined by the length of a name field in a service and the set of labels that<br />comprise a particular version of the service. The default value is set to 189 characters.<br />Envoy's internal metrics take up 67 characters, for a total of 256 character name per metric.<br />Increase the value of this field if you find that the metrics from Envoys are truncated. |  |  |
| `concurrency` _integer_ | The number of worker threads to run.<br />If unset, which is recommended, this will be automatically determined based on CPU requests/limits.<br />If set to 0, all cores on the machine will be used, ignoring CPU requests or limits. This can lead to major performance<br />issues if CPU limits are also set. |  |  |
>>>>>>> 963ae6d6
| `proxyBootstrapTemplatePath` _string_ | Path to the proxy bootstrap template file |  |  |
| `interceptionMode` _[ProxyConfigInboundInterceptionMode](#proxyconfiginboundinterceptionmode)_ | The mode used to redirect inbound traffic to Envoy. |  | Enum: [REDIRECT TPROXY NONE]   |
| `tracing` _[Tracing](#tracing)_ | Tracing configuration to be used by the proxy. |  |  |
<<<<<<< HEAD
| `envoyAccessLogService` _[RemoteService](#remoteservice)_ | Address of the service to which access logs from Envoys should be sent. (e.g. `accesslog-service:15000`). See [Access Log Service](https://www.envoyproxy.io/docs/envoy/latest/api-v2/config/accesslog/v2/als.proto) for details about Envoy's gRPC Access Log Service API. |  |  |
| `envoyMetricsService` _[RemoteService](#remoteservice)_ | Address of the Envoy Metrics Service implementation (e.g. `metrics-service:15000`). See [Metric Service](https://www.envoyproxy.io/docs/envoy/latest/api-v2/config/metrics/v2/metrics_service.proto) for details about Envoy's Metrics Service API. |  |  |
| `proxyMetadata` _object (keys:string, values:string)_ | Additional environment variables for the proxy. Names starting with `ISTIO_META_` will be included in the generated bootstrap and sent to the XDS server. |  |  |
| `runtimeValues` _object (keys:string, values:string)_ | Envoy [runtime configuration](https://www.envoyproxy.io/docs/envoy/latest/intro/arch_overview/operations/runtime) to set during bootstrapping. This enables setting experimental, unsafe, unsupported, and deprecated features that should be used with extreme caution. |  |  |
| `statusPort` _integer_ | Port on which the agent should listen for administrative commands such as readiness probe. Default is set to port `15020`. |  |  |
| `extraStatTags` _string array_ | An additional list of tags to extract from the in-proxy Istio telemetry. These extra tags can be added by configuring the telemetry extension. Each additional tag needs to be present in this list. Extra tags emitted by the telemetry extensions must be listed here so that they can be processed and exposed as Prometheus metrics. Deprecated: `istio.stats` is a native filter now, this field is no longer needed. |  |  |
| `gatewayTopology` _[Topology](#topology)_ | Topology encapsulates the configuration which describes where the proxy is located i.e. behind a (or N) trusted proxy (proxies) or directly exposed to the internet. This configuration only effects gateways and is applied to all the gateways in the cluster unless overridden via annotations of the gateway workloads. |  |  |
| `terminationDrainDuration` _[Duration](https://kubernetes.io/docs/reference/generated/kubernetes-api/v1.25/#duration-v1-meta)_ | The amount of time allowed for connections to complete on proxy shutdown. On receiving `SIGTERM` or `SIGINT`, `istio-agent` tells the active Envoy to start draining, preventing any new connections and allowing existing connections to complete. It then sleeps for the `termination_drain_duration` and then kills any remaining active Envoy processes. If not set, a default of `5s` will be applied. |  |  |
| `meshId` _string_ | The unique identifier for the [service mesh](https://istio.io/docs/reference/glossary/#service-mesh) All control planes running in the same service mesh should specify the same mesh ID. Mesh ID is used to label telemetry reports for cases where telemetry from multiple meshes is mixed together. |  |  |
| `readinessProbe` _[Probe](https://kubernetes.io/docs/reference/generated/kubernetes-api/v1.25/#probe-v1-core)_ | VM Health Checking readiness probe. This health check config exactly mirrors the kubernetes readiness probe configuration both in schema and logic. Only one health check method of 3 can be set at a time. |  |  |
| `proxyStatsMatcher` _[ProxyConfigProxyStatsMatcher](#proxyconfigproxystatsmatcher)_ | Proxy stats matcher defines configuration for reporting custom Envoy stats. To reduce memory and CPU overhead from Envoy stats system, Istio proxies by default create and expose only a subset of Envoy stats. This option is to control creation of additional Envoy stats with prefix, suffix, and regex expressions match on the name of the stats. This replaces the stats inclusion annotations (`sidecar.istio.io/statsInclusionPrefixes`, `sidecar.istio.io/statsInclusionRegexps`, and `sidecar.istio.io/statsInclusionSuffixes`). For example, to enable stats for circuit breakers, request retries, upstream connections, and request timeouts, you can specify stats matcher as follows: ```yaml proxyStatsMatcher:    inclusionRegexps:     - .*outlier_detection.*     - .*upstream_rq_retry.*     - .*upstream_cx_.*   inclusionSuffixes:     - upstream_rq_timeout  ``` Note including more Envoy stats might increase number of time series collected by prometheus significantly. Care needs to be taken on Prometheus resource provision and configuration to reduce cardinality. |  |  |
| `holdApplicationUntilProxyStarts` _boolean_ | Boolean flag for enabling/disabling the holdApplicationUntilProxyStarts behavior. This feature adds hooks to delay application startup until the pod proxy is ready to accept traffic, mitigating some startup race conditions. Default value is 'false'. |  |  |
| `caCertificatesPem` _string array_ | The PEM data of the extra root certificates for workload-to-workload communication. This includes the certificates defined in MeshConfig and any other certificates that Istiod uses as CA. The plugin certificates (the 'cacerts' secret), self-signed certificates (the 'istio-ca-secret' secret) are added automatically by Istiod. |  |  |
=======
| `envoyAccessLogService` _[RemoteService](#remoteservice)_ | Address of the service to which access logs from Envoys should be<br />sent. (e.g. `accesslog-service:15000`). See [Access Log<br />Service](https://www.envoyproxy.io/docs/envoy/latest/api-v2/config/accesslog/v2/als.proto)<br />for details about Envoy's gRPC Access Log Service API. |  |  |
| `envoyMetricsService` _[RemoteService](#remoteservice)_ | Address of the Envoy Metrics Service implementation (e.g. `metrics-service:15000`).<br />See [Metric Service](https://www.envoyproxy.io/docs/envoy/latest/api-v2/config/metrics/v2/metrics_service.proto)<br />for details about Envoy's Metrics Service API. |  |  |
| `proxyMetadata` _object (keys:string, values:string)_ | Additional environment variables for the proxy.<br />Names starting with `ISTIO_META_` will be included in the generated bootstrap and sent to the XDS server. |  |  |
| `runtimeValues` _object (keys:string, values:string)_ | Envoy [runtime configuration](https://www.envoyproxy.io/docs/envoy/latest/intro/arch_overview/operations/runtime) to set during bootstrapping.<br />This enables setting experimental, unsafe, unsupported, and deprecated features that should be used with extreme caution. |  |  |
| `statusPort` _integer_ | Port on which the agent should listen for administrative commands such as readiness probe.<br />Default is set to port `15020`. |  |  |
| `extraStatTags` _string array_ | An additional list of tags to extract from the in-proxy Istio telemetry. These extra tags can be<br />added by configuring the telemetry extension. Each additional tag needs to be present in this list.<br />Extra tags emitted by the telemetry extensions must be listed here so that they can be processed<br />and exposed as Prometheus metrics.<br />Deprecated: `istio.stats` is a native filter now, this field is no longer needed. |  |  |
| `gatewayTopology` _[Topology](#topology)_ | Topology encapsulates the configuration which describes where the proxy is<br />located i.e. behind a (or N) trusted proxy (proxies) or directly exposed<br />to the internet. This configuration only effects gateways and is applied<br />to all the gateways in the cluster unless overridden via annotations of the<br />gateway workloads. |  |  |
| `terminationDrainDuration` _[Duration](https://kubernetes.io/docs/reference/generated/kubernetes-api/v1.25/#duration-v1-meta)_ | The amount of time allowed for connections to complete on proxy shutdown.<br />On receiving `SIGTERM` or `SIGINT`, `istio-agent` tells the active Envoy to start gracefully draining,<br />discouraging any new connections and allowing existing connections to complete. It then<br />sleeps for the `termination_drain_duration` and then kills any remaining active Envoy processes.<br />If not set, a default of `5s` will be applied. |  |  |
| `meshId` _string_ | The unique identifier for the [service mesh](https://istio.io/docs/reference/glossary/#service-mesh)<br />All control planes running in the same service mesh should specify the same mesh ID.<br />Mesh ID is used to label telemetry reports for cases where telemetry from multiple meshes is mixed together. |  |  |
| `readinessProbe` _[Probe](https://kubernetes.io/docs/reference/generated/kubernetes-api/v1.25/#probe-v1-core)_ | VM Health Checking readiness probe. This health check config exactly mirrors the<br />kubernetes readiness probe configuration both in schema and logic.<br />Only one health check method of 3 can be set at a time. |  |  |
| `proxyStatsMatcher` _[ProxyConfigProxyStatsMatcher](#proxyconfigproxystatsmatcher)_ | Proxy stats matcher defines configuration for reporting custom Envoy stats.<br />To reduce memory and CPU overhead from Envoy stats system, Istio proxies by<br />default create and expose only a subset of Envoy stats. This option is to<br />control creation of additional Envoy stats with prefix, suffix, and regex<br />expressions match on the name of the stats. This replaces the stats<br />inclusion annotations<br />(`sidecar.istio.io/statsInclusionPrefixes`,<br />`sidecar.istio.io/statsInclusionRegexps`, and<br />`sidecar.istio.io/statsInclusionSuffixes`). For example, to enable stats<br />for circuit breakers, request retries, upstream connections, and request timeouts,<br />you can specify stats matcher as follows:<br />```yaml<br />proxyStatsMatcher:<br /><br />	inclusionRegexps:<br />	  - .*outlier_detection.*<br />	  - .*upstream_rq_retry.*<br />	  - .*upstream_cx_.*<br />	inclusionSuffixes:<br />	  - upstream_rq_timeout<br /><br />```<br />Note including more Envoy stats might increase number of time series<br />collected by prometheus significantly. Care needs to be taken on Prometheus<br />resource provision and configuration to reduce cardinality. |  |  |
| `holdApplicationUntilProxyStarts` _boolean_ | Boolean flag for enabling/disabling the holdApplicationUntilProxyStarts behavior.<br />This feature adds hooks to delay application startup until the pod proxy<br />is ready to accept traffic, mitigating some startup race conditions.<br />Default value is 'false'. |  |  |
| `caCertificatesPem` _string array_ | The PEM data of the extra root certificates for workload-to-workload communication.<br />This includes the certificates defined in MeshConfig and any other certificates that Istiod uses as CA.<br />The plugin certificates (the 'cacerts' secret), self-signed certificates (the 'istio-ca-secret' secret)<br />are added automatically by Istiod. |  |  |
>>>>>>> 963ae6d6
| `image` _[ProxyImage](#proxyimage)_ | Specifies the details of the proxy image. |  |  |
| `privateKeyProvider` _[PrivateKeyProvider](#privatekeyprovider)_ | Specifies the details of the Private Key Provider configuration for gateway and sidecar proxies. |  |  |
| `proxyHeaders` _[ProxyConfigProxyHeaders](#proxyconfigproxyheaders)_ | Define the set of headers to add/modify for HTTP request/responses.  To enable an optional header, simply set the field. If no specific configuration is required, an empty object (`\{\}`) will enable it. Note: currently all headers are enabled by default.  Below shows an example of customizing the `server` header and disabling the `X-Envoy-Attempt-Count` header:  ```yaml proxyHeaders:    server:     value: "my-custom-server"   requestId: \{\} // Explicitly enable Request IDs. As this is the default, this has no effect.   attemptCount:     disabled: true  ```  Some headers are enabled by default, and require explicitly disabling. See below for an example of disabling all default-enabled headers:  ```yaml proxyHeaders:    forwardedClientCert: SANITIZE   server:     disabled: true   requestId:     disabled: true   attemptCount:     disabled: true   envoyDebugHeaders:     disabled: true   metadataExchangeHeaders:     mode: IN_MESH  ``` |  |  |


#### MeshConfigProxyPathNormalization







_Appears in:_
- [MeshConfig](#meshconfig)

| Field | Description | Default | Validation |
| --- | --- | --- | --- |
| `normalization` _[MeshConfigProxyPathNormalizationNormalizationType](#meshconfigproxypathnormalizationnormalizationtype)_ |  |  | Enum: [DEFAULT NONE BASE MERGE_SLASHES DECODE_AND_MERGE_SLASHES]   |


#### MeshConfigProxyPathNormalizationNormalizationType

_Underlying type:_ _string_



_Validation:_
- Enum: [DEFAULT NONE BASE MERGE_SLASHES DECODE_AND_MERGE_SLASHES]

_Appears in:_
- [MeshConfigProxyPathNormalization](#meshconfigproxypathnormalization)

| Field | Description |
| --- | --- |
| `DEFAULT` | Apply default normalizations. Currently, this is BASE.  |
| `NONE` | No normalization, paths are used as is.  |
| `BASE` | Normalize according to [RFC 3986](https://tools.ietf.org/html/rfc3986). For Envoy proxies, this is the [`normalize_path`](https://www.envoyproxy.io/docs/envoy/latest/api-v3/extensions/filters/network/http_connection_manager/v3/http_connection_manager.proto.html) option. For example, `/a/../b` normalizes to `/b`.  |
| `MERGE_SLASHES` | In addition to the `BASE` normalization, consecutive slashes are also merged. For example, `/a//b` normalizes to `a/b`.  |
| `DECODE_AND_MERGE_SLASHES` | In addition to normalization in `MERGE_SLASHES`, slash characters are UTF-8 decoded (case insensitive) prior to merging. This means `%2F`, `%2f`, `%5C`, and `%5c` sequences in the request path will be rewritten to `/` or `\`. For example, `/a%2f/b` normalizes to `a/b`.  |




#### MeshConfigServiceSettingsSettings



Settings for the selected services.



_Appears in:_
- [MeshConfigServiceSettings](#meshconfigservicesettings)

| Field | Description | Default | Validation |
| --- | --- | --- | --- |
| `clusterLocal` _boolean_ | If true, specifies that the client and service endpoints must reside in the same cluster. By default, in multi-cluster deployments, the Istio control plane assumes all service endpoints to be reachable from any client in any of the clusters which are part of the mesh. This configuration option limits the set of service endpoints visible to a client to be cluster scoped.  There are some common scenarios when this can be useful:    - A service (or group of services) is inherently local to the cluster and has local storage     for that cluster. For example, the kube-system namespace (e.g. the Kube API Server).   - A mesh administrator wants to slowly migrate services to Istio. They might start by first     having services cluster-local and then slowly transition them to mesh-wide. They could do     this service-by-service (e.g. mysvc.myns.svc.cluster.local) or as a group     (e.g. *.myns.svc.cluster.local).  By default Istio will consider kubernetes.default.svc (i.e. the API Server) as well as all services in the kube-system namespace to be cluster-local, unless explicitly overridden here. |  |  |


#### MeshConfigTLSConfig







_Appears in:_
- [MeshConfig](#meshconfig)

| Field | Description | Default | Validation |
| --- | --- | --- | --- |
| `minProtocolVersion` _[MeshConfigTLSConfigTLSProtocol](#meshconfigtlsconfigtlsprotocol)_ | Optional: the minimum TLS protocol version. The default minimum TLS version will be TLS 1.2. As servers may not be Envoy and be set to TLS 1.2 (e.g., workloads using mTLS without sidecars), the minimum TLS version for clients may also be TLS 1.2. In the current Istio implementation, the maximum TLS protocol version is TLS 1.3. |  | Enum: [TLS_AUTO TLSV1_2 TLSV1_3]   |
| `ecdhCurves` _string array_ | Optional: If specified, the TLS connection will only support the specified ECDH curves for the DH key exchange. If not specified, the default curves enforced by Envoy will be used. For details about the default curves, refer to [Ecdh Curves](https://www.envoyproxy.io/docs/envoy/latest/api-v3/extensions/transport_sockets/tls/v3/common.proto). |  |  |
| `cipherSuites` _string array_ | Optional: If specified, the TLS connection will only support the specified cipher list when negotiating TLS 1.0-1.2. If not specified, the following cipher suites will be used: ``` ECDHE-ECDSA-AES256-GCM-SHA384 ECDHE-RSA-AES256-GCM-SHA384 ECDHE-ECDSA-AES128-GCM-SHA256 ECDHE-RSA-AES128-GCM-SHA256 AES256-GCM-SHA384 AES128-GCM-SHA256 ``` |  |  |


#### MeshConfigTLSConfigTLSProtocol

_Underlying type:_ _string_

TLS protocol versions.

_Validation:_
- Enum: [TLS_AUTO TLSV1_2 TLSV1_3]

_Appears in:_
- [MeshConfigTLSConfig](#meshconfigtlsconfig)

| Field | Description |
| --- | --- |
| `TLS_AUTO` | Automatically choose the optimal TLS version.  |
| `TLSV1_2` | TLS version 1.2  |
| `TLSV1_3` | TLS version 1.3  |




#### MultiClusterConfig



MultiClusterConfig specifies the Configuration for Istio mesh across multiple clusters through the istio gateways.



_Appears in:_
- [GlobalConfig](#globalconfig)

| Field | Description | Default | Validation |
| --- | --- | --- | --- |
| `enabled` _boolean_ | Enables the connection between two kubernetes clusters via their respective ingressgateway services. Use if the pods in each cluster cannot directly talk to one another. |  |  |
| `clusterName` _string_ | The name of the cluster this installation will run in. This is required for sidecar injection to properly label proxies |  |  |
| `globalDomainSuffix` _string_ | The suffix for global service names. |  |  |
| `includeEnvoyFilter` _boolean_ | Enable envoy filter to translate `globalDomainSuffix` to cluster local suffix for cross cluster communication. |  |  |


#### Network



Network provides information about the endpoints in a routable L3
network. A single routable L3 network can have one or more service
registries. Note that the network has no relation to the locality of the
endpoint. The endpoint locality will be obtained from the service
registry.



_Appears in:_
- [GlobalConfig](#globalconfig)
- [MeshNetworks](#meshnetworks)

| Field | Description | Default | Validation |
| --- | --- | --- | --- |
| `endpoints` _[NetworkNetworkEndpoints](#networknetworkendpoints) array_ | The list of endpoints in the network (obtained through the constituent service registries or from CIDR ranges). All endpoints in the network are directly accessible to one another. |  |  |
| `gateways` _[NetworkIstioNetworkGateway](#networkistionetworkgateway) array_ | Set of gateways associated with the network. |  |  |


#### NetworkIstioNetworkGateway



The gateway associated with this network. Traffic from remote networks
will arrive at the specified gateway:port. All incoming traffic must
use mTLS.



_Appears in:_
- [Network](#network)

| Field | Description | Default | Validation |
| --- | --- | --- | --- |
| `registryServiceName` _string_ | A fully qualified domain name of the gateway service.  Pilot will lookup the service from the service registries in the network and obtain the endpoint IPs of the gateway from the service registry. Note that while the service name is a fully qualified domain name, it need not be resolvable outside the orchestration platform for the registry. e.g., this could be istio-ingressgateway.istio-system.svc.cluster.local. |  |  |
| `address` _string_ | IP address or externally resolvable DNS address associated with the gateway. |  |  |
| `port` _integer_ |  |  |  |
| `locality` _string_ | The locality associated with an explicitly specified gateway (i.e. ip) |  |  |


#### NetworkNetworkEndpoints



NetworkEndpoints describes how the network associated with an endpoint
should be inferred. An endpoint will be assigned to a network based on
the following rules:


1. Implicitly: If the registry explicitly provides information about
the network to which the endpoint belongs to. In some cases, its
possible to indicate the network associated with the endpoint by
adding the `ISTIO_META_NETWORK` environment variable to the sidecar.


2. Explicitly:


  a. By matching the registry name with one of the "fromRegistry"
  in the mesh config. A "from_registry" can only be assigned to a
  single network.


  b. By matching the IP against one of the CIDR ranges in a mesh
  config network. The CIDR ranges must not overlap and be assigned to
  a single network.


(2) will override (1) if both are present.



_Appears in:_
- [Network](#network)

| Field | Description | Default | Validation |
| --- | --- | --- | --- |
| `fromCidr` _string_ | A CIDR range for the set of endpoints in this network. The CIDR ranges for endpoints from different networks must not overlap. |  |  |
| `fromRegistry` _string_ | Add all endpoints from the specified registry into this network. The names of the registries should correspond to the kubeconfig file name inside the secret that was used to configure the registry (Kubernetes multicluster) or supplied by MCP server. |  |  |




#### OutboundTrafficPolicyConfigMode

_Underlying type:_ _string_

Specifies the sidecar's default behavior when handling outbound traffic from the application.

_Validation:_
- Enum: [ALLOW_ANY REGISTRY_ONLY]

_Appears in:_
- [OutboundTrafficPolicyConfig](#outboundtrafficpolicyconfig)

| Field | Description |
| --- | --- |
| `ALLOW_ANY` | Outbound traffic to unknown destinations will be allowed, in case there are no services or ServiceEntries for the destination port  |
| `REGISTRY_ONLY` | Restrict outbound traffic to services defined in the service registry as well as those defined through ServiceEntries  |


#### PilotConfig



Configuration for Pilot.



_Appears in:_
- [Values](#values)

| Field | Description | Default | Validation |
| --- | --- | --- | --- |
| `enabled` _boolean_ | Controls whether Pilot is enabled. |  |  |
| `autoscaleEnabled` _boolean_ | Controls whether a HorizontalPodAutoscaler is installed for Pilot. |  |  |
| `autoscaleMin` _integer_ | Minimum number of replicas in the HorizontalPodAutoscaler for Pilot. |  |  |
| `autoscaleMax` _integer_ | Maximum number of replicas in the HorizontalPodAutoscaler for Pilot. |  |  |
| `autoscaleBehavior` _[HorizontalPodAutoscalerBehavior](https://kubernetes.io/docs/reference/generated/kubernetes-api/v1.25/#horizontalpodautoscalerbehavior-v2-autoscaling)_ | See https://kubernetes.io/docs/tasks/run-application/horizontal-pod-autoscale/#configurable-scaling-behavior |  |  |
<<<<<<< HEAD
| `replicaCount` _integer_ | Number of replicas in the Pilot Deployment.  Deprecated: Marked as deprecated in pkg/apis/istio/v1alpha1/values_types.proto. |  |  |
| `image` _string_ | Image name used for Pilot.  This can be set either to image name if hub is also set, or can be set to the full hub:name string.  Examples: custom-pilot, docker.io/someuser:custom-pilot |  |  |
| `traceSampling` _float_ | Trace sampling fraction.  Used to set the fraction of time that traces are sampled. Higher values are more accurate but add CPU overhead.  Allowed values: 0.0 to 1.0 |  |  |
| `resources` _[ResourceRequirements](https://kubernetes.io/docs/reference/generated/kubernetes-api/v1.25/#resourcerequirements-v1-core)_ | K8s resources settings.  See https://kubernetes.io/docs/concepts/configuration/manage-compute-resources-container/#resource-requests-and-limits-of-pod-and-container  Deprecated: Marked as deprecated in pkg/apis/istio/v1alpha1/values_types.proto. |  |  |
| `configNamespace` _string_ | Namespace that the configuration management feature is installed into, if different from Pilot namespace. |  |  |
| `cpu` _[TargetUtilizationConfig](#targetutilizationconfig)_ | Target CPU utilization used in HorizontalPodAutoscaler.  See https://kubernetes.io/docs/tasks/run-application/horizontal-pod-autoscale/  Deprecated: Marked as deprecated in pkg/apis/istio/v1alpha1/values_types.proto. |  |  |
| `nodeSelector` _object (keys:string, values:string)_ | K8s node selector.  See https://kubernetes.io/docs/concepts/configuration/assign-pod-node/#nodeselector  Deprecated: Marked as deprecated in pkg/apis/istio/v1alpha1/values_types.proto. |  |  |
| `keepaliveMaxServerConnectionAge` _[Duration](https://kubernetes.io/docs/reference/generated/kubernetes-api/v1.25/#duration-v1-meta)_ | Maximum duration that a sidecar can be connected to a pilot.  This setting balances out load across pilot instances, but adds some resource overhead.  Examples: 300s, 30m, 1h |  |  |
| `deploymentLabels` _object (keys:string, values:string)_ | Labels that are added to Pilot deployment.  See https://kubernetes.io/docs/concepts/overview/working-with-objects/labels/ |  |  |
| `podLabels` _object (keys:string, values:string)_ | Labels that are added to Pilot pods.  See https://kubernetes.io/docs/concepts/overview/working-with-objects/labels/ |  |  |
| `configMap` _boolean_ | Configuration settings passed to Pilot as a ConfigMap.  This controls whether the mesh config map, generated from values.yaml is generated. If false, pilot wil use default values or user-supplied values, in that order of preference. |  |  |
| `useMCP` _boolean_ | Controls whether Pilot is configured through the Mesh Control Protocol (MCP).  If set to true, Pilot requires an MCP server (like Galley) to be installed. |  |  |
| `env` _object (keys:string, values:string)_ | Environment variables passed to the Pilot container.  Examples: env:    ENV_VAR_1: value1   ENV_VAR_2: value2 |  |  |
| `affinity` _[Affinity](https://kubernetes.io/docs/reference/generated/kubernetes-api/v1.25/#affinity-v1-core)_ | K8s affinity to set on the Pilot Pods. |  |  |
| `rollingMaxSurge` _[IntOrString](https://kubernetes.io/docs/reference/generated/kubernetes-api/v1.25/#intorstring-intstr-util)_ | K8s rolling update strategy  Deprecated: Marked as deprecated in pkg/apis/istio/v1alpha1/values_types.proto. |  | XIntOrString: \{\}   |
| `rollingMaxUnavailable` _[IntOrString](https://kubernetes.io/docs/reference/generated/kubernetes-api/v1.25/#intorstring-intstr-util)_ | The number of pods that can be unavailable during a rolling update (see `strategy.rollingUpdate.maxUnavailable` here: https://kubernetes.io/docs/reference/kubernetes-api/workload-resources/deployment-v1/#DeploymentSpec). May be specified as a number of pods or as a percent of the total number of pods at the start of the update.  Deprecated: Marked as deprecated in pkg/apis/istio/v1alpha1/values_types.proto. |  | XIntOrString: \{\}   |
| `tolerations` _[Toleration](https://kubernetes.io/docs/reference/generated/kubernetes-api/v1.25/#toleration-v1-core) array_ | The node tolerations to be applied to the Pilot deployment so that it can be scheduled to particular nodes with matching taints. More info: https://kubernetes.io/docs/reference/kubernetes-api/workload-resources/pod-v1/#scheduling  Deprecated: Marked as deprecated in pkg/apis/istio/v1alpha1/values_types.proto. |  |  |
| `enableProtocolSniffingForOutbound` _boolean_ | Specifies whether protocol sniffing is enabled for outbound traffic.  Deprecated: Marked as deprecated in pkg/apis/istio/v1alpha1/values_types.proto. |  |  |
| `enableProtocolSniffingForInbound` _boolean_ | Specifies whether protocol sniffing is enabled for inbound traffic.  Deprecated: Marked as deprecated in pkg/apis/istio/v1alpha1/values_types.proto. |  |  |
| `podAnnotations` _object (keys:string, values:string)_ | K8s annotations for pods.  See: https://kubernetes.io/docs/concepts/overview/working-with-objects/annotations/  Deprecated: Marked as deprecated in pkg/apis/istio/v1alpha1/values_types.proto. |  |  |
| `serviceAnnotations` _object (keys:string, values:string)_ | K8s annotations for the Service.  See: https://kubernetes.io/docs/concepts/overview/working-with-objects/annotations/ |  |  |
| `configSource` _[PilotConfigSource](#pilotconfigsource)_ | ConfigSource describes a source of configuration data for networking rules, and other Istio configuration artifacts. Multiple data sources can be configured for a single control plane. |  |  |
| `jwksResolverExtraRootCA` _string_ | Specifies an extra root certificate in PEM format. This certificate will be trusted by pilot when resolving JWKS URIs. |  |  |
| `hub` _string_ | Hub to pull the container image from. Image will be `Hub/Image:Tag-Variant`. |  |  |
| `tag` _[IntOrString](https://kubernetes.io/docs/reference/generated/kubernetes-api/v1.25/#intorstring-intstr-util)_ | The container image tag to pull. Image will be `Hub/Image:Tag-Variant`. |  | XIntOrString: \{\}   |
=======
| `replicaCount` _integer_ | Number of replicas in the Pilot Deployment.<br /><br />Deprecated: Marked as deprecated in pkg/apis/istio/v1alpha1/values_types.proto. |  |  |
| `image` _string_ | Image name used for Pilot.<br /><br />This can be set either to image name if hub is also set, or can be set to the full hub:name string.<br /><br />Examples: custom-pilot, docker.io/someuser:custom-pilot |  |  |
| `traceSampling` _float_ | Trace sampling fraction.<br /><br />Used to set the fraction of time that traces are sampled. Higher values are more accurate but add CPU overhead.<br /><br />Allowed values: 0.0 to 1.0 |  |  |
| `resources` _[ResourceRequirements](https://kubernetes.io/docs/reference/generated/kubernetes-api/v1.25/#resourcerequirements-v1-core)_ | K8s resources settings.<br /><br />See https://kubernetes.io/docs/concepts/configuration/manage-compute-resources-container/#resource-requests-and-limits-of-pod-and-container<br /><br />Deprecated: Marked as deprecated in pkg/apis/istio/v1alpha1/values_types.proto. |  |  |
| `cpu` _[TargetUtilizationConfig](#targetutilizationconfig)_ | Target CPU utilization used in HorizontalPodAutoscaler.<br /><br />See https://kubernetes.io/docs/tasks/run-application/horizontal-pod-autoscale/<br /><br />Deprecated: Marked as deprecated in pkg/apis/istio/v1alpha1/values_types.proto. |  |  |
| `nodeSelector` _object (keys:string, values:string)_ | K8s node selector.<br /><br />See https://kubernetes.io/docs/concepts/configuration/assign-pod-node/#nodeselector<br /><br />Deprecated: Marked as deprecated in pkg/apis/istio/v1alpha1/values_types.proto. |  |  |
| `keepaliveMaxServerConnectionAge` _[Duration](https://kubernetes.io/docs/reference/generated/kubernetes-api/v1.25/#duration-v1-meta)_ | Maximum duration that a sidecar can be connected to a pilot.<br /><br />This setting balances out load across pilot instances, but adds some resource overhead.<br /><br />Examples: 300s, 30m, 1h |  |  |
| `deploymentLabels` _object (keys:string, values:string)_ | Labels that are added to Pilot deployment.<br /><br />See https://kubernetes.io/docs/concepts/overview/working-with-objects/labels/ |  |  |
| `podLabels` _object (keys:string, values:string)_ | Labels that are added to Pilot pods.<br /><br />See https://kubernetes.io/docs/concepts/overview/working-with-objects/labels/ |  |  |
| `configMap` _boolean_ | Configuration settings passed to Pilot as a ConfigMap.<br /><br />This controls whether the mesh config map, generated from values.yaml is generated.<br />If false, pilot wil use default values or user-supplied values, in that order of preference. |  |  |
| `env` _object (keys:string, values:string)_ | Environment variables passed to the Pilot container.<br /><br />Examples:<br />env:<br /><br />	ENV_VAR_1: value1<br />	ENV_VAR_2: value2 |  |  |
| `affinity` _[Affinity](https://kubernetes.io/docs/reference/generated/kubernetes-api/v1.25/#affinity-v1-core)_ | K8s affinity to set on the Pilot Pods. |  |  |
| `rollingMaxSurge` _[IntOrString](https://kubernetes.io/docs/reference/generated/kubernetes-api/v1.25/#intorstring-intstr-util)_ | K8s rolling update strategy<br /><br />Deprecated: Marked as deprecated in pkg/apis/istio/v1alpha1/values_types.proto. |  | XIntOrString: \{\} <br /> |
| `rollingMaxUnavailable` _[IntOrString](https://kubernetes.io/docs/reference/generated/kubernetes-api/v1.25/#intorstring-intstr-util)_ | The number of pods that can be unavailable during a rolling update (see<br />`strategy.rollingUpdate.maxUnavailable` here:<br />https://kubernetes.io/docs/reference/kubernetes-api/workload-resources/deployment-v1/#DeploymentSpec).<br />May be specified as a number of pods or as a percent of the total number<br />of pods at the start of the update.<br /><br />Deprecated: Marked as deprecated in pkg/apis/istio/v1alpha1/values_types.proto. |  | XIntOrString: \{\} <br /> |
| `tolerations` _[Toleration](https://kubernetes.io/docs/reference/generated/kubernetes-api/v1.25/#toleration-v1-core) array_ | The node tolerations to be applied to the Pilot deployment so that it can be<br />scheduled to particular nodes with matching taints.<br />More info: https://kubernetes.io/docs/reference/kubernetes-api/workload-resources/pod-v1/#scheduling<br /><br />Deprecated: Marked as deprecated in pkg/apis/istio/v1alpha1/values_types.proto. |  |  |
| `podAnnotations` _object (keys:string, values:string)_ | K8s annotations for pods.<br /><br />See: https://kubernetes.io/docs/concepts/overview/working-with-objects/annotations/<br /><br />Deprecated: Marked as deprecated in pkg/apis/istio/v1alpha1/values_types.proto. |  |  |
| `serviceAnnotations` _object (keys:string, values:string)_ | K8s annotations for the Service.<br /><br />See: https://kubernetes.io/docs/concepts/overview/working-with-objects/annotations/ |  |  |
| `serviceAccountAnnotations` _object (keys:string, values:string)_ | K8s annotations for the service account |  |  |
| `jwksResolverExtraRootCA` _string_ | Specifies an extra root certificate in PEM format. This certificate will be trusted<br />by pilot when resolving JWKS URIs. |  |  |
| `hub` _string_ | Hub to pull the container image from. Image will be `Hub/Image:Tag-Variant`. |  |  |
| `tag` _string_ | The container image tag to pull. Image will be `Hub/Image:Tag-Variant`. |  |  |
>>>>>>> 963ae6d6
| `variant` _string_ | The container image variant to pull. Options are "debug" or "distroless". Unset will use the default for the given version. |  |  |
| `seccompProfile` _[SeccompProfile](https://kubernetes.io/docs/reference/generated/kubernetes-api/v1.25/#seccompprofile-v1-core)_ | The seccompProfile for the Pilot container.  See: https://kubernetes.io/docs/tutorials/security/seccomp/ |  |  |
| `topologySpreadConstraints` _[TopologySpreadConstraint](https://kubernetes.io/docs/reference/generated/kubernetes-api/v1.25/#topologyspreadconstraint-v1-core) array_ | The k8s topologySpreadConstraints for the Pilot pods. |  |  |
| `extraContainerArgs` _string array_ | Additional container arguments for the Pilot container. |  |  |
| `volumeMounts` _[VolumeMount](https://kubernetes.io/docs/reference/generated/kubernetes-api/v1.25/#volumemount-v1-core) array_ | Additional volumeMounts to add to the Pilot container. |  |  |
| `volumes` _[Volume](https://kubernetes.io/docs/reference/generated/kubernetes-api/v1.25/#volume-v1-core) array_ | Additional volumes to add to the Pilot Pod. |  |  |
| `ipFamilies` _string array_ | Defines which IP family to use for single stack or the order of IP families for dual-stack. Valid list items are "IPv4", "IPv6". More info: https://kubernetes.io/docs/concepts/services-networking/dual-stack/#services |  |  |
| `ipFamilyPolicy` _string_ | Controls whether Services are configured to use IPv4, IPv6, or both. Valid options are PreferDualStack, RequireDualStack, and SingleStack. More info: https://kubernetes.io/docs/concepts/services-networking/dual-stack/#services |  |  |
| `memory` _[TargetUtilizationConfig](#targetutilizationconfig)_ | Target memory utilization used in HorizontalPodAutoscaler.  See https://kubernetes.io/docs/tasks/run-application/horizontal-pod-autoscale/  Deprecated: Marked as deprecated in pkg/apis/istio/v1alpha1/values_types.proto. |  |  |
| `cni` _[CNIUsageConfig](#cniusageconfig)_ | Configures whether to use an existing CNI installation for workloads |  |  |
| `taint` _[PilotTaintControllerConfig](#pilottaintcontrollerconfig)_ |  |  |  |
| `trustedZtunnelNamespace` _string_ | If set, `istiod` will allow connections from trusted node proxy ztunnels<br />in the provided namespace. |  |  |




#### PilotTaintControllerConfig







_Appears in:_
- [PilotConfig](#pilotconfig)

| Field | Description | Default | Validation |
| --- | --- | --- | --- |
| `enabled` _boolean_ | Enable the untaint controller for new nodes. This aims to solve a race for CNI installation on<br />new nodes. For this to work, the newly added nodes need to have the istio CNI taint as they are<br />added to the cluster. This is usually done by configuring the cluster infra provider. |  |  |
| `namespace` _string_ | The namespace of the CNI daemonset, incase it's not the same as istiod. |  |  |








#### PrivateKeyProvider



PrivateKeyProvider defines private key configuration for gateways and sidecars. This can be configured
mesh wide or individual per-workload basis.



_Appears in:_
- [MeshConfigProxyConfig](#meshconfigproxyconfig)

| Field | Description | Default | Validation |
| --- | --- | --- | --- |
| `cryptomb` _[PrivateKeyProviderCryptoMb](#privatekeyprovidercryptomb)_ | Use CryptoMb private key provider |  |  |
| `qat` _[PrivateKeyProviderQAT](#privatekeyproviderqat)_ | Use QAT private key provider |  |  |


#### PrivateKeyProviderCryptoMb

_Underlying type:_ _[struct{PollDelay *k8s.io/apimachinery/pkg/apis/meta/v1.Duration "json:\"pollDelay,omitempty\""; Fallback *bool "json:\"fallback,omitempty\""}](#struct{polldelay-*k8sioapimachinerypkgapismetav1duration-"json:\"polldelay,omitempty\"";-fallback-*bool-"json:\"fallback,omitempty\""})_

CryptoMb PrivateKeyProvider configuration



_Appears in:_
- [PrivateKeyProvider](#privatekeyprovider)



#### PrivateKeyProviderQAT

_Underlying type:_ _[struct{PollDelay *k8s.io/apimachinery/pkg/apis/meta/v1.Duration "json:\"pollDelay,omitempty\""; Fallback *bool "json:\"fallback,omitempty\""}](#struct{polldelay-*k8sioapimachinerypkgapismetav1duration-"json:\"polldelay,omitempty\"";-fallback-*bool-"json:\"fallback,omitempty\""})_

QAT (QuickAssist Technology) PrivateKeyProvider configuration



_Appears in:_
- [PrivateKeyProvider](#privatekeyprovider)



#### ProxyConfig



Configuration for Proxy.



_Appears in:_
- [GlobalConfig](#globalconfig)

| Field | Description | Default | Validation |
| --- | --- | --- | --- |
| `autoInject` _string_ | Controls the 'policy' in the sidecar injector. |  |  |
| `clusterDomain` _string_ | Domain for the cluster, default: "cluster.local".  K8s allows this to be customized, see https://kubernetes.io/docs/tasks/administer-cluster/dns-custom-nameservers/ |  |  |
| `componentLogLevel` _string_ | Per Component log level for proxy, applies to gateways and sidecars.  If a component level is not set, then the global "logLevel" will be used. If left empty, "misc:error" is used. |  |  |
| `enableCoreDump` _boolean_ | Enables core dumps for newly injected sidecars.  If set, newly injected sidecars will have core dumps enabled. |  |  |
| `excludeInboundPorts` _string_ | Specifies the Istio ingress ports not to capture. |  |  |
| `excludeIPRanges` _string_ | Lists the excluded IP ranges of Istio egress traffic that the sidecar captures. |  |  |
| `image` _string_ | Image name or path for the proxy, default: "proxyv2".  If registry or tag are not specified, global.hub and global.tag are used.  Examples: my-proxy (uses global.hub/tag), docker.io/myrepo/my-proxy:v1.0.0 |  |  |
| `includeIPRanges` _string_ | Lists the IP ranges of Istio egress traffic that the sidecar captures.  Example: "172.30.0.0/16,172.20.0.0/16" This would only capture egress traffic on those two IP Ranges, all other outbound traffic would # be allowed by the sidecar." |  |  |
| `logLevel` _string_ | Log level for proxy, applies to gateways and sidecars. If left empty, "warning" is used. Expected values are: trace\\|debug\\|info\\|warning\\|error\\|critical\\|off |  |  |
<<<<<<< HEAD
| `privileged` _boolean_ | Enables privileged securityContext for the istio-proxy container.  See https://kubernetes.io/docs/tasks/configure-pod-container/security-context/ |  |  |
=======
| `outlierLogPath` _string_ | Path to the file to which the proxy will write outlier detection logs.<br /><br />Example: "/dev/stdout"<br />This would write the logs to standard output. |  |  |
| `privileged` _boolean_ | Enables privileged securityContext for the istio-proxy container.<br /><br />See https://kubernetes.io/docs/tasks/configure-pod-container/security-context/ |  |  |
>>>>>>> 963ae6d6
| `readinessInitialDelaySeconds` _integer_ | Sets the initial delay for readiness probes in seconds. |  |  |
| `readinessPeriodSeconds` _integer_ | Sets the interval between readiness probes in seconds. |  |  |
| `readinessFailureThreshold` _integer_ | Sets the number of successive failed probes before indicating readiness failure. |  |  |
| `startupProbe` _[StartupProbe](#startupprobe)_ | Configures the startup probe for the istio-proxy container. |  |  |
| `statusPort` _integer_ | Default port used for the Pilot agent's health checks. |  |  |
| `resources` _[ResourceRequirements](https://kubernetes.io/docs/reference/generated/kubernetes-api/v1.25/#resourcerequirements-v1-core)_ | K8s resources settings.  See https://kubernetes.io/docs/concepts/configuration/manage-compute-resources-container/#resource-requests-and-limits-of-pod-and-container  Deprecated: Marked as deprecated in pkg/apis/istio/v1alpha1/values_types.proto. |  |  |
| `tracer` _[Tracer](#tracer)_ | Specify which tracer to use. One of: zipkin, lightstep, datadog, stackdriver. If using stackdriver tracer outside GCP, set env GOOGLE_APPLICATION_CREDENTIALS to the GCP credential file. |  | Enum: [zipkin lightstep datadog stackdriver openCensusAgent none]   |
| `excludeOutboundPorts` _string_ | A comma separated list of outbound ports to be excluded from redirection to Envoy. |  |  |
| `lifecycle` _[Lifecycle](https://kubernetes.io/docs/reference/generated/kubernetes-api/v1.25/#lifecycle-v1-core)_ | The k8s lifecycle hooks definition (pod.spec.containers.lifecycle) for the proxy container. More info: https://kubernetes.io/docs/concepts/containers/container-lifecycle-hooks/#container-hooks |  |  |
| `holdApplicationUntilProxyStarts` _boolean_ | Controls if sidecar is injected at the front of the container list and blocks the start of the other containers until the proxy is ready  Deprecated: replaced by ProxyConfig setting which allows per-pod configuration of this behavior.  Deprecated: Marked as deprecated in pkg/apis/istio/v1alpha1/values_types.proto. |  |  |
| `includeInboundPorts` _string_ | A comma separated list of inbound ports for which traffic is to be redirected to Envoy. The wildcard character '*' can be used to configure redirection for all ports. |  |  |
| `includeOutboundPorts` _string_ | A comma separated list of outbound ports for which traffic is to be redirected to Envoy, regardless of the destination IP. |  |  |


#### ProxyConfigInboundInterceptionMode

_Underlying type:_ _string_

The mode used to redirect inbound traffic to Envoy.
This setting has no effect on outbound traffic: iptables `REDIRECT` is always used for
outbound connections.

_Validation:_
- Enum: [REDIRECT TPROXY NONE]

_Appears in:_
- [MeshConfigProxyConfig](#meshconfigproxyconfig)

| Field | Description |
| --- | --- |
| `REDIRECT` | The `REDIRECT` mode uses iptables `REDIRECT` to `NAT` and redirect to Envoy. This mode loses source IP addresses during redirection. This is the default redirection mode.  |
| `TPROXY` | The `TPROXY` mode uses iptables `TPROXY` to redirect to Envoy. This mode preserves both the source and destination IP addresses and ports, so that they can be used for advanced filtering and manipulation. This mode also configures the sidecar to run with the `CAP_NET_ADMIN` capability, which is required to use `TPROXY`.  |
| `NONE` | The `NONE` mode does not configure redirect to Envoy at all. This is an advanced configuration that typically requires changes to user applications.  |


#### ProxyConfigProxyHeaders







_Appears in:_
- [MeshConfigProxyConfig](#meshconfigproxyconfig)

| Field | Description | Default | Validation |
| --- | --- | --- | --- |
<<<<<<< HEAD
| `forwardedClientCert` _[ForwardClientCertDetails](#forwardclientcertdetails)_ | Controls the `X-Forwarded-Client-Cert` header for inbound sidecar requests. To set this on gateways, use the `Topology` setting. To disable the header, configure either `SANITIZE` (to always remove the header, if present) or `FORWARD_ONLY` (to leave the header as-is). By default, `APPEND_FORWARD` will be used. |  | Enum: [UNDEFINED SANITIZE FORWARD_ONLY APPEND_FORWARD SANITIZE_SET ALWAYS_FORWARD_ONLY]   |
| `requestId` _[ProxyConfigProxyHeadersRequestId](#proxyconfigproxyheadersrequestid)_ | Controls the `X-Request-Id` header. If enabled, a request ID is generated for each request if one is not already set. This applies to all types of traffic (inbound, outbound, and gateways). If disabled, no request ID will be generate for the request. If it is already present, it will be preserved. Warning: request IDs are a critical component to mesh tracing and logging, so disabling this is not recommended. This header is enabled by default if not configured. |  |  |
| `server` _[ProxyConfigProxyHeadersServer](#proxyconfigproxyheadersserver)_ | Controls the `server` header. If enabled, the `Server: istio-envoy` header is set in response headers for inbound traffic (including gateways). If disabled, the `Server` header is not modified. If it is already present, it will be preserved. |  |  |
| `attemptCount` _[ProxyConfigProxyHeadersAttemptCount](#proxyconfigproxyheadersattemptcount)_ | Controls the `X-Envoy-Attempt-Count` header. If enabled, this header will be added on outbound request headers (including gateways) that have retries configured. If disabled, this header will not be set. If it is already present, it will be preserved. This header is enabled by default if not configured. |  |  |
| `envoyDebugHeaders` _[ProxyConfigProxyHeadersEnvoyDebugHeaders](#proxyconfigproxyheadersenvoydebugheaders)_ | Controls various `X-Envoy-*` headers, such as `X-Envoy-Overloaded` and `X-Envoy-Upstream-Service-Time. If enabled, these headers will be included. If disabled, these headers will not be set. If they are already present, they will be preserved. See the [Envoy documentation](https://www.envoyproxy.io/docs/envoy/latest/api-v3/extensions/filters/http/router/v3/router.proto#envoy-v3-api-field-extensions-filters-http-router-v3-router-suppress-envoy-headers) for more details. These headers are enabled by default if not configured. |  |  |
| `metadataExchangeHeaders` _[ProxyConfigProxyHeadersMetadataExchangeHeaders](#proxyconfigproxyheadersmetadataexchangeheaders)_ | Controls Istio metadata exchange headers `X-Envoy-Peer-Metadata` and `X-Envoy-Peer-Metadata-Id`. By default, the behavior is unspecified. If IN_MESH, these headers will not be appended to outbound requests from sidecars to services not in-mesh. |  |  |
=======
| `forwardedClientCert` _[ForwardClientCertDetails](#forwardclientcertdetails)_ | Controls the `X-Forwarded-Client-Cert` header for inbound sidecar requests. To set this on gateways, use the `Topology` setting.<br />To disable the header, configure either `SANITIZE` (to always remove the header, if present) or `FORWARD_ONLY` (to leave the header as-is).<br />By default, `APPEND_FORWARD` will be used. |  | Enum: [UNDEFINED SANITIZE FORWARD_ONLY APPEND_FORWARD SANITIZE_SET ALWAYS_FORWARD_ONLY] <br /> |
| `requestId` _[ProxyConfigProxyHeadersRequestId](#proxyconfigproxyheadersrequestid)_ | Controls the `X-Request-Id` header. If enabled, a request ID is generated for each request if one is not already set.<br />This applies to all types of traffic (inbound, outbound, and gateways).<br />If disabled, no request ID will be generate for the request. If it is already present, it will be preserved.<br />Warning: request IDs are a critical component to mesh tracing and logging, so disabling this is not recommended.<br />This header is enabled by default if not configured. |  |  |
| `server` _[ProxyConfigProxyHeadersServer](#proxyconfigproxyheadersserver)_ | Controls the `server` header. If enabled, the `Server: istio-envoy` header is set in response headers for inbound traffic (including gateways).<br />If disabled, the `Server` header is not modified. If it is already present, it will be preserved. |  |  |
| `attemptCount` _[ProxyConfigProxyHeadersAttemptCount](#proxyconfigproxyheadersattemptcount)_ | Controls the `X-Envoy-Attempt-Count` header.<br />If enabled, this header will be added on outbound request headers (including gateways) that have retries configured.<br />If disabled, this header will not be set. If it is already present, it will be preserved.<br />This header is enabled by default if not configured. |  |  |
| `envoyDebugHeaders` _[ProxyConfigProxyHeadersEnvoyDebugHeaders](#proxyconfigproxyheadersenvoydebugheaders)_ | Controls various `X-Envoy-*` headers, such as `X-Envoy-Overloaded` and `X-Envoy-Upstream-Service-Time`. If enabled,<br />these headers will be included.<br />If disabled, these headers will not be set. If they are already present, they will be preserved.<br />See the [Envoy documentation](https://www.envoyproxy.io/docs/envoy/latest/api-v3/extensions/filters/http/router/v3/router.proto#envoy-v3-api-field-extensions-filters-http-router-v3-router-suppress-envoy-headers) for more details.<br />These headers are enabled by default if not configured. |  |  |
| `metadataExchangeHeaders` _[ProxyConfigProxyHeadersMetadataExchangeHeaders](#proxyconfigproxyheadersmetadataexchangeheaders)_ | Controls Istio metadata exchange headers `X-Envoy-Peer-Metadata` and `X-Envoy-Peer-Metadata-Id`.<br />By default, the behavior is unspecified.<br />If IN_MESH, these headers will not be appended to outbound requests from sidecars to services not in-mesh. |  |  |
>>>>>>> 963ae6d6


#### ProxyConfigProxyHeadersAttemptCount

_Underlying type:_ _[struct{Disabled *bool "json:\"disabled,omitempty\""}](#struct{disabled-*bool-"json:\"disabled,omitempty\""})_





_Appears in:_
- [ProxyConfigProxyHeaders](#proxyconfigproxyheaders)



#### ProxyConfigProxyHeadersEnvoyDebugHeaders

_Underlying type:_ _[struct{Disabled *bool "json:\"disabled,omitempty\""}](#struct{disabled-*bool-"json:\"disabled,omitempty\""})_





_Appears in:_
- [ProxyConfigProxyHeaders](#proxyconfigproxyheaders)



#### ProxyConfigProxyHeadersMetadataExchangeHeaders

_Underlying type:_ _[struct{Mode ProxyConfigProxyHeadersMetadataExchangeMode "json:\"mode,omitempty\""}](#struct{mode-proxyconfigproxyheadersmetadataexchangemode-"json:\"mode,omitempty\""})_





_Appears in:_
- [ProxyConfigProxyHeaders](#proxyconfigproxyheaders)





#### ProxyConfigProxyHeadersRequestId

_Underlying type:_ _[struct{Disabled *bool "json:\"disabled,omitempty\""}](#struct{disabled-*bool-"json:\"disabled,omitempty\""})_





_Appears in:_
- [ProxyConfigProxyHeaders](#proxyconfigproxyheaders)



#### ProxyConfigProxyHeadersServer

_Underlying type:_ _[struct{Disabled *bool "json:\"disabled,omitempty\""; Value string "json:\"value,omitempty\""}](#struct{disabled-*bool-"json:\"disabled,omitempty\"";-value-string-"json:\"value,omitempty\""})_





_Appears in:_
- [ProxyConfigProxyHeaders](#proxyconfigproxyheaders)



#### ProxyConfigProxyStatsMatcher



Proxy stats name matchers for stats creation. Note this is in addition to
the minimum Envoy stats that Istio generates by default.



_Appears in:_
- [MeshConfigProxyConfig](#meshconfigproxyconfig)

| Field | Description | Default | Validation |
| --- | --- | --- | --- |
| `inclusionPrefixes` _string array_ | Proxy stats name prefix matcher for inclusion. |  |  |
| `inclusionSuffixes` _string array_ | Proxy stats name suffix matcher for inclusion. |  |  |
| `inclusionRegexps` _string array_ | Proxy stats name regexps matcher for inclusion. |  |  |


#### ProxyConfigTracingServiceName

_Underlying type:_ _string_

Allows specification of various Istio-supported naming schemes for the
Envoy `service_cluster` value. The `servce_cluster` value is primarily used
by Envoys to provide service names for tracing spans.

_Validation:_
- Enum: [APP_LABEL_AND_NAMESPACE CANONICAL_NAME_ONLY CANONICAL_NAME_AND_NAMESPACE]

_Appears in:_
- [MeshConfigProxyConfig](#meshconfigproxyconfig)

| Field | Description |
| --- | --- |
| `APP_LABEL_AND_NAMESPACE` | Default scheme. Uses the `app` label and workload namespace to construct a cluster name. If the `app` label does not exist `istio-proxy` is used.  |
| `CANONICAL_NAME_ONLY` | Uses the canonical name for a workload (*excluding namespace*).  |
| `CANONICAL_NAME_AND_NAMESPACE` | Uses the canonical name and namespace for a workload.  |


#### ProxyImage



The following values are used to construct proxy image url.
format: `${hub}/${image_name}/${tag}-${image_type}`,
example: `docker.io/istio/proxyv2:1.11.1` or `docker.io/istio/proxyv2:1.11.1-distroless`.
This information was previously part of the Values API.



_Appears in:_
- [MeshConfigProxyConfig](#meshconfigproxyconfig)

| Field | Description | Default | Validation |
| --- | --- | --- | --- |
| `imageType` _string_ | The image type of the image. Istio publishes default, debug, and distroless images. Other values are allowed if those image types (example: centos) are published to the specified hub. supported values: default, debug, distroless. |  |  |


#### ProxyInitConfig



Configuration for proxy_init container which sets the pods' networking to intercept the inbound/outbound traffic.



_Appears in:_
- [GlobalConfig](#globalconfig)

| Field | Description | Default | Validation |
| --- | --- | --- | --- |
| `image` _string_ | Specifies the image for the proxy_init container. |  |  |
| `resources` _[ResourceRequirements](https://kubernetes.io/docs/reference/generated/kubernetes-api/v1.25/#resourcerequirements-v1-core)_ | K8s resources settings.  See https://kubernetes.io/docs/concepts/configuration/manage-compute-resources-container/#resource-requests-and-limits-of-pod-and-container  Deprecated: Marked as deprecated in pkg/apis/istio/v1alpha1/values_types.proto. |  |  |


#### RemoteService







_Appears in:_
- [MeshConfigProxyConfig](#meshconfigproxyconfig)

| Field | Description | Default | Validation |
| --- | --- | --- | --- |
| `address` _string_ | Address of a remove service used for various purposes (access log receiver, metrics receiver, etc.). Can be IP address or a fully qualified DNS name. |  |  |
| `tlsSettings` _[ClientTLSSettings](#clienttlssettings)_ | Use the `tls_settings` to specify the tls mode to use. If the remote service uses Istio mutual TLS and shares the root CA with Pilot, specify the TLS mode as `ISTIO_MUTUAL`. |  |  |
| `tcpKeepalive` _[ConnectionPoolSettingsTCPSettingsTcpKeepalive](#connectionpoolsettingstcpsettingstcpkeepalive)_ | If set then set `SO_KEEPALIVE` on the socket to enable TCP Keepalives. |  |  |


#### Resource

_Underlying type:_ _string_

Resource describes the source of configuration

_Validation:_
- Enum: [SERVICE_REGISTRY]

_Appears in:_
- [ConfigSource](#configsource)

| Field | Description |
| --- | --- |
| `SERVICE_REGISTRY` | Set to only receive service entries that are generated by the platform. These auto generated service entries are combination of services and endpoints that are generated by a specific platform e.g. k8  |


#### ResourceQuotas



Configuration for the resource quotas for the CNI DaemonSet.



_Appears in:_
- [CNIConfig](#cniconfig)

| Field | Description | Default | Validation |
| --- | --- | --- | --- |
| `enabled` _boolean_ | Controls whether to create resource quotas or not for the CNI DaemonSet. |  |  |
| `pods` _integer_ | The hard limit on the number of pods in the namespace where the CNI DaemonSet is deployed. |  |  |




#### RevisionSummary



RevisionSummary contains information on the number of IstioRevisions associated with this Istio.



_Appears in:_
- [IstioStatus](#istiostatus)

| Field | Description | Default | Validation |
| --- | --- | --- | --- |
| `total` _integer_ | Total number of IstioRevisions currently associated with this Istio. |  |  |
| `ready` _integer_ | Number of IstioRevisions that are Ready. |  |  |
| `inUse` _integer_ | Number of IstioRevisions that are currently in use. |  |  |




#### SDSConfig



Configuration for the SecretDiscoveryService instead of using K8S secrets to mount the certificates.



_Appears in:_
- [GlobalConfig](#globalconfig)

| Field | Description | Default | Validation |
| --- | --- | --- | --- |
| `token` _[SDSConfigToken](#sdsconfigtoken)_ | Deprecated: Marked as deprecated in pkg/apis/istio/v1alpha1/values_types.proto. |  |  |


#### SDSConfigToken







_Appears in:_
- [SDSConfig](#sdsconfig)

| Field | Description | Default | Validation |
| --- | --- | --- | --- |
| `aud` _string_ |  |  |  |


#### STSConfig



Configuration for Security Token Service (STS) server.


See https://tools.ietf.org/html/draft-ietf-oauth-token-exchange-16



_Appears in:_
- [GlobalConfig](#globalconfig)

| Field | Description | Default | Validation |
| --- | --- | --- | --- |
| `servicePort` _integer_ |  |  |  |




#### SidecarInjectorConfig



SidecarInjectorConfig is described in istio.io documentation.



_Appears in:_
- [Values](#values)

| Field | Description | Default | Validation |
| --- | --- | --- | --- |
| `enableNamespacesByDefault` _boolean_ | Enables sidecar auto-injection in namespaces by default. |  |  |
| `reinvocationPolicy` _string_ | Setting this to `IfNeeded` will result in the sidecar injector being run again if additional mutations occur. Default: Never |  |  |
| `neverInjectSelector` _[LabelSelector](https://kubernetes.io/docs/reference/generated/kubernetes-api/v1.25/#labelselector-v1-meta) array_ | Instructs Istio to not inject the sidecar on those pods, based on labels that are present in those pods.  Annotations in the pods have higher precedence than the label selectors. Order of evaluation: Pod Annotations → NeverInjectSelector → AlwaysInjectSelector → Default Policy. See https://istio.io/docs/setup/kubernetes/additional-setup/sidecar-injection/#more-control-adding-exceptions |  |  |
| `alwaysInjectSelector` _[LabelSelector](https://kubernetes.io/docs/reference/generated/kubernetes-api/v1.25/#labelselector-v1-meta) array_ | See NeverInjectSelector. |  |  |
| `rewriteAppHTTPProbe` _boolean_ | If true, webhook or istioctl injector will rewrite PodSpec for liveness health check to redirect request to sidecar. This makes liveness check work even when mTLS is enabled. |  |  |
| `injectedAnnotations` _object (keys:string, values:string)_ | injectedAnnotations are additional annotations that will be added to the pod spec after injection This is primarily to support PSP annotations. |  |  |
| `injectionURL` _string_ | Configure the injection url for sidecar injector webhook |  |  |
| `templates` _object (keys:string, values:string)_ | Templates defines a set of custom injection templates that can be used. For example, defining:  templates:    hello: \|     metadata:       labels:         hello: world  Then starting a pod with the `inject.istio.io/templates: hello` annotation, will result in the pod being injected with the hello=world labels. This is intended for advanced configuration only; most users should use the built in template |  |  |
| `defaultTemplates` _string array_ | defaultTemplates: ["sidecar", "hello"] |  |  |
<<<<<<< HEAD
| `useLegacySelectors` _boolean_ | If enabled, the legacy webhook selection logic will be used. This relies on filtering of webhook requests in Istiod, rather than at the webhook selection level. This is option is intended for migration purposes only and will be removed in Istio 1.10.  Deprecated: Marked as deprecated in pkg/apis/istio/v1alpha1/values_types.proto. |  |  |
=======
>>>>>>> 963ae6d6


#### StartupProbe







_Appears in:_
- [ProxyConfig](#proxyconfig)

| Field | Description | Default | Validation |
| --- | --- | --- | --- |
| `enabled` _boolean_ | Enables or disables a startup probe. For optimal startup times, changing this should be tied to the readiness probe values.  If the probe is enabled, it is recommended to have delay=0s,period=15s,failureThreshold=4. This ensures the pod is marked ready immediately after the startup probe passes (which has a 1s poll interval), and doesn't spam the readiness endpoint too much  If the probe is disabled, it is recommended to have delay=1s,period=2s,failureThreshold=30. This ensures the startup is reasonable fast (polling every 2s). 1s delay is used since the startup is not often ready instantly. |  |  |
| `failureThreshold` _integer_ | Minimum consecutive failures for the probe to be considered failed after having succeeded. |  |  |


#### TargetUtilizationConfig



Configuration for CPU or memory target utilization for HorizontalPodAutoscaler target.



_Appears in:_
- [PilotConfig](#pilotconfig)

| Field | Description | Default | Validation |
| --- | --- | --- | --- |
| `targetAverageUtilization` _integer_ | K8s utilization setting for HorizontalPodAutoscaler target.  See https://kubernetes.io/docs/tasks/run-application/horizontal-pod-autoscale/ |  |  |


#### TelemetryConfig



Controls telemetry configuration



_Appears in:_
- [Values](#values)

| Field | Description | Default | Validation |
| --- | --- | --- | --- |
| `enabled` _boolean_ | Controls whether telemetry is exported for Pilot. |  |  |
| `v2` _[TelemetryV2Config](#telemetryv2config)_ | Configuration for Telemetry v2. |  |  |


#### TelemetryV2Config



Controls whether pilot will configure telemetry v2.



_Appears in:_
- [TelemetryConfig](#telemetryconfig)

| Field | Description | Default | Validation |
| --- | --- | --- | --- |
| `enabled` _boolean_ | Controls whether pilot will configure telemetry v2. |  |  |
| `prometheus` _[TelemetryV2PrometheusConfig](#telemetryv2prometheusconfig)_ | Telemetry v2 settings for prometheus. |  |  |
| `stackdriver` _[TelemetryV2StackDriverConfig](#telemetryv2stackdriverconfig)_ | Telemetry v2 settings for stackdriver. |  |  |


#### TelemetryV2PrometheusConfig



Controls telemetry v2 prometheus settings.



_Appears in:_
- [TelemetryV2Config](#telemetryv2config)

| Field | Description | Default | Validation |
| --- | --- | --- | --- |
| `enabled` _boolean_ | Controls whether stats envoyfilter would be enabled or not. |  |  |


#### TelemetryV2StackDriverConfig



TelemetryV2StackDriverConfig controls telemetry v2 stackdriver settings.



_Appears in:_
- [TelemetryV2Config](#telemetryv2config)

| Field | Description | Default | Validation |
| --- | --- | --- | --- |
| `enabled` _boolean_ |  |  |  |


#### Topology



Topology describes the configuration for relative location of a proxy with
respect to intermediate trusted proxies and the client. These settings
control how the client attributes are retrieved from the incoming traffic by
the gateway proxy and propagated to the upstream services in the cluster.



_Appears in:_
- [MeshConfigProxyConfig](#meshconfigproxyconfig)

| Field | Description | Default | Validation |
| --- | --- | --- | --- |
| `numTrustedProxies` _integer_ | Number of trusted proxies deployed in front of the Istio gateway proxy. When this option is set to value N greater than zero, the trusted client address is assumed to be the Nth address from the right end of the X-Forwarded-For (XFF) header from the incoming request. If the X-Forwarded-For (XFF) header is missing or has fewer than N addresses, the gateway proxy falls back to using the immediate downstream connection's source address as the trusted client address. Note that the gateway proxy will append the downstream connection's source address to the X-Forwarded-For (XFF) address and set the X-Envoy-External-Address header to the trusted client address before forwarding it to the upstream services in the cluster. The default value of num_trusted_proxies is 0. See [Envoy XFF](https://www.envoyproxy.io/docs/envoy/latest/configuration/http/http_conn_man/headers#config-http-conn-man-headers-x-forwarded-for) header handling for more details. |  |  |
| `forwardClientCertDetails` _[ForwardClientCertDetails](#forwardclientcertdetails)_ | Configures how the gateway proxy handles x-forwarded-client-cert (XFCC) header in the incoming request. |  | Enum: [UNDEFINED SANITIZE FORWARD_ONLY APPEND_FORWARD SANITIZE_SET ALWAYS_FORWARD_ONLY]   |
| `proxyProtocol` _[TopologyProxyProtocolConfiguration](#topologyproxyprotocolconfiguration)_ | Enables [PROXY protocol](http://www.haproxy.org/download/1.5/doc/proxy-protocol.txt) for downstream connections on a gateway. |  |  |


#### TopologyProxyProtocolConfiguration

_Underlying type:_ _[struct{}](#struct{})_

PROXY protocol configuration.



_Appears in:_
- [Topology](#topology)



#### Tracer

_Underlying type:_ _string_

Specifies which tracer to use.

_Validation:_
- Enum: [zipkin lightstep datadog stackdriver openCensusAgent none]

_Appears in:_
- [ProxyConfig](#proxyconfig)

| Field | Description |
| --- | --- |
| `zipkin` |  |
| `lightstep` |  |
| `datadog` |  |
| `stackdriver` |  |
| `openCensusAgent` |  |
| `none` |  |


#### TracerConfig



Configuration for each of the supported tracers.



_Appears in:_
- [GlobalConfig](#globalconfig)

| Field | Description | Default | Validation |
| --- | --- | --- | --- |
| `datadog` _[TracerDatadogConfig](#tracerdatadogconfig)_ | Configuration for the datadog tracing service. |  |  |
| `lightstep` _[TracerLightStepConfig](#tracerlightstepconfig)_ | Configuration for the lightstep tracing service. |  |  |
| `zipkin` _[TracerZipkinConfig](#tracerzipkinconfig)_ | Configuration for the zipkin tracing service. |  |  |
| `stackdriver` _[TracerStackdriverConfig](#tracerstackdriverconfig)_ | Configuration for the stackdriver tracing service. |  |  |


#### TracerDatadogConfig



Configuration for the datadog tracing service.



_Appears in:_
- [TracerConfig](#tracerconfig)

| Field | Description | Default | Validation |
| --- | --- | --- | --- |
| `address` _string_ | Address in host:port format for reporting trace data to the Datadog agent. |  |  |


#### TracerLightStepConfig



Configuration for the lightstep tracing service.



_Appears in:_
- [TracerConfig](#tracerconfig)

| Field | Description | Default | Validation |
| --- | --- | --- | --- |
| `address` _string_ | Sets the lightstep satellite pool address in host:port format for reporting trace data. |  |  |
| `accessToken` _string_ | Sets the lightstep access token. |  |  |


#### TracerStackdriverConfig



Configuration for the stackdriver tracing service.



_Appears in:_
- [TracerConfig](#tracerconfig)

| Field | Description | Default | Validation |
| --- | --- | --- | --- |
| `debug` _boolean_ | enables trace output to stdout. |  |  |
| `maxNumberOfAttributes` _integer_ | The global default max number of attributes per span. |  |  |
| `maxNumberOfAnnotations` _integer_ | The global default max number of annotation events per span. |  |  |
| `maxNumberOfMessageEvents` _integer_ | The global default max number of message events per span. |  |  |


#### TracerZipkinConfig



Configuration for the zipkin tracing service.



_Appears in:_
- [TracerConfig](#tracerconfig)

| Field | Description | Default | Validation |
| --- | --- | --- | --- |
| `address` _string_ | Address of zipkin instance in host:port format for reporting trace data.  Example: <zipkin-collector-service>.<zipkin-collector-namespace>:941 |  |  |


#### Tracing



Tracing defines configuration for the tracing performed by Envoy instances.



_Appears in:_
- [MeshConfigProxyConfig](#meshconfigproxyconfig)

| Field | Description | Default | Validation |
| --- | --- | --- | --- |
| `zipkin` _[TracingZipkin](#tracingzipkin)_ | Use a Zipkin tracer. |  |  |
| `datadog` _[TracingDatadog](#tracingdatadog)_ | Use a Datadog tracer. |  |  |
| `stackdriver` _[TracingStackdriver](#tracingstackdriver)_ | Use a Stackdriver tracer. |  |  |
| `openCensusAgent` _[TracingOpenCensusAgent](#tracingopencensusagent)_ | Use an OpenCensus tracer exporting to an OpenCensus agent. |  |  |
| `sampling` _float_ | The percentage of requests (0.0 - 100.0) that will be randomly selected for trace generation, if not requested by the client or not forced. Default is 1.0. |  |  |
| `tlsSettings` _[ClientTLSSettings](#clienttlssettings)_ | Use the tls_settings to specify the tls mode to use. If the remote tracing service uses Istio mutual TLS and shares the root CA with Pilot, specify the TLS mode as `ISTIO_MUTUAL`. |  |  |




#### TracingDatadog

_Underlying type:_ _[struct{Address string "json:\"address,omitempty\""}](#struct{address-string-"json:\"address,omitempty\""})_

Datadog defines configuration for a Datadog tracer.



_Appears in:_
- [Tracing](#tracing)









#### TracingOpenCensusAgent

_Underlying type:_ _[struct{Address string "json:\"address,omitempty\""; Context []TracingOpenCensusAgentTraceContext "json:\"context,omitempty\""}](#struct{address-string-"json:\"address,omitempty\"";-context-[]tracingopencensusagenttracecontext-"json:\"context,omitempty\""})_

OpenCensusAgent defines configuration for an OpenCensus tracer writing to
an OpenCensus agent backend. See
[Envoy's OpenCensus trace configuration](https://www.envoyproxy.io/docs/envoy/latest/api-v3/config/trace/v3/opencensus.proto)
and
[OpenCensus trace config](https://github.com/census-instrumentation/opencensus-proto/blob/master/src/opencensus/proto/trace/v1/trace_config.proto)
for details.



_Appears in:_
- [Tracing](#tracing)







#### TracingStackdriver

_Underlying type:_ _[struct{Debug bool "json:\"debug,omitempty\""; MaxNumberOfAttributes *int64 "json:\"maxNumberOfAttributes,omitempty\""; MaxNumberOfAnnotations *int64 "json:\"maxNumberOfAnnotations,omitempty\""; MaxNumberOfMessageEvents *int64 "json:\"maxNumberOfMessageEvents,omitempty\""}](#struct{debug-bool-"json:\"debug,omitempty\"";-maxnumberofattributes-*int64-"json:\"maxnumberofattributes,omitempty\"";-maxnumberofannotations-*int64-"json:\"maxnumberofannotations,omitempty\"";-maxnumberofmessageevents-*int64-"json:\"maxnumberofmessageevents,omitempty\""})_

Stackdriver defines configuration for a Stackdriver tracer.
See [Envoy's OpenCensus trace configuration](https://www.envoyproxy.io/docs/envoy/latest/api-v3/config/trace/v3/opencensus.proto)
and
[OpenCensus trace config](https://github.com/census-instrumentation/opencensus-proto/blob/master/src/opencensus/proto/trace/v1/trace_config.proto) for details.



_Appears in:_
- [Tracing](#tracing)



#### TracingZipkin

_Underlying type:_ _[struct{Address string "json:\"address,omitempty\""}](#struct{address-string-"json:\"address,omitempty\""})_

Zipkin defines configuration for a Zipkin tracer.



_Appears in:_
- [Tracing](#tracing)



#### UpdateStrategyType

_Underlying type:_ _string_





_Appears in:_
- [IstioUpdateStrategy](#istioupdatestrategy)

| Field | Description |
| --- | --- |
| `InPlace` |  |
| `RevisionBased` |  |


#### Values







_Appears in:_
- [IstioRevisionSpec](#istiorevisionspec)
- [IstioSpec](#istiospec)

| Field | Description | Default | Validation |
| --- | --- | --- | --- |
| `global` _[GlobalConfig](#globalconfig)_ | Global configuration for Istio components. |  |  |
| `pilot` _[PilotConfig](#pilotconfig)_ | Configuration for the Pilot component. |  |  |
| `telemetry` _[TelemetryConfig](#telemetryconfig)_ | Controls whether telemetry is exported for Pilot. |  |  |
| `sidecarInjectorWebhook` _[SidecarInjectorConfig](#sidecarinjectorconfig)_ | Configuration for the sidecar injector webhook. |  |  |
| `revision` _string_ | Identifies the revision this installation is associated with. |  |  |
| `meshConfig` _[MeshConfig](#meshconfig)_ | Defines runtime configuration of components, including Istiod and istio-agent behavior. See https://istio.io/docs/reference/config/istio.mesh.v1alpha1/ for all available options. TODO can this import the real mesh config API? |  |  |
| `base` _[BaseConfig](#baseconfig)_ | Configuration for the base component. |  |  |
| `istiodRemote` _[IstiodRemoteConfig](#istiodremoteconfig)_ | Configuration for istiod-remote. |  |  |
| `revisionTags` _string array_ | Specifies the aliases for the Istio control plane revision. A MutatingWebhookConfiguration is created for each alias. |  |  |
| `defaultRevision` _string_ | The name of the default revision in the cluster. |  |  |
| `profile` _string_ | Specifies which installation configuration profile to apply. |  |  |
| `compatibilityVersion` _string_ | Specifies the compatibility version to use. When this is set, the control plane will be configured with the same defaults as the specified version. |  |  |


#### WaypointConfig



Configuration for Waypoint proxies.



_Appears in:_
- [GlobalConfig](#globalconfig)

| Field | Description | Default | Validation |
| --- | --- | --- | --- |
| `resources` _[ResourceRequirements](https://kubernetes.io/docs/reference/generated/kubernetes-api/v1.25/#resourcerequirements-v1-core)_ | K8s resource settings.<br /><br />See https://kubernetes.io/docs/concepts/configuration/manage-compute-resources-container/#resource-requests-and-limits-of-pod-and-container |  |  |







<|MERGE_RESOLUTION|>--- conflicted
+++ resolved
@@ -92,17 +92,10 @@
 | Field | Description | Default | Validation |
 | --- | --- | --- | --- |
 | `hub` _string_ | Hub to pull the container image from. Image will be `Hub/Image:Tag-Variant`. |  |  |
-<<<<<<< HEAD
-| `tag` _[IntOrString](https://kubernetes.io/docs/reference/generated/kubernetes-api/v1.25/#intorstring-intstr-util)_ | The container image tag to pull. Image will be `Hub/Image:Tag-Variant`. |  | XIntOrString: \{\}   |
-| `variant` _string_ | The container image variant to pull. Options are "debug" or "distroless". Unset will use the default for the given version. |  |  |
-| `image` _string_ | Image name to pull from. Image will be `Hub/Image:Tag-Variant`. If Image contains a "/", it will replace the entire `image` in the pod. |  |  |
-| `pullPolicy` _string_ | Specifies the image pull policy. one of Always, Never, IfNotPresent. Defaults to Always if :latest tag is specified, or IfNotPresent otherwise. Cannot be updated.  More info: https://kubernetes.io/docs/concepts/containers/images#updating-images |  |  |
-=======
 | `tag` _string_ | The container image tag to pull. Image will be `Hub/Image:Tag-Variant`. |  |  |
 | `variant` _string_ | The container image variant to pull. Options are "debug" or "distroless". Unset will use the default for the given version. |  |  |
 | `image` _string_ | Image name to pull from. Image will be `Hub/Image:Tag-Variant`.<br />If Image contains a "/", it will replace the entire `image` in the pod. |  |  |
 | `pullPolicy` _[PullPolicy](https://kubernetes.io/docs/reference/generated/kubernetes-api/v1.25/#pullpolicy-v1-core)_ | Specifies the image pull policy. one of Always, Never, IfNotPresent.<br />Defaults to Always if :latest tag is specified, or IfNotPresent otherwise. Cannot be updated.<br /><br />More info: https://kubernetes.io/docs/concepts/containers/images#updating-images |  | Enum: [Always Never IfNotPresent] <br /> |
->>>>>>> 963ae6d6
 | `cniBinDir` _string_ | The directory path within the cluster node's filesystem where the CNI binaries are to be installed. Typically /var/lib/cni/bin. |  |  |
 | `cniConfDir` _string_ | The directory path within the cluster node's filesystem where the CNI configuration files are to be installed. Typically /etc/cni/net.d. |  |  |
 | `cniConfFileName` _string_ | The name of the CNI plugin configuration file. Defaults to istio-cni.conf. |  |  |
@@ -111,27 +104,15 @@
 | `affinity` _[Affinity](https://kubernetes.io/docs/reference/generated/kubernetes-api/v1.25/#affinity-v1-core)_ | K8s affinity to set on the istio-cni Pods. Can be used to exclude istio-cni from being scheduled on specified nodes. |  |  |
 | `podAnnotations` _object (keys:string, values:string)_ | Additional annotations to apply to the istio-cni Pods.  Deprecated: Marked as deprecated in pkg/apis/istio/v1alpha1/values_types.proto. |  |  |
 | `psp_cluster_role` _string_ | PodSecurityPolicy cluster role. No longer used anywhere. |  |  |
-<<<<<<< HEAD
-| `logLevel` _string_ | Configuration log level of istio-cni binary. By default, istio-cni sends all logs to the UDS server. To see the logs, change global.logging.level to cni:debug. |  |  |
-=======
 | `logging` _[GlobalLoggingConfig](#globalloggingconfig)_ | Same as `global.logging.level`, but will override it if set |  |  |
->>>>>>> 963ae6d6
 | `repair` _[CNIRepairConfig](#cnirepairconfig)_ | Configuration for the CNI Repair controller. |  |  |
 | `chained` _boolean_ | Configure the plugin as a chained CNI plugin. When true, the configuration is added to the CNI chain; when false, the configuration is added as a standalone file in the CNI configuration directory. |  |  |
 | `resource_quotas` _[ResourceQuotas](#resourcequotas)_ | The resource quotas configration for the CNI DaemonSet. |  |  |
 | `resources` _[ResourceRequirements](https://kubernetes.io/docs/reference/generated/kubernetes-api/v1.25/#resourcerequirements-v1-core)_ | The k8s resource requests and limits for the istio-cni Pods. |  |  |
-<<<<<<< HEAD
-| `privileged` _boolean_ | No longer used for CNI. See: https://github.com/istio/istio/issues/49004  Deprecated: Marked as deprecated in pkg/apis/istio/v1alpha1/values_types.proto. |  |  |
-| `seccompProfile` _[SeccompProfile](https://kubernetes.io/docs/reference/generated/kubernetes-api/v1.25/#seccompprofile-v1-core)_ | The Container seccompProfile  See: https://kubernetes.io/docs/tutorials/security/seccomp/ |  |  |
-| `ambient` _[CNIAmbientConfig](#cniambientconfig)_ | Configuration for Istio Ambient. |  |  |
-| `provider` _string_ | Specifies the CNI provider. Can be either "default" or "multus". When set to "multus", an additional NetworkAttachmentDefinition resource is deployed to the cluster to allow the istio-cni plugin to be invoked in a cluster using the Multus CNI plugin. |  |  |
-| `rollingMaxUnavailable` _[IntOrString](https://kubernetes.io/docs/reference/generated/kubernetes-api/v1.25/#intorstring-intstr-util)_ | The number of pods that can be unavailable during a rolling update of the CNI DaemonSet (see `updateStrategy.rollingUpdate.maxUnavailable` here: https://kubernetes.io/docs/reference/kubernetes-api/workload-resources/daemon-set-v1/#DaemonSetSpec). May be specified as a number of pods or as a percent of the total number of pods at the start of the update. |  | XIntOrString: \{\}   |
-=======
 | `privileged` _boolean_ | No longer used for CNI. See: https://github.com/istio/istio/issues/49004<br /><br />Deprecated: Marked as deprecated in pkg/apis/istio/v1alpha1/values_types.proto. |  |  |
 | `seccompProfile` _[SeccompProfile](https://kubernetes.io/docs/reference/generated/kubernetes-api/v1.25/#seccompprofile-v1-core)_ | The Container seccompProfile<br /><br />See: https://kubernetes.io/docs/tutorials/security/seccomp/ |  |  |
 | `provider` _string_ | Specifies the CNI provider. Can be either "default" or "multus". When set to "multus", an additional<br />NetworkAttachmentDefinition resource is deployed to the cluster to allow the istio-cni plugin to be<br />invoked in a cluster using the Multus CNI plugin. |  |  |
 | `rollingMaxUnavailable` _[IntOrString](https://kubernetes.io/docs/reference/generated/kubernetes-api/v1.25/#intorstring-intstr-util)_ | The number of pods that can be unavailable during a rolling update of the CNI DaemonSet (see<br />`updateStrategy.rollingUpdate.maxUnavailable` here:<br />https://kubernetes.io/docs/reference/kubernetes-api/workload-resources/daemon-set-v1/#DaemonSetSpec).<br />May be specified as a number of pods or as a percent of the total number<br />of pods at the start of the update. |  | XIntOrString: \{\} <br /> |
->>>>>>> 963ae6d6
 
 
 #### CNIGlobalConfig
@@ -149,21 +130,12 @@
 | --- | --- | --- | --- |
 | `defaultResources` _[ResourceRequirements](https://kubernetes.io/docs/reference/generated/kubernetes-api/v1.25/#resourcerequirements-v1-core)_ | Default k8s resources settings for all Istio control plane components.  See https://kubernetes.io/docs/concepts/configuration/manage-compute-resources-container/#resource-requests-and-limits-of-pod-and-container |  |  |
 | `hub` _string_ | Specifies the docker hub for Istio images. |  |  |
-<<<<<<< HEAD
-| `imagePullPolicy` _[PullPolicy](https://kubernetes.io/docs/reference/generated/kubernetes-api/v1.25/#pullpolicy-v1-core)_ | Specifies the image pull policy for the Istio images. one of Always, Never, IfNotPresent. Defaults to Always if :latest tag is specified, or IfNotPresent otherwise. Cannot be updated.  More info: https://kubernetes.io/docs/concepts/containers/images#updating-images |  |  |
-| `imagePullSecrets` _string array_ |  |  |  |
-| `logAsJson` _boolean_ |  |  |  |
-| `logging` _[GlobalLoggingConfig](#globalloggingconfig)_ | Specifies the global logging level settings for the Istio CNI component. |  |  |
-| `tag` _[IntOrString](https://kubernetes.io/docs/reference/generated/kubernetes-api/v1.25/#intorstring-intstr-util)_ | Specifies the tag for the Istio CNI image. |  | XIntOrString: \{\}   |
-| `variant` _string_ |  |  |  |
-=======
 | `imagePullPolicy` _[PullPolicy](https://kubernetes.io/docs/reference/generated/kubernetes-api/v1.25/#pullpolicy-v1-core)_ | Specifies the image pull policy for the Istio images. one of Always, Never, IfNotPresent.<br />Defaults to Always if :latest tag is specified, or IfNotPresent otherwise. Cannot be updated.<br /><br />More info: https://kubernetes.io/docs/concepts/containers/images#updating-images |  | Enum: [Always Never IfNotPresent] <br /> |
 | `imagePullSecrets` _string array_ | ImagePullSecrets for the control plane ServiceAccount, list of secrets in the same namespace<br />to use for pulling any images in pods that reference this ServiceAccount.<br />Must be set for any cluster configured with private docker registry. |  |  |
 | `logAsJson` _boolean_ | Specifies whether istio components should output logs in json format by adding --log_as_json argument to each container. |  |  |
 | `logging` _[GlobalLoggingConfig](#globalloggingconfig)_ | Specifies the global logging level settings for the Istio CNI component. |  |  |
 | `tag` _string_ | Specifies the tag for the Istio CNI image. |  |  |
 | `variant` _string_ | The variant of the Istio container images to use. Options are "debug" or "distroless". Unset will use the default for the given version. |  |  |
->>>>>>> 963ae6d6
 
 
 #### CNIRepairConfig
@@ -181,21 +153,12 @@
 | --- | --- | --- | --- |
 | `enabled` _boolean_ | Controls whether repair behavior is enabled. |  |  |
 | `hub` _string_ | Hub to pull the container image from. Image will be `Hub/Image:Tag-Variant`. |  |  |
-<<<<<<< HEAD
-| `tag` _[IntOrString](https://kubernetes.io/docs/reference/generated/kubernetes-api/v1.25/#intorstring-intstr-util)_ | The container image tag to pull. Image will be `Hub/Image:Tag-Variant`. |  | XIntOrString: \{\}   |
-| `image` _string_ | Image name to pull from. Image will be `Hub/Image:Tag-Variant`. If Image contains a "/", it will replace the entire `image` in the pod. |  |  |
-| `labelPods` _boolean_ | The Repair controller has 3 modes (labelPods, deletePods, and repairPods). Pick which one meets your use cases. Note only one may be used. The mode defines the action the controller will take when a pod is detected as broken. If labelPods is true, the controller will label all broken pods with <brokenPodLabelKey>=<brokenPodLabelValue>. This is only capable of identifying broken pods; the user is responsible for fixing them (generally, by deleting them). Note this gives the DaemonSet a relatively high privilege, as modifying pod metadata/status can have wider impacts. |  |  |
-| `repairPods` _boolean_ | The Repair controller has 3 modes (labelPods, deletePods, and repairPods). Pick which one meets your use cases. Note only one may be used. The mode defines the action the controller will take when a pod is detected as broken. If repairPods is true, the controller will dynamically repair any broken pod by setting up the pod networking configuration even after it has started. Note the pod will be crashlooping, so this may take a few minutes to become fully functional based on when the retry occurs. This requires no RBAC privilege, but will require the CNI agent to run as a privileged pod. |  |  |
-| `createEvents` _string_ | No longer used.  Deprecated: Marked as deprecated in pkg/apis/istio/v1alpha1/values_types.proto. |  |  |
-| `deletePods` _boolean_ | The Repair controller has 3 modes (labelPods, deletePods, and repairPods). Pick which one meets your use cases. Note only one may be used. The mode defines the action the controller will take when a pod is detected as broken. If deletePods is true, the controller will delete the broken pod. The pod will then be rescheduled, hopefully onto a node that is fully ready. Note this gives the DaemonSet a relatively high privilege, as it can delete any Pod. |  |  |
-=======
 | `tag` _string_ | The container image tag to pull. Image will be `Hub/Image:Tag-Variant`. |  |  |
 | `image` _string_ | Image name to pull from. Image will be `Hub/Image:Tag-Variant`.<br />If Image contains a "/", it will replace the entire `image` in the pod. |  |  |
 | `labelPods` _boolean_ | The Repair controller has 3 modes (labelPods, deletePods, and repairPods). Pick which one meets your use cases. Note only one may be used.<br />The mode defines the action the controller will take when a pod is detected as broken.<br />If labelPods is true, the controller will label all broken pods with <brokenPodLabelKey>=<brokenPodLabelValue>.<br />This is only capable of identifying broken pods; the user is responsible for fixing them (generally, by deleting them).<br />Note this gives the DaemonSet a relatively high privilege, as modifying pod metadata/status can have wider impacts. |  |  |
 | `repairPods` _boolean_ | The Repair controller has 3 modes (labelPods, deletePods, and repairPods). Pick which one meets your use cases. Note only one may be used.<br />The mode defines the action the controller will take when a pod is detected as broken.<br />If repairPods is true, the controller will dynamically repair any broken pod by setting up the pod networking configuration even after it has started.<br />Note the pod will be crashlooping, so this may take a few minutes to become fully functional based on when the retry occurs.<br />This requires no RBAC privilege, but will require the CNI agent to run as a privileged pod. |  |  |
 | `createEvents` _string_ | No longer used.<br /><br />Deprecated: Marked as deprecated in pkg/apis/istio/v1alpha1/values_types.proto. |  |  |
 | `deletePods` _boolean_ | The Repair controller has 3 modes (labelPods, deletePods, and repairPods). Pick which one meets your use cases. Note only one may be used.<br />The mode defines the action the controller will take when a pod is detected as broken.<br />If deletePods is true, the controller will delete the broken pod. The pod will then be rescheduled, hopefully onto a node that is fully ready.<br />Note this gives the DaemonSet a relatively high privilege, as it can delete any Pod. |  |  |
->>>>>>> 963ae6d6
 | `brokenPodLabelKey` _string_ | The label key to apply to a broken pod when the controller is in labelPods mode. |  |  |
 | `brokenPodLabelValue` _string_ | The label value to apply to a broken pod when the controller is in labelPods mode. |  |  |
 | `initContainerName` _string_ | The name of the init container to use for the repairPods mode. |  |  |
@@ -215,12 +178,7 @@
 | Field | Description | Default | Validation |
 | --- | --- | --- | --- |
 | `enabled` _boolean_ | Controls whether CNI should be used. |  |  |
-<<<<<<< HEAD
-| `chained` _boolean_ | Deprecated: Marked as deprecated in pkg/apis/istio/v1alpha1/values_types.proto. |  |  |
-| `provider` _string_ | Specifies the CNI provider. Can be either "default" or "multus". When set to "multus", an annotation `k8s.v1.cni.cncf.io/networks` is set on injected pods to point to a NetworkAttachmentDefinition |  |  |
-=======
 | `provider` _string_ | Specifies the CNI provider. Can be either "default" or "multus". When set to "multus", an annotation<br />`k8s.v1.cni.cncf.io/networks` is set on injected pods to point to a NetworkAttachmentDefinition |  |  |
->>>>>>> 963ae6d6
 
 
 #### CNIValues
@@ -255,27 +213,6 @@
 for connections to upstream database cluster.
 
 
-<<<<<<< HEAD
-#### v1alpha3
-```yaml
-apiVersion: networking.istio.io/v1alpha3
-kind: DestinationRule
-metadata:
-  name: db-mtls
-spec:
-  host: mydbserver.prod.svc.cluster.local
-  trafficPolicy:
-    tls:
-      mode: MUTUAL
-      clientCertificate: /etc/certs/myclientcert.pem
-      privateKey: /etc/certs/client_private_key.pem
-      caCertificates: /etc/certs/rootcacerts.pem
-```
-
-
-#### v1beta1
-=======
->>>>>>> 963ae6d6
 ```yaml
 apiVersion: networking.istio.io/v1
 kind: DestinationRule
@@ -296,24 +233,6 @@
 foreign service whose domain matches *.foo.com.
 
 
-<<<<<<< HEAD
-#### v1alpha3
-```yaml
-apiVersion: networking.istio.io/v1alpha3
-kind: DestinationRule
-metadata:
-  name: tls-foo
-spec:
-  host: "*.foo.com"
-  trafficPolicy:
-    tls:
-      mode: SIMPLE
-```
-
-
-#### v1beta1
-=======
->>>>>>> 963ae6d6
 ```yaml
 apiVersion: networking.istio.io/v1
 kind: DestinationRule
@@ -331,24 +250,6 @@
 to rating services.
 
 
-<<<<<<< HEAD
-#### v1alpha3
-```yaml
-apiVersion: networking.istio.io/v1alpha3
-kind: DestinationRule
-metadata:
-  name: ratings-istio-mtls
-spec:
-  host: ratings.prod.svc.cluster.local
-  trafficPolicy:
-    tls:
-      mode: ISTIO_MUTUAL
-```
-
-
-#### v1beta1
-=======
->>>>>>> 963ae6d6
 ```yaml
 apiVersion: networking.istio.io/v1
 kind: DestinationRule
@@ -474,18 +375,6 @@
 | --- | --- | --- | --- |
 | `arch` _[ArchConfig](#archconfig)_ | Specifies pod scheduling arch(amd64, ppc64le, s390x, arm64) and weight as follows:    0 - Never scheduled   1 - Least preferred   2 - No preference   3 - Most preferred  Deprecated: replaced by the affinity k8s settings which allows architecture nodeAffinity configuration of this behavior.  Deprecated: Marked as deprecated in pkg/apis/istio/v1alpha1/values_types.proto. |  |  |
 | `certSigners` _string array_ | List of certSigners to allow "approve" action in the ClusterRole |  |  |
-<<<<<<< HEAD
-| `configRootNamespace` _string_ | TODO: remove this? No longer used. |  |  |
-| `configValidation` _boolean_ | Controls whether the server-side validation is enabled. |  |  |
-| `defaultConfigVisibilitySettings` _string array_ | TODO: remove this? No longer used. |  |  |
-| `defaultNodeSelector` _object (keys:string, values:string)_ | Default k8s node selector for all the Istio control plane components  See https://kubernetes.io/docs/concepts/configuration/assign-pod-node/#nodeselector  Deprecated: Marked as deprecated in pkg/apis/istio/v1alpha1/values_types.proto. |  |  |
-| `defaultPodDisruptionBudget` _[DefaultPodDisruptionBudgetConfig](#defaultpoddisruptionbudgetconfig)_ | Specifies the default pod disruption budget configuration.  Deprecated: Marked as deprecated in pkg/apis/istio/v1alpha1/values_types.proto. |  |  |
-| `defaultResources` _[ResourceRequirements](https://kubernetes.io/docs/reference/generated/kubernetes-api/v1.25/#resourcerequirements-v1-core)_ | Default k8s resources settings for all Istio control plane components.  See https://kubernetes.io/docs/concepts/configuration/manage-compute-resources-container/#resource-requests-and-limits-of-pod-and-container  Deprecated: Marked as deprecated in pkg/apis/istio/v1alpha1/values_types.proto. |  |  |
-| `defaultTolerations` _[Toleration](https://kubernetes.io/docs/reference/generated/kubernetes-api/v1.25/#toleration-v1-core) array_ | Default node tolerations to be applied to all deployments so that all pods can be scheduled to nodes with matching taints. Each component can overwrite these default values by adding its tolerations block in the relevant section below and setting the desired values. Configure this field in case that all pods of Istio control plane are expected to be scheduled to particular nodes with specified taints.  Deprecated: Marked as deprecated in pkg/apis/istio/v1alpha1/values_types.proto. |  |  |
-| `hub` _string_ | Specifies the docker hub for Istio images. |  |  |
-| `imagePullPolicy` _[PullPolicy](https://kubernetes.io/docs/reference/generated/kubernetes-api/v1.25/#pullpolicy-v1-core)_ | Specifies the image pull policy for the Istio images. one of Always, Never, IfNotPresent. Defaults to Always if :latest tag is specified, or IfNotPresent otherwise. Cannot be updated.  More info: https://kubernetes.io/docs/concepts/containers/images#updating-images |  |  |
-| `imagePullSecrets` _string array_ | ImagePullSecrets for the control plane ServiceAccount, list of secrets in the same namespace to use for pulling any images in pods that reference this ServiceAccount. Must be set for any cluster configured with private docker registry. |  |  |
-=======
 | `configValidation` _boolean_ | Controls whether the server-side validation is enabled. |  |  |
 | `defaultNodeSelector` _object (keys:string, values:string)_ | Default k8s node selector for all the Istio control plane components<br /><br />See https://kubernetes.io/docs/concepts/configuration/assign-pod-node/#nodeselector<br /><br />Deprecated: Marked as deprecated in pkg/apis/istio/v1alpha1/values_types.proto. |  |  |
 | `defaultPodDisruptionBudget` _[DefaultPodDisruptionBudgetConfig](#defaultpoddisruptionbudgetconfig)_ | Specifies the default pod disruption budget configuration.<br /><br />Deprecated: Marked as deprecated in pkg/apis/istio/v1alpha1/values_types.proto. |  |  |
@@ -494,25 +383,12 @@
 | `hub` _string_ | Specifies the docker hub for Istio images. |  |  |
 | `imagePullPolicy` _[PullPolicy](https://kubernetes.io/docs/reference/generated/kubernetes-api/v1.25/#pullpolicy-v1-core)_ | Specifies the image pull policy for the Istio images. one of Always, Never, IfNotPresent.<br />Defaults to Always if :latest tag is specified, or IfNotPresent otherwise. Cannot be updated.<br /><br />More info: https://kubernetes.io/docs/concepts/containers/images#updating-images |  | Enum: [Always Never IfNotPresent] <br /> |
 | `imagePullSecrets` _string array_ | ImagePullSecrets for the control plane ServiceAccount, list of secrets in the same namespace<br />to use for pulling any images in pods that reference this ServiceAccount.<br />Must be set for any cluster configured with private docker registry. |  |  |
->>>>>>> 963ae6d6
 | `istioNamespace` _string_ | Specifies the default namespace for the Istio control plane components. |  |  |
 | `logAsJson` _boolean_ | Specifies whether istio components should output logs in json format by adding --log_as_json argument to each container. |  |  |
 | `logging` _[GlobalLoggingConfig](#globalloggingconfig)_ | Specifies the global logging level settings for the Istio control plane components. |  |  |
 | `meshID` _string_ | The Mesh Identifier. It should be unique within the scope where meshes will interact with each other, but it is not required to be globally/universally unique. For example, if any of the following are true, then two meshes must have different Mesh IDs: - Meshes will have their telemetry aggregated in one place - Meshes will be federated together - Policy will be written referencing one mesh from the other  If an administrator expects that any of these conditions may become true in the future, they should ensure their meshes have different Mesh IDs assigned.  Within a multicluster mesh, each cluster must be (manually or auto) configured to have the same Mesh ID value. If an existing cluster 'joins' a multicluster mesh, it will need to be migrated to the new mesh ID. Details of migration TBD, and it may be a disruptive operation to change the Mesh ID post-install.  If the mesh admin does not specify a value, Istio will use the value of the mesh's Trust Domain. The best practice is to select a proper Trust Domain value. |  |  |
 | `meshNetworks` _object (keys:string, values:[Network](#network))_ | Configure the mesh networks to be used by the Split Horizon EDS.  The following example defines two networks with different endpoints association methods. For `network1` all endpoints that their IP belongs to the provided CIDR range will be mapped to network1. The gateway for this network example is specified by its public IP address and port. The second network, `network2`, in this example is defined differently with all endpoints retrieved through the specified Multi-Cluster registry being mapped to network2. The gateway is also defined differently with the name of the gateway service on the remote cluster. The public IP for the gateway will be determined from that remote service (only LoadBalancer gateway service type is currently supported, for a NodePort type gateway service, it still need to be configured manually).  meshNetworks:    network1:     endpoints:     - fromCidr: "192.168.0.1/24"     gateways:     - address: 1.1.1.1       port: 80   network2:     endpoints:     - fromRegistry: reg1     gateways:     - registryServiceName: istio-ingressgateway.istio-system.svc.cluster.local       port: 443 |  |  |
 | `multiCluster` _[MultiClusterConfig](#multiclusterconfig)_ | Specifies the Configuration for Istio mesh across multiple clusters through Istio gateways. |  |  |
-<<<<<<< HEAD
-| `network` _string_ | Network defines the network this cluster belong to. This name corresponds to the networks in the map of mesh networks. |  |  |
-| `podDNSSearchNamespaces` _string array_ | Custom DNS config for the pod to resolve names of services in other clusters. Use this to add additional search domains, and other settings. see https://kubernetes.io/docs/concepts/services-networking/dns-pod-service/#dns-config This does not apply to gateway pods as they typically need a different set of DNS settings than the normal application pods (e.g. in multicluster scenarios). |  |  |
-| `omitSidecarInjectorConfigMap` _boolean_ | Controls whether the creation of the sidecar injector ConfigMap should be skipped. Defaults to false. When set to true, the sidecar injector ConfigMap will not be created. |  |  |
-| `oneNamespace` _boolean_ | Controls whether to restrict the applications namespace the controller manages; If set it to false, the controller watches all namespaces. |  |  |
-| `operatorManageWebhooks` _boolean_ | Controls whether the WebhookConfiguration resource(s) should be created. The current behavior of Istiod is to manage its own webhook configurations. When this option is set to true, Istio Operator, instead of webhooks, manages the webhook configurations. When this option is set as false, webhooks manage their own webhook configurations. |  |  |
-| `priorityClassName` _string_ | Specifies the k8s priorityClassName for the istio control plane components.  See https://kubernetes.io/docs/concepts/configuration/pod-priority-preemption/#priorityclass  Deprecated: Marked as deprecated in pkg/apis/istio/v1alpha1/values_types.proto. |  |  |
-| `proxy` _[ProxyConfig](#proxyconfig)_ | Specifies how proxies are configured within Istio. |  |  |
-| `proxy_init` _[ProxyInitConfig](#proxyinitconfig)_ | Specifies the Configuration for proxy_init container which sets the pods' networking to intercept the inbound/outbound traffic. |  |  |
-| `sds` _[SDSConfig](#sdsconfig)_ | Specifies the Configuration for the SecretDiscoveryService instead of using K8S secrets to mount the certificates. |  |  |
-| `tag` _[IntOrString](https://kubernetes.io/docs/reference/generated/kubernetes-api/v1.25/#intorstring-intstr-util)_ | Specifies the tag for the Istio docker images. |  | XIntOrString: \{\}   |
-=======
 | `network` _string_ | Network defines the network this cluster belong to. This name<br />corresponds to the networks in the map of mesh networks. |  |  |
 | `podDNSSearchNamespaces` _string array_ | Custom DNS config for the pod to resolve names of services in other<br />clusters. Use this to add additional search domains, and other settings.<br />see https://kubernetes.io/docs/concepts/services-networking/dns-pod-service/#dns-config<br />This does not apply to gateway pods as they typically need a different<br />set of DNS settings than the normal application pods (e.g. in multicluster scenarios). |  |  |
 | `omitSidecarInjectorConfigMap` _boolean_ | Controls whether the creation of the sidecar injector ConfigMap should be skipped.<br />Defaults to false. When set to true, the sidecar injector ConfigMap will not be created. |  |  |
@@ -522,7 +398,6 @@
 | `proxy_init` _[ProxyInitConfig](#proxyinitconfig)_ | Specifies the Configuration for proxy_init container which sets the pods' networking to intercept the inbound/outbound traffic. |  |  |
 | `sds` _[SDSConfig](#sdsconfig)_ | Specifies the Configuration for the SecretDiscoveryService instead of using K8S secrets to mount the certificates. |  |  |
 | `tag` _string_ | Specifies the tag for the Istio docker images. |  |  |
->>>>>>> 963ae6d6
 | `variant` _string_ | The variant of the Istio container images to use. Options are "debug" or "distroless". Unset will use the default for the given version. |  |  |
 | `tracer` _[TracerConfig](#tracerconfig)_ | Specifies the Configuration for each of the supported tracers. |  |  |
 | `remotePilotAddress` _string_ | Specifies the Istio control plane’s pilot Pod IP address or remote cluster DNS resolvable hostname. |  |  |
@@ -535,20 +410,12 @@
 | `caAddress` _string_ | The address of the CA for CSR. |  |  |
 | `externalIstiod` _boolean_ | Controls whether one external istiod is enabled. |  |  |
 | `configCluster` _boolean_ | Controls whether a remote cluster is the config cluster for an external istiod |  |  |
-<<<<<<< HEAD
-| `caName` _string_ | The name of the CA for workloads. For example, when caName=GkeWorkloadCertificate, GKE workload certificates will be used as the certificates for workloads. The default value is "" and when caName="", the CA will be configured by other mechanisms (e.g., environmental variable CA_PROVIDER). |  |  |
-| `autoscalingv2API` _boolean_ | TODO: remove this? No longer used. |  |  |
-| `platform` _string_ | Platform in which Istio is deployed. Possible values are: "openshift" and "gcp" An empty value means it is a vanilla Kubernetes distribution, therefore no special treatment will be considered. |  |  |
-| `ipFamilies` _string array_ | Defines which IP family to use for single stack or the order of IP families for dual-stack. Valid list items are "IPv4", "IPv6". More info: https://kubernetes.io/docs/concepts/services-networking/dual-stack/#services |  |  |
-| `ipFamilyPolicy` _string_ | Controls whether Services are configured to use IPv4, IPv6, or both. Valid options are PreferDualStack, RequireDualStack, and SingleStack. More info: https://kubernetes.io/docs/concepts/services-networking/dual-stack/#services |  |  |
-=======
 | `caName` _string_ | The name of the CA for workloads.<br />For example, when caName=GkeWorkloadCertificate, GKE workload certificates<br />will be used as the certificates for workloads.<br />The default value is "" and when caName="", the CA will be configured by other<br />mechanisms (e.g., environmental variable CA_PROVIDER). |  |  |
 | `autoscalingv2API` _boolean_ | TODO: remove this?<br />No longer used. |  |  |
 | `platform` _string_ | Platform in which Istio is deployed. Possible values are: "openshift" and "gcp"<br />An empty value means it is a vanilla Kubernetes distribution, therefore no special<br />treatment will be considered. |  |  |
 | `ipFamilies` _string array_ | Defines which IP family to use for single stack or the order of IP families for dual-stack.<br />Valid list items are "IPv4", "IPv6".<br />More info: https://kubernetes.io/docs/concepts/services-networking/dual-stack/#services |  |  |
 | `ipFamilyPolicy` _string_ | Controls whether Services are configured to use IPv4, IPv6, or both. Valid options<br />are PreferDualStack, RequireDualStack, and SingleStack.<br />More info: https://kubernetes.io/docs/concepts/services-networking/dual-stack/#services |  |  |
 | `waypoint` _[WaypointConfig](#waypointconfig)_ | Specifies how waypoints are configured within Istio. |  |  |
->>>>>>> 963ae6d6
 
 
 #### GlobalLoggingConfig
@@ -580,31 +447,6 @@
 or when the upstream server responds with Service Unavailable(503).
 
 
-<<<<<<< HEAD
-#### v1alpha3
-```yaml
-apiVersion: networking.istio.io/v1alpha3
-kind: VirtualService
-metadata:
-  name: ratings-route
-spec:
-  hosts:
-  - ratings.prod.svc.cluster.local
-  http:
-  - route:
-    - destination:
-        host: ratings.prod.svc.cluster.local
-        subset: v1
-    retries:
-      attempts: 3
-      perTryTimeout: 2s
-      retryOn: connect-failure,refused-stream,503
-```
-
-
-#### v1beta1
-=======
->>>>>>> 963ae6d6
 ```yaml
 apiVersion: networking.istio.io/v1
 kind: VirtualService
@@ -631,17 +473,10 @@
 
 | Field | Description | Default | Validation |
 | --- | --- | --- | --- |
-<<<<<<< HEAD
-| `attempts` _integer_ | Number of retries to be allowed for a given request. The interval between retries will be determined automatically (25ms+). When request `timeout` of the [HTTP route](https://istio.io/docs/reference/config/networking/virtual-service/#HTTPRoute) or `per_try_timeout` is configured, the actual number of retries attempted also depends on the specified request `timeout` and `per_try_timeout` values. MUST BE >= 0. If `0`, retries will be disabled. The maximum possible number of requests made will be 1 + `attempts`. |  |  |
-| `perTryTimeout` _[Duration](https://kubernetes.io/docs/reference/generated/kubernetes-api/v1.25/#duration-v1-meta)_ | Timeout per attempt for a given request, including the initial call and any retries. Format: 1h/1m/1s/1ms. MUST BE >=1ms. Default is same value as request `timeout` of the [HTTP route](https://istio.io/docs/reference/config/networking/virtual-service/#HTTPRoute), which means no timeout. |  |  |
-| `retryOn` _string_ | Specifies the conditions under which retry takes place. One or more policies can be specified using a ‘,’ delimited list. If `retry_on` specifies a valid HTTP status, it will be added to retriable_status_codes retry policy. See the [retry policies](https://www.envoyproxy.io/docs/envoy/latest/configuration/http/http_filters/router_filter#x-envoy-retry-on) and [gRPC retry policies](https://www.envoyproxy.io/docs/envoy/latest/configuration/http/http_filters/router_filter#x-envoy-retry-grpc-on) for more details. |  |  |
-| `retryRemoteLocalities` _boolean_ | Flag to specify whether the retries should retry to other localities. See the [retry plugin configuration](https://www.envoyproxy.io/docs/envoy/latest/intro/arch_overview/http/http_connection_management#retry-plugin-configuration) for more details. |  |  |
-=======
 | `attempts` _integer_ | Number of retries to be allowed for a given request. The interval<br />between retries will be determined automatically (25ms+). When request<br />`timeout` of the [HTTP route](https://istio.io/docs/reference/config/networking/virtual-service/#HTTPRoute)<br />or `per_try_timeout` is configured, the actual number of retries attempted also depends on<br />the specified request `timeout` and `per_try_timeout` values. MUST BE >= 0. If `0`, retries will be disabled.<br />The maximum possible number of requests made will be 1 + `attempts`. |  |  |
 | `perTryTimeout` _[Duration](https://kubernetes.io/docs/reference/generated/kubernetes-api/v1.25/#duration-v1-meta)_ | Timeout per attempt for a given request, including the initial call and any retries. Format: 1h/1m/1s/1ms. MUST BE >=1ms.<br />Default is same value as request<br />`timeout` of the [HTTP route](https://istio.io/docs/reference/config/networking/virtual-service/#HTTPRoute),<br />which means no timeout. |  |  |
 | `retryOn` _string_ | Specifies the conditions under which retry takes place.<br />One or more policies can be specified using a ‘,’ delimited list.<br />See the [retry policies](https://www.envoyproxy.io/docs/envoy/latest/configuration/http/http_filters/router_filter#x-envoy-retry-on)<br />and [gRPC retry policies](https://www.envoyproxy.io/docs/envoy/latest/configuration/http/http_filters/router_filter#x-envoy-retry-grpc-on) for more details.<br /><br />In addition to the policies specified above, a list of HTTP status codes can be passed, such as `retryOn: "503,reset"`.<br />Note these status codes refer to the actual responses received from the destination.<br />For example, if a connection is reset, Istio will translate this to 503 for it's response.<br />However, the destination did not return a 503 error, so this would not match `"503"` (it would, however, match `"reset"`).<br /><br />If not specified, this defaults to `connect-failure,refused-stream,unavailable,cancelled,503`. |  |  |
 | `retryRemoteLocalities` _boolean_ | Flag to specify whether the retries should retry to other localities.<br />See the [retry plugin configuration](https://www.envoyproxy.io/docs/envoy/latest/intro/arch_overview/http/http_connection_management#retry-plugin-configuration) for more details. |  |  |
->>>>>>> 963ae6d6
 
 
 
@@ -1193,19 +1028,12 @@
 
 | Field | Description | Default | Validation |
 | --- | --- | --- | --- |
-<<<<<<< HEAD
-| `distribute` _[LocalityLoadBalancerSettingDistribute](#localityloadbalancersettingdistribute) array_ | Optional: only one of distribute, failover or failoverPriority can be set. Explicitly specify loadbalancing weight across different zones and geographical locations. Refer to [Locality weighted load balancing](https://www.envoyproxy.io/docs/envoy/latest/intro/arch_overview/upstream/load_balancing/locality_weight) If empty, the locality weight is set according to the endpoints number within it. |  |  |
-| `failover` _[LocalityLoadBalancerSettingFailover](#localityloadbalancersettingfailover) array_ | Optional: only one of distribute, failover or failoverPriority can be set. Explicitly specify the region traffic will land on when endpoints in local region becomes unhealthy. Should be used together with OutlierDetection to detect unhealthy endpoints. Note: if no OutlierDetection specified, this will not take effect. |  |  |
-| `failoverPriority` _string array_ | failoverPriority is an ordered list of labels used to sort endpoints to do priority based load balancing. This is to support traffic failover across different groups of endpoints. Two kinds of labels can be specified:    - Specify only label keys `[key1, key2, key3]`, istio would compare the label values of client with endpoints.     Suppose there are total N label keys `[key1, key2, key3, ...keyN]` specified:      1. Endpoints matching all N labels with the client proxy have priority P(0) i.e. the highest priority.     2. Endpoints matching the first N-1 labels with the client proxy have priority P(1) i.e. second highest priority.     3. By extension of this logic, endpoints matching only the first label with the client proxy has priority P(N-1) i.e. second lowest priority.     4. All the other endpoints have priority P(N) i.e. lowest priority.    - Specify labels with key and value `[key1=value1, key2=value2, key3=value3]`, istio would compare the labels with endpoints.     Suppose there are total N labels `[key1=value1, key2=value2, key3=value3, ...keyN=valueN]` specified:      1. Endpoints matching all N labels have priority P(0) i.e. the highest priority.     2. Endpoints matching the first N-1 labels have priority P(1) i.e. second highest priority.     3. By extension of this logic, endpoints matching only the first label has priority P(N-1) i.e. second lowest priority.     4. All the other endpoints have priority P(N) i.e. lowest priority.  Note: For a label to be considered for match, the previous labels must match, i.e. nth label would be considered matched only if first n-1 labels match.  It can be any label specified on both client and server workloads. The following labels which have special semantic meaning are also supported:    - `topology.istio.io/network` is used to match the network metadata of an endpoint, which can be specified by pod/namespace label `topology.istio.io/network`, sidecar env `ISTIO_META_NETWORK` or MeshNetworks.   - `topology.istio.io/cluster` is used to match the clusterID of an endpoint, which can be specified by pod label `topology.istio.io/cluster` or pod env `ISTIO_META_CLUSTER_ID`.   - `topology.kubernetes.io/region` is used to match the region metadata of an endpoint, which maps to Kubernetes node label `topology.kubernetes.io/region` or the deprecated label `failure-domain.beta.kubernetes.io/region`.   - `topology.kubernetes.io/zone` is used to match the zone metadata of an endpoint, which maps to Kubernetes node label `topology.kubernetes.io/zone` or the deprecated label `failure-domain.beta.kubernetes.io/zone`.   - `topology.istio.io/subzone` is used to match the subzone metadata of an endpoint, which maps to Istio node label `topology.istio.io/subzone`.  The below topology config indicates the following priority levels:  ```yaml failoverPriority: - "topology.istio.io/network" - "topology.kubernetes.io/region" - "topology.kubernetes.io/zone" - "topology.istio.io/subzone" ```  1. endpoints match same [network, region, zone, subzone] label with the client proxy have the highest priority. 2. endpoints have same [network, region, zone] label but different [subzone] label with the client proxy have the second highest priority. 3. endpoints have same [network, region] label but different [zone] label with the client proxy have the third highest priority. 4. endpoints have same [network] but different [region] labels with the client proxy have the fourth highest priority. 5. all the other endpoints have the same lowest priority.  Suppose a service associated endpoints reside in multi clusters, the below example represents: 1. endpoints in `clusterA` and has `version=v1` label have P(0) priority. 2. endpoints not in `clusterA` but has `version=v1` label have P(1) priority. 2. all the other endpoints have P(2) priority.  ```yaml failoverPriority: - "version=v1" - "topology.istio.io/cluster=clusterA" ```  Optional: only one of distribute, failover or failoverPriority can be set. And it should be used together with `OutlierDetection` to detect unhealthy endpoints, otherwise has no effect. |  |  |
-| `enabled` _boolean_ | enable locality load balancing, this is DestinationRule-level and will override mesh wide settings in entirety. e.g. true means that turn on locality load balancing for this DestinationRule no matter what mesh wide settings is. |  |  |
-=======
 | `distribute` _[LocalityLoadBalancerSettingDistribute](#localityloadbalancersettingdistribute) array_ | Optional: only one of distribute, failover or failoverPriority can be set.<br />Explicitly specify loadbalancing weight across different zones and geographical locations.<br />Refer to [Locality weighted load balancing](https://www.envoyproxy.io/docs/envoy/latest/intro/arch_overview/upstream/load_balancing/locality_weight)<br />If empty, the locality weight is set according to the endpoints number within it. |  |  |
 | `failover` _[LocalityLoadBalancerSettingFailover](#localityloadbalancersettingfailover) array_ | Optional: only one of distribute, failover or failoverPriority can be set.<br />Explicitly specify the region traffic will land on when endpoints in local region becomes unhealthy.<br />Should be used together with OutlierDetection to detect unhealthy endpoints.<br />Note: if no OutlierDetection specified, this will not take effect. |  |  |
 | `failoverPriority` _string array_ | failoverPriority is an ordered list of labels used to sort endpoints to do priority based load balancing.<br />This is to support traffic failover across different groups of endpoints.<br />Two kinds of labels can be specified:<br /><br />  - Specify only label keys `[key1, key2, key3]`, istio would compare the label values of client with endpoints.<br />    Suppose there are total N label keys `[key1, key2, key3, ...keyN]` specified:<br /><br />    1. Endpoints matching all N labels with the client proxy have priority P(0) i.e. the highest priority.<br />    2. Endpoints matching the first N-1 labels with the client proxy have priority P(1) i.e. second highest priority.<br />    3. By extension of this logic, endpoints matching only the first label with the client proxy has priority P(N-1) i.e. second lowest priority.<br />    4. All the other endpoints have priority P(N) i.e. lowest priority.<br /><br />  - Specify labels with key and value `[key1=value1, key2=value2, key3=value3]`, istio would compare the labels with endpoints.<br />    Suppose there are total N labels `[key1=value1, key2=value2, key3=value3, ...keyN=valueN]` specified:<br /><br />    1. Endpoints matching all N labels have priority P(0) i.e. the highest priority.<br />    2. Endpoints matching the first N-1 labels have priority P(1) i.e. second highest priority.<br />    3. By extension of this logic, endpoints matching only the first label has priority P(N-1) i.e. second lowest priority.<br />    4. All the other endpoints have priority P(N) i.e. lowest priority.<br /><br />Note: For a label to be considered for match, the previous labels must match, i.e. nth label would be considered matched only if first n-1 labels match.<br /><br />It can be any label specified on both client and server workloads.<br />The following labels which have special semantic meaning are also supported:<br /><br />  - `topology.istio.io/network` is used to match the network metadata of an endpoint, which can be specified by pod/namespace label `topology.istio.io/network`, sidecar env `ISTIO_META_NETWORK` or MeshNetworks.<br />  - `topology.istio.io/cluster` is used to match the clusterID of an endpoint, which can be specified by pod label `topology.istio.io/cluster` or pod env `ISTIO_META_CLUSTER_ID`.<br />  - `topology.kubernetes.io/region` is used to match the region metadata of an endpoint, which maps to Kubernetes node label `topology.kubernetes.io/region` or the deprecated label `failure-domain.beta.kubernetes.io/region`.<br />  - `topology.kubernetes.io/zone` is used to match the zone metadata of an endpoint, which maps to Kubernetes node label `topology.kubernetes.io/zone` or the deprecated label `failure-domain.beta.kubernetes.io/zone`.<br />  - `topology.istio.io/subzone` is used to match the subzone metadata of an endpoint, which maps to Istio node label `topology.istio.io/subzone`.<br />  - `kubernetes.io/hostname` is used to match the current node of an endpoint, which maps to Kubernetes node label `kubernetes.io/hostname`.<br /><br />The below topology config indicates the following priority levels:<br /><br />```yaml<br />failoverPriority:<br />- "topology.istio.io/network"<br />- "topology.kubernetes.io/region"<br />- "topology.kubernetes.io/zone"<br />- "topology.istio.io/subzone"<br />```<br /><br />1. endpoints match same [network, region, zone, subzone] label with the client proxy have the highest priority.<br />2. endpoints have same [network, region, zone] label but different [subzone] label with the client proxy have the second highest priority.<br />3. endpoints have same [network, region] label but different [zone] label with the client proxy have the third highest priority.<br />4. endpoints have same [network] but different [region] labels with the client proxy have the fourth highest priority.<br />5. all the other endpoints have the same lowest priority.<br /><br />Suppose a service associated endpoints reside in multi clusters, the below example represents:<br />1. endpoints in `clusterA` and has `version=v1` label have P(0) priority.<br />2. endpoints not in `clusterA` but has `version=v1` label have P(1) priority.<br />2. all the other endpoints have P(2) priority.<br /><br />```yaml<br />failoverPriority:<br />- "version=v1"<br />- "topology.istio.io/cluster=clusterA"<br />```<br /><br />Optional: only one of distribute, failover or failoverPriority can be set.<br />And it should be used together with `OutlierDetection` to detect unhealthy endpoints, otherwise has no effect. |  |  |
 | `enabled` _boolean_ | enable locality load balancing, this is DestinationRule-level and will override mesh wide settings in entirety.<br />e.g. true means that turn on locality load balancing for this DestinationRule no matter what mesh wide settings is. |  |  |
 
 
->>>>>>> 963ae6d6
 #### LocalityLoadBalancerSettingDistribute
 Describes how traffic originating in the 'from' zone or sub-zone is
 distributed over a set of 'to' zones. Syntax for specifying a zone is
@@ -1245,37 +1073,6 @@
 | `proxyHttpPort` _integer_ | Port on which Envoy should listen for HTTP PROXY requests if set. |  |  |
 | `connectTimeout` _[Duration](https://kubernetes.io/docs/reference/generated/kubernetes-api/v1.25/#duration-v1-meta)_ | Connection timeout used by Envoy. (MUST BE >=1ms) Default timeout is 10s. |  |  |
 | `tcpKeepalive` _[ConnectionPoolSettingsTCPSettingsTcpKeepalive](#connectionpoolsettingstcpsettingstcpkeepalive)_ | If set then set `SO_KEEPALIVE` on the socket to enable TCP Keepalives. |  |  |
-<<<<<<< HEAD
-| `ingressClass` _string_ | Class of ingress resources to be processed by Istio ingress controller. This corresponds to the value of `kubernetes.io/ingress.class` annotation. |  |  |
-| `ingressService` _string_ | Name of the Kubernetes service used for the istio ingress controller. If no ingress controller is specified, the default value `istio-ingressgateway` is used. |  |  |
-| `ingressControllerMode` _[MeshConfigIngressControllerMode](#meshconfigingresscontrollermode)_ | Defines whether to use Istio ingress controller for annotated or all ingress resources. Default mode is `STRICT`. |  | Enum: [UNSPECIFIED OFF DEFAULT STRICT]   |
-| `ingressSelector` _string_ | Defines which gateway deployment to use as the Ingress controller. This field corresponds to the Gateway.selector field, and will be set as `istio: INGRESS_SELECTOR`. By default, `ingressgateway` is used, which will select the default IngressGateway as it has the `istio: ingressgateway` labels. It is recommended that this is the same value as ingress_service. |  |  |
-| `enableTracing` _boolean_ | Flag to control generation of trace spans and request IDs. Requires a trace span collector defined in the proxy configuration. |  |  |
-| `accessLogFile` _string_ | File address for the proxy access log (e.g. /dev/stdout). Empty value disables access logging. |  |  |
-| `accessLogFormat` _string_ | Format for the proxy access log Empty value results in proxy's default access log format |  |  |
-| `accessLogEncoding` _[MeshConfigAccessLogEncoding](#meshconfigaccesslogencoding)_ | Encoding for the proxy access log (`TEXT` or `JSON`). Default value is `TEXT`. |  | Enum: [TEXT JSON]   |
-| `enableEnvoyAccessLogService` _boolean_ | This flag enables Envoy's gRPC Access Log Service. See [Access Log Service](https://www.envoyproxy.io/docs/envoy/latest/api-v3/extensions/access_loggers/grpc/v3/als.proto) for details about Envoy's gRPC Access Log Service API. Default value is `false`. |  |  |
-| `disableEnvoyListenerLog` _boolean_ | This flag disables Envoy Listener logs. See [Listener Access Log](https://www.envoyproxy.io/docs/envoy/latest/api-v3/config/listener/v3/listener.proto#envoy-v3-api-field-config-listener-v3-listener-access-log) Istio Enables Envoy's listener access logs on "NoRoute" response flag. Default value is `false`. |  |  |
-| `defaultConfig` _[MeshConfigProxyConfig](#meshconfigproxyconfig)_ | Default proxy config used by gateway and sidecars. In case of Kubernetes, the proxy config is applied once during the injection process, and remain constant for the duration of the pod. The rest of the mesh config can be changed at runtime and config gets distributed dynamically. On Kubernetes, this can be overridden on individual pods with the `proxy.istio.io/config` annotation. |  |  |
-| `outboundTrafficPolicy` _[MeshConfigOutboundTrafficPolicy](#meshconfigoutboundtrafficpolicy)_ | Set the default behavior of the sidecar for handling outbound traffic from the application.  If your application uses one or more external services that are not known apriori, setting the policy to `ALLOW_ANY` will cause the sidecars to route any unknown traffic originating from the application to its requested destination. Users are strongly encouraged to use ServiceEntries to explicitly declare any external dependencies, instead of using `ALLOW_ANY`, so that traffic to these services can be monitored. Can be overridden at a Sidecar level by setting the `OutboundTrafficPolicy` in the [Sidecar API](https://istio.io/docs/reference/config/networking/sidecar/#OutboundTrafficPolicy). Default mode is `ALLOW_ANY` which means outbound traffic to unknown destinations will be allowed. |  |  |
-| `inboundTrafficPolicy` _[MeshConfigInboundTrafficPolicy](#meshconfiginboundtrafficpolicy)_ | Set the default behavior of the sidecar for handling inbound traffic to the application.  If your application listens on localhost, you will need to set this to `LOCALHOST`. |  |  |
-| `configSources` _[ConfigSource](#configsource) array_ | ConfigSource describes a source of configuration data for networking rules, and other Istio configuration artifacts. Multiple data sources can be configured for a single control plane. |  |  |
-| `enableAutoMtls` _boolean_ | This flag is used to enable mutual `TLS` automatically for service to service communication within the mesh, default true. If set to true, and a given service does not have a corresponding `DestinationRule` configured, or its `DestinationRule` does not have ClientTLSSettings specified, Istio configures client side TLS configuration appropriately. More specifically, If the upstream authentication policy is in `STRICT` mode, use Istio provisioned certificate for mutual `TLS` to connect to upstream. If upstream service is in plain text mode, use plain text. If the upstream authentication policy is in PERMISSIVE mode, Istio configures clients to use mutual `TLS` when server sides are capable of accepting mutual `TLS` traffic. If service `DestinationRule` exists and has `ClientTLSSettings` specified, that is always used instead. |  |  |
-| `trustDomain` _string_ | The trust domain corresponds to the trust root of a system. Refer to [SPIFFE-ID](https://github.com/spiffe/spiffe/blob/master/standards/SPIFFE-ID.md#21-trust-domain) |  |  |
-| `trustDomainAliases` _string array_ | The trust domain aliases represent the aliases of `trust_domain`. For example, if we have ```yaml trustDomain: td1 trustDomainAliases: ["td2", "td3"] ``` Any service with the identity `td1/ns/foo/sa/a-service-account`, `td2/ns/foo/sa/a-service-account`, or `td3/ns/foo/sa/a-service-account` will be treated the same in the Istio mesh. |  |  |
-| `caCertificates` _[MeshConfigCertificateData](#meshconfigcertificatedata) array_ | The extra root certificates for workload-to-workload communication. The plugin certificates (the 'cacerts' secret) or self-signed certificates (the 'istio-ca-secret' secret) are automatically added by Istiod. The CA certificate that signs the workload certificates is automatically added by Istio Agent. |  |  |
-| `defaultServiceExportTo` _string array_ | The default value for the ServiceEntry.export_to field and services imported through container registry integrations, e.g. this applies to Kubernetes Service resources. The value is a list of namespace names and reserved namespace aliases. The allowed namespace aliases are: ``` * - All Namespaces . - Current Namespace ~ - No Namespace ``` If not set the system will use "*" as the default value which implies that services are exported to all namespaces.  `All namespaces` is a reasonable default for implementations that don't need to restrict access or visibility of services across namespace boundaries. If that requirement is present it is generally good practice to make the default `Current namespace` so that services are only visible within their own namespaces by default. Operators can then expand the visibility of services to other namespaces as needed. Use of `No Namespace` is expected to be rare but can have utility for deployments where dependency management needs to be precise even within the scope of a single namespace.  For further discussion see the reference documentation for `ServiceEntry`, `Sidecar`, and `Gateway`. |  |  |
-| `defaultVirtualServiceExportTo` _string array_ | The default value for the VirtualService.export_to field. Has the same syntax as `default_service_export_to`.  If not set the system will use "*" as the default value which implies that virtual services are exported to all namespaces |  |  |
-| `defaultDestinationRuleExportTo` _string array_ | The default value for the `DestinationRule.export_to` field. Has the same syntax as `default_service_export_to`.  If not set the system will use "*" as the default value which implies that destination rules are exported to all namespaces |  |  |
-| `rootNamespace` _string_ | The namespace to treat as the administrative root namespace for Istio configuration. When processing a leaf namespace Istio will search for declarations in that namespace first and if none are found it will search in the root namespace. Any matching declaration found in the root namespace is processed as if it were declared in the leaf namespace.  The precise semantics of this processing are documented on each resource type. |  |  |
-| `localityLbSetting` _[LocalityLoadBalancerSetting](#localityloadbalancersetting)_ | Locality based load balancing distribution or failover settings. If unspecified, locality based load balancing will be enabled by default. However, this requires outlierDetection to actually take effect for a particular service, see https://istio.io/latest/docs/tasks/traffic-management/locality-load-balancing/failover/ |  |  |
-| `dnsRefreshRate` _[Duration](https://kubernetes.io/docs/reference/generated/kubernetes-api/v1.25/#duration-v1-meta)_ | Configures DNS refresh rate for Envoy clusters of type `STRICT_DNS` Default refresh rate is `60s`. |  |  |
-| `h2UpgradePolicy` _[MeshConfigH2UpgradePolicy](#meshconfigh2upgradepolicy)_ | Specify if http1.1 connections should be upgraded to http2 by default. if sidecar is installed on all pods in the mesh, then this should be set to `UPGRADE`. If one or more services or namespaces do not have sidecar(s), then this should be set to `DO_NOT_UPGRADE`. It can be enabled by destination using the `destinationRule.trafficPolicy.connectionPool.http.h2UpgradePolicy` override. |  | Enum: [DO_NOT_UPGRADE UPGRADE]   |
-| `inboundClusterStatName` _string_ | Name to be used while emitting statistics for inbound clusters. The same pattern is used while computing stat prefix for network filters like TCP and Redis. By default, Istio emits statistics with the pattern `inbound\|<port>\|<port-name>\|<service-FQDN>`. For example `inbound\|7443\|grpc-reviews\|reviews.prod.svc.cluster.local`. This can be used to override that pattern.  A Pattern can be composed of various pre-defined variables. The following variables are supported.  - `%SERVICE%` - Will be substituted with name of the service. - `%SERVICE_FQDN%` - Will be substituted with FQDN of the service. - `%SERVICE_PORT%` - Will be substituted with port of the service. - `%TARGET_PORT%`  - Will be substituted with the target port of the service. - `%SERVICE_PORT_NAME%` - Will be substituted with port name of the service.  Following are some examples of supported patterns for reviews:  - `%SERVICE_FQDN%_%SERVICE_PORT%` will use reviews.prod.svc.cluster.local_7443 as the stats name. - `%SERVICE%` will use reviews.prod as the stats name. |  |  |
-| `outboundClusterStatName` _string_ | Name to be used while emitting statistics for outbound clusters. The same pattern is used while computing stat prefix for network filters like TCP and Redis. By default, Istio emits statistics with the pattern `outbound\|<port>\|<subsetname>\|<service-FQDN>`. For example `outbound\|8080\|v2\|reviews.prod.svc.cluster.local`. This can be used to override that pattern.  A Pattern can be composed of various pre-defined variables. The following variables are supported.  - `%SERVICE%` - Will be substituted with name of the service. - `%SERVICE_FQDN%` - Will be substituted with FQDN of the service. - `%SERVICE_PORT%` - Will be substituted with port of the service. - `%SERVICE_PORT_NAME%` - Will be substituted with port name of the service. - `%SUBSET_NAME%` - Will be substituted with subset.  Following are some examples of supported patterns for reviews:  - `%SERVICE_FQDN%_%SERVICE_PORT%` will use `reviews.prod.svc.cluster.local_7443` as the stats name. - `%SERVICE%` will use reviews.prod as the stats name. |  |  |
-| `enablePrometheusMerge` _boolean_ | If enabled, Istio agent will merge metrics exposed by the application with metrics from Envoy and Istio agent. The sidecar injection will replace `prometheus.io` annotations present on the pod and redirect them towards Istio agent, which will then merge metrics of from the application with Istio metrics. This relies on the annotations `prometheus.io/scrape`, `prometheus.io/port`, and `prometheus.io/path` annotations. If you are running a separately managed Envoy with an Istio sidecar, this may cause issues, as the metrics will collide. In this case, it is recommended to disable aggregation on that deployment with the `prometheus.istio.io/merge-metrics: "false"` annotation. If not specified, this will be enabled by default. |  |  |
-| `extensionProviders` _[MeshConfigExtensionProvider](#meshconfigextensionprovider) array_ | Defines a list of extension providers that extend Istio's functionality. For example, the AuthorizationPolicy can be used with an extension provider to delegate the authorization decision to a custom authorization system. |  | MaxItems: 1000   |
-=======
 | `ingressClass` _string_ | Class of ingress resources to be processed by Istio ingress<br />controller. This corresponds to the value of<br />`kubernetes.io/ingress.class` annotation. |  |  |
 | `ingressService` _string_ | Name of the Kubernetes service used for the istio ingress controller.<br />If no ingress controller is specified, the default value `istio-ingressgateway` is used. |  |  |
 | `ingressControllerMode` _[MeshConfigIngressControllerMode](#meshconfigingresscontrollermode)_ | Defines whether to use Istio ingress controller for annotated or all ingress resources.<br />Default mode is `STRICT`. |  | Enum: [UNSPECIFIED OFF DEFAULT STRICT] <br /> |
@@ -1305,7 +1102,6 @@
 | `outboundClusterStatName` _string_ | Name to be used while emitting statistics for outbound clusters. The same pattern is used while computing stat prefix for<br />network filters like TCP and Redis.<br />By default, Istio emits statistics with the pattern `outbound\|<port>\|<subsetname>\|<service-FQDN>`.<br />For example `outbound\|8080\|v2\|reviews.prod.svc.cluster.local`. This can be used to override that pattern.<br /><br />A Pattern can be composed of various pre-defined variables. The following variables are supported.<br /><br />- `%SERVICE%` - Will be substituted with short hostname of the service.<br />- `%SERVICE_NAME%` - Will be substituted with name of the service.<br />- `%SERVICE_FQDN%` - Will be substituted with FQDN of the service.<br />- `%SERVICE_PORT%` - Will be substituted with port of the service.<br />- `%SERVICE_PORT_NAME%` - Will be substituted with port name of the service.<br />- `%SUBSET_NAME%` - Will be substituted with subset.<br /><br />Following are some examples of supported patterns for reviews:<br /><br />- `%SERVICE_FQDN%_%SERVICE_PORT%` will use `reviews.prod.svc.cluster.local_7443` as the stats name.<br />- `%SERVICE%` will use reviews.prod as the stats name. |  |  |
 | `enablePrometheusMerge` _boolean_ | If enabled, Istio agent will merge metrics exposed by the application with metrics from Envoy<br />and Istio agent. The sidecar injection will replace `prometheus.io` annotations present on the pod<br />and redirect them towards Istio agent, which will then merge metrics of from the application with Istio metrics.<br />This relies on the annotations `prometheus.io/scrape`, `prometheus.io/port`, and<br />`prometheus.io/path` annotations.<br />If you are running a separately managed Envoy with an Istio sidecar, this may cause issues, as the metrics will collide.<br />In this case, it is recommended to disable aggregation on that deployment with the<br />`prometheus.istio.io/merge-metrics: "false"` annotation.<br />If not specified, this will be enabled by default. |  |  |
 | `extensionProviders` _[MeshConfigExtensionProvider](#meshconfigextensionprovider) array_ | Defines a list of extension providers that extend Istio's functionality. For example, the AuthorizationPolicy<br />can be used with an extension provider to delegate the authorization decision to a custom authorization system. |  | MaxItems: 1000 <br /> |
->>>>>>> 963ae6d6
 | `defaultProviders` _[MeshConfigDefaultProviders](#meshconfigdefaultproviders)_ | Specifies extension providers to use by default in Istio configuration resources. |  |  |
 | `discoverySelectors` _[LabelSelector](https://kubernetes.io/docs/reference/generated/kubernetes-api/v1.25/#labelselector-v1-meta) array_ | A list of Kubernetes selectors that specify the set of namespaces that Istio considers when computing configuration updates for sidecars. This can be used to reduce Istio's computational load by limiting the number of entities (including services, pods, and endpoints) that are watched and processed. If omitted, Istio will use the default behavior of processing all namespaces in the cluster. Elements in the list are disjunctive (OR semantics), i.e. a namespace will be included if it matches any selector. The following example selects any namespace that matches either below: 1. The namespace has both of these labels: `env: prod` and `region: us-east1` 2. The namespace has label `app` equal to `cassandra` or `spark`. ```yaml discoverySelectors:   - matchLabels:     env: prod     region: us-east1   - matchExpressions:   - key: app     operator: In     values:   - cassandra   - spark  ``` Refer to the [Kubernetes selector docs](https://kubernetes.io/docs/concepts/overview/working-with-objects/labels/#label-selectors) for additional detail on selector semantics. |  |  |
 | `pathNormalization` _[MeshConfigProxyPathNormalization](#meshconfigproxypathnormalization)_ | ProxyPathNormalization configures how URL paths in incoming and outgoing HTTP requests are normalized by the sidecars and gateways. The normalized paths will be used in all aspects through the requests' lifetime on the sidecars and gateways, which includes routing decisions in outbound direction (client proxy), authorization policy match and enforcement in inbound direction (server proxy), and the URL path proxied to the upstream service. If not set, the NormalizationType.DEFAULT configuration will be used. |  |  |
@@ -1661,13 +1457,6 @@
 
 | Field | Description | Default | Validation |
 | --- | --- | --- | --- |
-<<<<<<< HEAD
-| `service` _string_ | REQUIRED. Specifies the OpenTelemetry endpoint that will receive OTLP traces. The format is `[<Namespace>/]<Hostname>`. The specification of `<Namespace>` is required only when it is insufficient to unambiguously resolve a service in the service registry. The `<Hostname>` is a fully qualified host name of a service defined by the Kubernetes service or ServiceEntry.  Example: "otlp.default.svc.cluster.local" or "bar/otlp.example.com". |  | Required: \{\}   |
-| `port` _integer_ | REQUIRED. Specifies the port of the service. |  | Required: \{\}   |
-| `maxTagLength` _integer_ | Optional. Controls the overall path length allowed in a reported span. NOTE: currently only controls max length of the path tag. |  |  |
-| `http` _[MeshConfigExtensionProviderHttpService](#meshconfigextensionproviderhttpservice)_ | Optional. Specifies the configuration for exporting OTLP traces via HTTP. When empty, traces will be exported via gRPC.  The following example shows how to configure the OpenTelemetry ExtensionProvider to export via HTTP:  1. Add/change the OpenTelemetry extension provider in `MeshConfig` ```yaml   - name: otel-tracing     opentelemetry:     port: 443     service: my.olly-backend.com     http:     path: "/api/otlp/traces"     timeout: 10s     headers:   - name: "my-custom-header"     value: "some value"  ```  2. Deploy a `ServiceEntry` for the observability back-end ```yaml apiVersion: networking.istio.io/v1alpha3 kind: ServiceEntry metadata:    name: my-olly-backend  spec:    hosts:   - my.olly-backend.com   ports:   - number: 443     name: https-port     protocol: HTTPS   resolution: DNS   location: MESH_EXTERNAL  --- apiVersion: networking.istio.io/v1alpha3 kind: DestinationRule metadata:    name: my-olly-backend  spec:    host: my.olly-backend.com   trafficPolicy:     portLevelSettings:     - port:         number: 443       tls:         mode: SIMPLE  ``` |  |  |
-| `resourceDetectors` _[MeshConfigExtensionProviderResourceDetectors](#meshconfigextensionproviderresourcedetectors)_ | Optional. Specifies [Resource Detectors](https://opentelemetry.io/docs/specs/otel/resource/sdk/) to be used by the OpenTelemetry Tracer. When multiple resources are provided, they are merged according to the OpenTelemetry [Resource specification](https://opentelemetry.io/docs/specs/otel/resource/sdk/#merge).  The following example shows how to configure the Environment Resource Detector, that will read the attributes from the environment variable `OTEL_RESOURCE_ATTRIBUTES`:  ```yaml   - name: otel-tracing     opentelemetry:     port: 443     service: my.olly-backend.com     resource_detectors:     environment: \{\}  ``` |  |  |
-=======
 | `service` _string_ | REQUIRED. Specifies the OpenTelemetry endpoint that will receive OTLP traces.<br />The format is `[<Namespace>/]<Hostname>`. The specification of `<Namespace>` is required only when it is insufficient<br />to unambiguously resolve a service in the service registry. The `<Hostname>` is a fully qualified host name of a<br />service defined by the Kubernetes service or ServiceEntry.<br /><br />Example: "otlp.default.svc.cluster.local" or "bar/otlp.example.com". |  | Required: \{\} <br /> |
 | `port` _integer_ | REQUIRED. Specifies the port of the service. |  | Required: \{\} <br /> |
 | `maxTagLength` _integer_ | Optional. Controls the overall path length allowed in a reported span.<br />NOTE: currently only controls max length of the path tag. |  |  |
@@ -1694,7 +1483,6 @@
 | `service` _string_ | REQUIRED. Specifies the Dynatrace environment to obtain the sampling configuration.<br />The format is `<Hostname>`, where `<Hostname>` is the fully qualified Dynatrace environment<br />host name defined in the ServiceEntry.<br /><br />Example: "\{your-environment-id\}.live.dynatrace.com". |  | Required: \{\} <br /> |
 | `port` _integer_ | REQUIRED. Specifies the port of the service. |  | Required: \{\} <br /> |
 | `http` _[MeshConfigExtensionProviderHttpService](#meshconfigextensionproviderhttpservice)_ | REQUIRED. Specifies sampling configuration URI. |  | Required: \{\} <br /> |
->>>>>>> 963ae6d6
 
 
 #### MeshConfigExtensionProviderPrometheusMetricsProvider
@@ -1912,13 +1700,8 @@
 
 | Field | Description |
 | --- | --- |
-<<<<<<< HEAD
-| `REGISTRY_ONLY` | outbound traffic will be restricted to services defined in the service registry as well as those defined through ServiceEntries  |
-| `ALLOW_ANY` | outbound traffic to unknown destinations will be allowed, in case there are no services or ServiceEntries for the destination port  |
-=======
 | `REGISTRY_ONLY` | In `REGISTRY_ONLY` mode, unknown outbound traffic will be dropped.<br />Traffic destinations must be explicitly declared into the service registry through `ServiceEntry` configurations.<br />Note: Istio [does not offer an outbound traffic security policy](https://istio.io/latest/docs/ops/best-practices/security/#understand-traffic-capture-limitations).<br />This option does not act as one, or as any form of an outbound firewall.<br />Instead, this option exists primarily to offer users a way to detect missing `ServiceEntry` configurations by explicitly failing.<br /> |
 | `ALLOW_ANY` | In `ALLOW_ANY` mode, any traffic to unknown destinations will be allowed.<br />Unknown destination traffic will have limited functionality, however, such as reduced observability.<br />This mode allows users that do not have all possible egress destinations registered through `ServiceEntry` configurations to still connect<br />to arbitrary destinations.<br /> |
->>>>>>> 963ae6d6
 
 
 #### MeshConfigProxyConfig
@@ -1978,37 +1761,14 @@
 | `discoveryAddress` _string_ | Address of the discovery service exposing xDS with mTLS connection. The inject configuration may override this value. |  |  |
 | `zipkinAddress` _string_ | Address of the Zipkin service (e.g. _zipkin:9411_). DEPRECATED: Use [tracing][istio.mesh.v1alpha1.ProxyConfig.tracing] instead.  Deprecated: Marked as deprecated in mesh/v1alpha1/proxy.proto. |  |  |
 | `statsdUdpAddress` _string_ | IP Address and Port of a statsd UDP listener (e.g. `10.75.241.127:9125`). |  |  |
-<<<<<<< HEAD
-| `proxyAdminPort` _integer_ | Port on which Envoy should listen for administrative commands. Default port is `15000`. |  |  |
-| `controlPlaneAuthPolicy` _[AuthenticationPolicy](#authenticationpolicy)_ | AuthenticationPolicy defines how the proxy is authenticated when it connects to the control plane. Default is set to `MUTUAL_TLS`. |  | Enum: [NONE MUTUAL_TLS INHERIT]   |
-| `customConfigFile` _string_ | File path of custom proxy configuration, currently used by proxies in front of Mixer and Pilot. |  |  |
-| `statNameLength` _integer_ | Maximum length of name field in Envoy's metrics. The length of the name field is determined by the length of a name field in a service and the set of labels that comprise a particular version of the service. The default value is set to 189 characters. Envoy's internal metrics take up 67 characters, for a total of 256 character name per metric. Increase the value of this field if you find that the metrics from Envoys are truncated. |  |  |
-| `concurrency` _integer_ | The number of worker threads to run. If unset, this will be automatically determined based on CPU requests/limits. If set to 0, all cores on the machine will be used. Default is 2 worker threads. |  |  |
-=======
 | `proxyAdminPort` _integer_ | Port on which Envoy should listen for administrative commands.<br />Default port is `15000`. |  |  |
 | `controlPlaneAuthPolicy` _[AuthenticationPolicy](#authenticationpolicy)_ | AuthenticationPolicy defines how the proxy is authenticated when it connects to the control plane.<br />Default is set to `MUTUAL_TLS`. |  | Enum: [NONE MUTUAL_TLS INHERIT] <br /> |
 | `customConfigFile` _string_ | File path of custom proxy configuration, currently used by proxies<br />in front of Mixer and Pilot. |  |  |
 | `statNameLength` _integer_ | Maximum length of name field in Envoy's metrics. The length of the name field<br />is determined by the length of a name field in a service and the set of labels that<br />comprise a particular version of the service. The default value is set to 189 characters.<br />Envoy's internal metrics take up 67 characters, for a total of 256 character name per metric.<br />Increase the value of this field if you find that the metrics from Envoys are truncated. |  |  |
 | `concurrency` _integer_ | The number of worker threads to run.<br />If unset, which is recommended, this will be automatically determined based on CPU requests/limits.<br />If set to 0, all cores on the machine will be used, ignoring CPU requests or limits. This can lead to major performance<br />issues if CPU limits are also set. |  |  |
->>>>>>> 963ae6d6
 | `proxyBootstrapTemplatePath` _string_ | Path to the proxy bootstrap template file |  |  |
 | `interceptionMode` _[ProxyConfigInboundInterceptionMode](#proxyconfiginboundinterceptionmode)_ | The mode used to redirect inbound traffic to Envoy. |  | Enum: [REDIRECT TPROXY NONE]   |
 | `tracing` _[Tracing](#tracing)_ | Tracing configuration to be used by the proxy. |  |  |
-<<<<<<< HEAD
-| `envoyAccessLogService` _[RemoteService](#remoteservice)_ | Address of the service to which access logs from Envoys should be sent. (e.g. `accesslog-service:15000`). See [Access Log Service](https://www.envoyproxy.io/docs/envoy/latest/api-v2/config/accesslog/v2/als.proto) for details about Envoy's gRPC Access Log Service API. |  |  |
-| `envoyMetricsService` _[RemoteService](#remoteservice)_ | Address of the Envoy Metrics Service implementation (e.g. `metrics-service:15000`). See [Metric Service](https://www.envoyproxy.io/docs/envoy/latest/api-v2/config/metrics/v2/metrics_service.proto) for details about Envoy's Metrics Service API. |  |  |
-| `proxyMetadata` _object (keys:string, values:string)_ | Additional environment variables for the proxy. Names starting with `ISTIO_META_` will be included in the generated bootstrap and sent to the XDS server. |  |  |
-| `runtimeValues` _object (keys:string, values:string)_ | Envoy [runtime configuration](https://www.envoyproxy.io/docs/envoy/latest/intro/arch_overview/operations/runtime) to set during bootstrapping. This enables setting experimental, unsafe, unsupported, and deprecated features that should be used with extreme caution. |  |  |
-| `statusPort` _integer_ | Port on which the agent should listen for administrative commands such as readiness probe. Default is set to port `15020`. |  |  |
-| `extraStatTags` _string array_ | An additional list of tags to extract from the in-proxy Istio telemetry. These extra tags can be added by configuring the telemetry extension. Each additional tag needs to be present in this list. Extra tags emitted by the telemetry extensions must be listed here so that they can be processed and exposed as Prometheus metrics. Deprecated: `istio.stats` is a native filter now, this field is no longer needed. |  |  |
-| `gatewayTopology` _[Topology](#topology)_ | Topology encapsulates the configuration which describes where the proxy is located i.e. behind a (or N) trusted proxy (proxies) or directly exposed to the internet. This configuration only effects gateways and is applied to all the gateways in the cluster unless overridden via annotations of the gateway workloads. |  |  |
-| `terminationDrainDuration` _[Duration](https://kubernetes.io/docs/reference/generated/kubernetes-api/v1.25/#duration-v1-meta)_ | The amount of time allowed for connections to complete on proxy shutdown. On receiving `SIGTERM` or `SIGINT`, `istio-agent` tells the active Envoy to start draining, preventing any new connections and allowing existing connections to complete. It then sleeps for the `termination_drain_duration` and then kills any remaining active Envoy processes. If not set, a default of `5s` will be applied. |  |  |
-| `meshId` _string_ | The unique identifier for the [service mesh](https://istio.io/docs/reference/glossary/#service-mesh) All control planes running in the same service mesh should specify the same mesh ID. Mesh ID is used to label telemetry reports for cases where telemetry from multiple meshes is mixed together. |  |  |
-| `readinessProbe` _[Probe](https://kubernetes.io/docs/reference/generated/kubernetes-api/v1.25/#probe-v1-core)_ | VM Health Checking readiness probe. This health check config exactly mirrors the kubernetes readiness probe configuration both in schema and logic. Only one health check method of 3 can be set at a time. |  |  |
-| `proxyStatsMatcher` _[ProxyConfigProxyStatsMatcher](#proxyconfigproxystatsmatcher)_ | Proxy stats matcher defines configuration for reporting custom Envoy stats. To reduce memory and CPU overhead from Envoy stats system, Istio proxies by default create and expose only a subset of Envoy stats. This option is to control creation of additional Envoy stats with prefix, suffix, and regex expressions match on the name of the stats. This replaces the stats inclusion annotations (`sidecar.istio.io/statsInclusionPrefixes`, `sidecar.istio.io/statsInclusionRegexps`, and `sidecar.istio.io/statsInclusionSuffixes`). For example, to enable stats for circuit breakers, request retries, upstream connections, and request timeouts, you can specify stats matcher as follows: ```yaml proxyStatsMatcher:    inclusionRegexps:     - .*outlier_detection.*     - .*upstream_rq_retry.*     - .*upstream_cx_.*   inclusionSuffixes:     - upstream_rq_timeout  ``` Note including more Envoy stats might increase number of time series collected by prometheus significantly. Care needs to be taken on Prometheus resource provision and configuration to reduce cardinality. |  |  |
-| `holdApplicationUntilProxyStarts` _boolean_ | Boolean flag for enabling/disabling the holdApplicationUntilProxyStarts behavior. This feature adds hooks to delay application startup until the pod proxy is ready to accept traffic, mitigating some startup race conditions. Default value is 'false'. |  |  |
-| `caCertificatesPem` _string array_ | The PEM data of the extra root certificates for workload-to-workload communication. This includes the certificates defined in MeshConfig and any other certificates that Istiod uses as CA. The plugin certificates (the 'cacerts' secret), self-signed certificates (the 'istio-ca-secret' secret) are added automatically by Istiod. |  |  |
-=======
 | `envoyAccessLogService` _[RemoteService](#remoteservice)_ | Address of the service to which access logs from Envoys should be<br />sent. (e.g. `accesslog-service:15000`). See [Access Log<br />Service](https://www.envoyproxy.io/docs/envoy/latest/api-v2/config/accesslog/v2/als.proto)<br />for details about Envoy's gRPC Access Log Service API. |  |  |
 | `envoyMetricsService` _[RemoteService](#remoteservice)_ | Address of the Envoy Metrics Service implementation (e.g. `metrics-service:15000`).<br />See [Metric Service](https://www.envoyproxy.io/docs/envoy/latest/api-v2/config/metrics/v2/metrics_service.proto)<br />for details about Envoy's Metrics Service API. |  |  |
 | `proxyMetadata` _object (keys:string, values:string)_ | Additional environment variables for the proxy.<br />Names starting with `ISTIO_META_` will be included in the generated bootstrap and sent to the XDS server. |  |  |
@@ -2022,7 +1782,6 @@
 | `proxyStatsMatcher` _[ProxyConfigProxyStatsMatcher](#proxyconfigproxystatsmatcher)_ | Proxy stats matcher defines configuration for reporting custom Envoy stats.<br />To reduce memory and CPU overhead from Envoy stats system, Istio proxies by<br />default create and expose only a subset of Envoy stats. This option is to<br />control creation of additional Envoy stats with prefix, suffix, and regex<br />expressions match on the name of the stats. This replaces the stats<br />inclusion annotations<br />(`sidecar.istio.io/statsInclusionPrefixes`,<br />`sidecar.istio.io/statsInclusionRegexps`, and<br />`sidecar.istio.io/statsInclusionSuffixes`). For example, to enable stats<br />for circuit breakers, request retries, upstream connections, and request timeouts,<br />you can specify stats matcher as follows:<br />```yaml<br />proxyStatsMatcher:<br /><br />	inclusionRegexps:<br />	  - .*outlier_detection.*<br />	  - .*upstream_rq_retry.*<br />	  - .*upstream_cx_.*<br />	inclusionSuffixes:<br />	  - upstream_rq_timeout<br /><br />```<br />Note including more Envoy stats might increase number of time series<br />collected by prometheus significantly. Care needs to be taken on Prometheus<br />resource provision and configuration to reduce cardinality. |  |  |
 | `holdApplicationUntilProxyStarts` _boolean_ | Boolean flag for enabling/disabling the holdApplicationUntilProxyStarts behavior.<br />This feature adds hooks to delay application startup until the pod proxy<br />is ready to accept traffic, mitigating some startup race conditions.<br />Default value is 'false'. |  |  |
 | `caCertificatesPem` _string array_ | The PEM data of the extra root certificates for workload-to-workload communication.<br />This includes the certificates defined in MeshConfig and any other certificates that Istiod uses as CA.<br />The plugin certificates (the 'cacerts' secret), self-signed certificates (the 'istio-ca-secret' secret)<br />are added automatically by Istiod. |  |  |
->>>>>>> 963ae6d6
 | `image` _[ProxyImage](#proxyimage)_ | Specifies the details of the proxy image. |  |  |
 | `privateKeyProvider` _[PrivateKeyProvider](#privatekeyprovider)_ | Specifies the details of the Private Key Provider configuration for gateway and sidecar proxies. |  |  |
 | `proxyHeaders` _[ProxyConfigProxyHeaders](#proxyconfigproxyheaders)_ | Define the set of headers to add/modify for HTTP request/responses.  To enable an optional header, simply set the field. If no specific configuration is required, an empty object (`\{\}`) will enable it. Note: currently all headers are enabled by default.  Below shows an example of customizing the `server` header and disabling the `X-Envoy-Attempt-Count` header:  ```yaml proxyHeaders:    server:     value: "my-custom-server"   requestId: \{\} // Explicitly enable Request IDs. As this is the default, this has no effect.   attemptCount:     disabled: true  ```  Some headers are enabled by default, and require explicitly disabling. See below for an example of disabling all default-enabled headers:  ```yaml proxyHeaders:    forwardedClientCert: SANITIZE   server:     disabled: true   requestId:     disabled: true   attemptCount:     disabled: true   envoyDebugHeaders:     disabled: true   metadataExchangeHeaders:     mode: IN_MESH  ``` |  |  |
@@ -2263,33 +2022,6 @@
 | `autoscaleMin` _integer_ | Minimum number of replicas in the HorizontalPodAutoscaler for Pilot. |  |  |
 | `autoscaleMax` _integer_ | Maximum number of replicas in the HorizontalPodAutoscaler for Pilot. |  |  |
 | `autoscaleBehavior` _[HorizontalPodAutoscalerBehavior](https://kubernetes.io/docs/reference/generated/kubernetes-api/v1.25/#horizontalpodautoscalerbehavior-v2-autoscaling)_ | See https://kubernetes.io/docs/tasks/run-application/horizontal-pod-autoscale/#configurable-scaling-behavior |  |  |
-<<<<<<< HEAD
-| `replicaCount` _integer_ | Number of replicas in the Pilot Deployment.  Deprecated: Marked as deprecated in pkg/apis/istio/v1alpha1/values_types.proto. |  |  |
-| `image` _string_ | Image name used for Pilot.  This can be set either to image name if hub is also set, or can be set to the full hub:name string.  Examples: custom-pilot, docker.io/someuser:custom-pilot |  |  |
-| `traceSampling` _float_ | Trace sampling fraction.  Used to set the fraction of time that traces are sampled. Higher values are more accurate but add CPU overhead.  Allowed values: 0.0 to 1.0 |  |  |
-| `resources` _[ResourceRequirements](https://kubernetes.io/docs/reference/generated/kubernetes-api/v1.25/#resourcerequirements-v1-core)_ | K8s resources settings.  See https://kubernetes.io/docs/concepts/configuration/manage-compute-resources-container/#resource-requests-and-limits-of-pod-and-container  Deprecated: Marked as deprecated in pkg/apis/istio/v1alpha1/values_types.proto. |  |  |
-| `configNamespace` _string_ | Namespace that the configuration management feature is installed into, if different from Pilot namespace. |  |  |
-| `cpu` _[TargetUtilizationConfig](#targetutilizationconfig)_ | Target CPU utilization used in HorizontalPodAutoscaler.  See https://kubernetes.io/docs/tasks/run-application/horizontal-pod-autoscale/  Deprecated: Marked as deprecated in pkg/apis/istio/v1alpha1/values_types.proto. |  |  |
-| `nodeSelector` _object (keys:string, values:string)_ | K8s node selector.  See https://kubernetes.io/docs/concepts/configuration/assign-pod-node/#nodeselector  Deprecated: Marked as deprecated in pkg/apis/istio/v1alpha1/values_types.proto. |  |  |
-| `keepaliveMaxServerConnectionAge` _[Duration](https://kubernetes.io/docs/reference/generated/kubernetes-api/v1.25/#duration-v1-meta)_ | Maximum duration that a sidecar can be connected to a pilot.  This setting balances out load across pilot instances, but adds some resource overhead.  Examples: 300s, 30m, 1h |  |  |
-| `deploymentLabels` _object (keys:string, values:string)_ | Labels that are added to Pilot deployment.  See https://kubernetes.io/docs/concepts/overview/working-with-objects/labels/ |  |  |
-| `podLabels` _object (keys:string, values:string)_ | Labels that are added to Pilot pods.  See https://kubernetes.io/docs/concepts/overview/working-with-objects/labels/ |  |  |
-| `configMap` _boolean_ | Configuration settings passed to Pilot as a ConfigMap.  This controls whether the mesh config map, generated from values.yaml is generated. If false, pilot wil use default values or user-supplied values, in that order of preference. |  |  |
-| `useMCP` _boolean_ | Controls whether Pilot is configured through the Mesh Control Protocol (MCP).  If set to true, Pilot requires an MCP server (like Galley) to be installed. |  |  |
-| `env` _object (keys:string, values:string)_ | Environment variables passed to the Pilot container.  Examples: env:    ENV_VAR_1: value1   ENV_VAR_2: value2 |  |  |
-| `affinity` _[Affinity](https://kubernetes.io/docs/reference/generated/kubernetes-api/v1.25/#affinity-v1-core)_ | K8s affinity to set on the Pilot Pods. |  |  |
-| `rollingMaxSurge` _[IntOrString](https://kubernetes.io/docs/reference/generated/kubernetes-api/v1.25/#intorstring-intstr-util)_ | K8s rolling update strategy  Deprecated: Marked as deprecated in pkg/apis/istio/v1alpha1/values_types.proto. |  | XIntOrString: \{\}   |
-| `rollingMaxUnavailable` _[IntOrString](https://kubernetes.io/docs/reference/generated/kubernetes-api/v1.25/#intorstring-intstr-util)_ | The number of pods that can be unavailable during a rolling update (see `strategy.rollingUpdate.maxUnavailable` here: https://kubernetes.io/docs/reference/kubernetes-api/workload-resources/deployment-v1/#DeploymentSpec). May be specified as a number of pods or as a percent of the total number of pods at the start of the update.  Deprecated: Marked as deprecated in pkg/apis/istio/v1alpha1/values_types.proto. |  | XIntOrString: \{\}   |
-| `tolerations` _[Toleration](https://kubernetes.io/docs/reference/generated/kubernetes-api/v1.25/#toleration-v1-core) array_ | The node tolerations to be applied to the Pilot deployment so that it can be scheduled to particular nodes with matching taints. More info: https://kubernetes.io/docs/reference/kubernetes-api/workload-resources/pod-v1/#scheduling  Deprecated: Marked as deprecated in pkg/apis/istio/v1alpha1/values_types.proto. |  |  |
-| `enableProtocolSniffingForOutbound` _boolean_ | Specifies whether protocol sniffing is enabled for outbound traffic.  Deprecated: Marked as deprecated in pkg/apis/istio/v1alpha1/values_types.proto. |  |  |
-| `enableProtocolSniffingForInbound` _boolean_ | Specifies whether protocol sniffing is enabled for inbound traffic.  Deprecated: Marked as deprecated in pkg/apis/istio/v1alpha1/values_types.proto. |  |  |
-| `podAnnotations` _object (keys:string, values:string)_ | K8s annotations for pods.  See: https://kubernetes.io/docs/concepts/overview/working-with-objects/annotations/  Deprecated: Marked as deprecated in pkg/apis/istio/v1alpha1/values_types.proto. |  |  |
-| `serviceAnnotations` _object (keys:string, values:string)_ | K8s annotations for the Service.  See: https://kubernetes.io/docs/concepts/overview/working-with-objects/annotations/ |  |  |
-| `configSource` _[PilotConfigSource](#pilotconfigsource)_ | ConfigSource describes a source of configuration data for networking rules, and other Istio configuration artifacts. Multiple data sources can be configured for a single control plane. |  |  |
-| `jwksResolverExtraRootCA` _string_ | Specifies an extra root certificate in PEM format. This certificate will be trusted by pilot when resolving JWKS URIs. |  |  |
-| `hub` _string_ | Hub to pull the container image from. Image will be `Hub/Image:Tag-Variant`. |  |  |
-| `tag` _[IntOrString](https://kubernetes.io/docs/reference/generated/kubernetes-api/v1.25/#intorstring-intstr-util)_ | The container image tag to pull. Image will be `Hub/Image:Tag-Variant`. |  | XIntOrString: \{\}   |
-=======
 | `replicaCount` _integer_ | Number of replicas in the Pilot Deployment.<br /><br />Deprecated: Marked as deprecated in pkg/apis/istio/v1alpha1/values_types.proto. |  |  |
 | `image` _string_ | Image name used for Pilot.<br /><br />This can be set either to image name if hub is also set, or can be set to the full hub:name string.<br /><br />Examples: custom-pilot, docker.io/someuser:custom-pilot |  |  |
 | `traceSampling` _float_ | Trace sampling fraction.<br /><br />Used to set the fraction of time that traces are sampled. Higher values are more accurate but add CPU overhead.<br /><br />Allowed values: 0.0 to 1.0 |  |  |
@@ -2311,7 +2043,6 @@
 | `jwksResolverExtraRootCA` _string_ | Specifies an extra root certificate in PEM format. This certificate will be trusted<br />by pilot when resolving JWKS URIs. |  |  |
 | `hub` _string_ | Hub to pull the container image from. Image will be `Hub/Image:Tag-Variant`. |  |  |
 | `tag` _string_ | The container image tag to pull. Image will be `Hub/Image:Tag-Variant`. |  |  |
->>>>>>> 963ae6d6
 | `variant` _string_ | The container image variant to pull. Options are "debug" or "distroless". Unset will use the default for the given version. |  |  |
 | `seccompProfile` _[SeccompProfile](https://kubernetes.io/docs/reference/generated/kubernetes-api/v1.25/#seccompprofile-v1-core)_ | The seccompProfile for the Pilot container.  See: https://kubernetes.io/docs/tutorials/security/seccomp/ |  |  |
 | `topologySpreadConstraints` _[TopologySpreadConstraint](https://kubernetes.io/docs/reference/generated/kubernetes-api/v1.25/#topologyspreadconstraint-v1-core) array_ | The k8s topologySpreadConstraints for the Pilot pods. |  |  |
@@ -2417,12 +2148,8 @@
 | `image` _string_ | Image name or path for the proxy, default: "proxyv2".  If registry or tag are not specified, global.hub and global.tag are used.  Examples: my-proxy (uses global.hub/tag), docker.io/myrepo/my-proxy:v1.0.0 |  |  |
 | `includeIPRanges` _string_ | Lists the IP ranges of Istio egress traffic that the sidecar captures.  Example: "172.30.0.0/16,172.20.0.0/16" This would only capture egress traffic on those two IP Ranges, all other outbound traffic would # be allowed by the sidecar." |  |  |
 | `logLevel` _string_ | Log level for proxy, applies to gateways and sidecars. If left empty, "warning" is used. Expected values are: trace\\|debug\\|info\\|warning\\|error\\|critical\\|off |  |  |
-<<<<<<< HEAD
-| `privileged` _boolean_ | Enables privileged securityContext for the istio-proxy container.  See https://kubernetes.io/docs/tasks/configure-pod-container/security-context/ |  |  |
-=======
 | `outlierLogPath` _string_ | Path to the file to which the proxy will write outlier detection logs.<br /><br />Example: "/dev/stdout"<br />This would write the logs to standard output. |  |  |
 | `privileged` _boolean_ | Enables privileged securityContext for the istio-proxy container.<br /><br />See https://kubernetes.io/docs/tasks/configure-pod-container/security-context/ |  |  |
->>>>>>> 963ae6d6
 | `readinessInitialDelaySeconds` _integer_ | Sets the initial delay for readiness probes in seconds. |  |  |
 | `readinessPeriodSeconds` _integer_ | Sets the interval between readiness probes in seconds. |  |  |
 | `readinessFailureThreshold` _integer_ | Sets the number of successive failed probes before indicating readiness failure. |  |  |
@@ -2471,21 +2198,12 @@
 
 | Field | Description | Default | Validation |
 | --- | --- | --- | --- |
-<<<<<<< HEAD
-| `forwardedClientCert` _[ForwardClientCertDetails](#forwardclientcertdetails)_ | Controls the `X-Forwarded-Client-Cert` header for inbound sidecar requests. To set this on gateways, use the `Topology` setting. To disable the header, configure either `SANITIZE` (to always remove the header, if present) or `FORWARD_ONLY` (to leave the header as-is). By default, `APPEND_FORWARD` will be used. |  | Enum: [UNDEFINED SANITIZE FORWARD_ONLY APPEND_FORWARD SANITIZE_SET ALWAYS_FORWARD_ONLY]   |
-| `requestId` _[ProxyConfigProxyHeadersRequestId](#proxyconfigproxyheadersrequestid)_ | Controls the `X-Request-Id` header. If enabled, a request ID is generated for each request if one is not already set. This applies to all types of traffic (inbound, outbound, and gateways). If disabled, no request ID will be generate for the request. If it is already present, it will be preserved. Warning: request IDs are a critical component to mesh tracing and logging, so disabling this is not recommended. This header is enabled by default if not configured. |  |  |
-| `server` _[ProxyConfigProxyHeadersServer](#proxyconfigproxyheadersserver)_ | Controls the `server` header. If enabled, the `Server: istio-envoy` header is set in response headers for inbound traffic (including gateways). If disabled, the `Server` header is not modified. If it is already present, it will be preserved. |  |  |
-| `attemptCount` _[ProxyConfigProxyHeadersAttemptCount](#proxyconfigproxyheadersattemptcount)_ | Controls the `X-Envoy-Attempt-Count` header. If enabled, this header will be added on outbound request headers (including gateways) that have retries configured. If disabled, this header will not be set. If it is already present, it will be preserved. This header is enabled by default if not configured. |  |  |
-| `envoyDebugHeaders` _[ProxyConfigProxyHeadersEnvoyDebugHeaders](#proxyconfigproxyheadersenvoydebugheaders)_ | Controls various `X-Envoy-*` headers, such as `X-Envoy-Overloaded` and `X-Envoy-Upstream-Service-Time. If enabled, these headers will be included. If disabled, these headers will not be set. If they are already present, they will be preserved. See the [Envoy documentation](https://www.envoyproxy.io/docs/envoy/latest/api-v3/extensions/filters/http/router/v3/router.proto#envoy-v3-api-field-extensions-filters-http-router-v3-router-suppress-envoy-headers) for more details. These headers are enabled by default if not configured. |  |  |
-| `metadataExchangeHeaders` _[ProxyConfigProxyHeadersMetadataExchangeHeaders](#proxyconfigproxyheadersmetadataexchangeheaders)_ | Controls Istio metadata exchange headers `X-Envoy-Peer-Metadata` and `X-Envoy-Peer-Metadata-Id`. By default, the behavior is unspecified. If IN_MESH, these headers will not be appended to outbound requests from sidecars to services not in-mesh. |  |  |
-=======
 | `forwardedClientCert` _[ForwardClientCertDetails](#forwardclientcertdetails)_ | Controls the `X-Forwarded-Client-Cert` header for inbound sidecar requests. To set this on gateways, use the `Topology` setting.<br />To disable the header, configure either `SANITIZE` (to always remove the header, if present) or `FORWARD_ONLY` (to leave the header as-is).<br />By default, `APPEND_FORWARD` will be used. |  | Enum: [UNDEFINED SANITIZE FORWARD_ONLY APPEND_FORWARD SANITIZE_SET ALWAYS_FORWARD_ONLY] <br /> |
 | `requestId` _[ProxyConfigProxyHeadersRequestId](#proxyconfigproxyheadersrequestid)_ | Controls the `X-Request-Id` header. If enabled, a request ID is generated for each request if one is not already set.<br />This applies to all types of traffic (inbound, outbound, and gateways).<br />If disabled, no request ID will be generate for the request. If it is already present, it will be preserved.<br />Warning: request IDs are a critical component to mesh tracing and logging, so disabling this is not recommended.<br />This header is enabled by default if not configured. |  |  |
 | `server` _[ProxyConfigProxyHeadersServer](#proxyconfigproxyheadersserver)_ | Controls the `server` header. If enabled, the `Server: istio-envoy` header is set in response headers for inbound traffic (including gateways).<br />If disabled, the `Server` header is not modified. If it is already present, it will be preserved. |  |  |
 | `attemptCount` _[ProxyConfigProxyHeadersAttemptCount](#proxyconfigproxyheadersattemptcount)_ | Controls the `X-Envoy-Attempt-Count` header.<br />If enabled, this header will be added on outbound request headers (including gateways) that have retries configured.<br />If disabled, this header will not be set. If it is already present, it will be preserved.<br />This header is enabled by default if not configured. |  |  |
 | `envoyDebugHeaders` _[ProxyConfigProxyHeadersEnvoyDebugHeaders](#proxyconfigproxyheadersenvoydebugheaders)_ | Controls various `X-Envoy-*` headers, such as `X-Envoy-Overloaded` and `X-Envoy-Upstream-Service-Time`. If enabled,<br />these headers will be included.<br />If disabled, these headers will not be set. If they are already present, they will be preserved.<br />See the [Envoy documentation](https://www.envoyproxy.io/docs/envoy/latest/api-v3/extensions/filters/http/router/v3/router.proto#envoy-v3-api-field-extensions-filters-http-router-v3-router-suppress-envoy-headers) for more details.<br />These headers are enabled by default if not configured. |  |  |
 | `metadataExchangeHeaders` _[ProxyConfigProxyHeadersMetadataExchangeHeaders](#proxyconfigproxyheadersmetadataexchangeheaders)_ | Controls Istio metadata exchange headers `X-Envoy-Peer-Metadata` and `X-Envoy-Peer-Metadata-Id`.<br />By default, the behavior is unspecified.<br />If IN_MESH, these headers will not be appended to outbound requests from sidecars to services not in-mesh. |  |  |
->>>>>>> 963ae6d6
 
 
 #### ProxyConfigProxyHeadersAttemptCount
@@ -2780,10 +2498,6 @@
 | `injectionURL` _string_ | Configure the injection url for sidecar injector webhook |  |  |
 | `templates` _object (keys:string, values:string)_ | Templates defines a set of custom injection templates that can be used. For example, defining:  templates:    hello: \|     metadata:       labels:         hello: world  Then starting a pod with the `inject.istio.io/templates: hello` annotation, will result in the pod being injected with the hello=world labels. This is intended for advanced configuration only; most users should use the built in template |  |  |
 | `defaultTemplates` _string array_ | defaultTemplates: ["sidecar", "hello"] |  |  |
-<<<<<<< HEAD
-| `useLegacySelectors` _boolean_ | If enabled, the legacy webhook selection logic will be used. This relies on filtering of webhook requests in Istiod, rather than at the webhook selection level. This is option is intended for migration purposes only and will be removed in Istio 1.10.  Deprecated: Marked as deprecated in pkg/apis/istio/v1alpha1/values_types.proto. |  |  |
-=======
->>>>>>> 963ae6d6
 
 
 #### StartupProbe
@@ -3164,7 +2878,7 @@
 | `revisionTags` _string array_ | Specifies the aliases for the Istio control plane revision. A MutatingWebhookConfiguration is created for each alias. |  |  |
 | `defaultRevision` _string_ | The name of the default revision in the cluster. |  |  |
 | `profile` _string_ | Specifies which installation configuration profile to apply. |  |  |
-| `compatibilityVersion` _string_ | Specifies the compatibility version to use. When this is set, the control plane will be configured with the same defaults as the specified version. |  |  |
+| `compatibilityVersion` _string_ | Specifies the compatibility version to use. When this is set, the control plane will<br />be configured with the same defaults as the specified version. |  |  |
 
 
 #### WaypointConfig
