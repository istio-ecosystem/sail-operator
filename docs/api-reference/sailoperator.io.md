# API Reference

## Packages
- [sailoperator.io/v1alpha1](#sailoperatoriov1alpha1)


## sailoperator.io/v1alpha1

Package v1alpha1 contains API Schema definitions for the sailoperator.io v1alpha1 API group

### Resource Types
- [Istio](#istio)
- [IstioCNI](#istiocni)
- [IstioCNIList](#istiocnilist)
- [IstioList](#istiolist)
- [IstioRevision](#istiorevision)
- [IstioRevisionList](#istiorevisionlist)
- [IstioRevisionTag](#istiorevisiontag)
- [IstioRevisionTagList](#istiorevisiontaglist)
- [RemoteIstio](#remoteistio)
- [RemoteIstioList](#remoteistiolist)
- [ZTunnel](#ztunnel)
- [ZTunnelList](#ztunnellist)



#### ArchConfig



ArchConfig specifies the pod scheduling target architecture(amd64, ppc64le, s390x, arm64)
for all the Istio control plane components.



_Appears in:_
- [GlobalConfig](#globalconfig)

| Field | Description | Default | Validation |
| --- | --- | --- | --- |
| `amd64` _integer_ | Sets pod scheduling weight for amd64 arch |  |  |
| `ppc64le` _integer_ | Sets pod scheduling weight for ppc64le arch. |  |  |
| `s390x` _integer_ | Sets pod scheduling weight for s390x arch. |  |  |
| `arm64` _integer_ | Sets pod scheduling weight for arm64 arch. |  |  |


#### AuthenticationPolicy

_Underlying type:_ _string_

AuthenticationPolicy defines how the proxy is authenticated when it connects to the control plane.
It can be set for two different scopes, mesh-wide or set on a per-pod basis using the ProxyConfig annotation.
Mesh policy cannot be INHERIT.

_Validation:_
- Enum: [NONE MUTUAL_TLS INHERIT]

_Appears in:_
- [MeshConfigProxyConfig](#meshconfigproxyconfig)

| Field | Description |
| --- | --- |
| `NONE` | Do not encrypt proxy to control plane traffic.  |
| `MUTUAL_TLS` | Proxy to control plane traffic is wrapped into mutual TLS connections.  |
| `INHERIT` | Use the policy defined by the parent scope. Should not be used for mesh policy.  |


#### BaseConfig







_Appears in:_
- [Values](#values)

| Field | Description | Default | Validation |
| --- | --- | --- | --- |
| `excludedCRDs` _string array_ | CRDs to exclude. Requires `enableCRDTemplates` |  |  |
| `validationURL` _string_ | URL to use for validating webhook. |  |  |
| `validationCABundle` _string_ | validation webhook CA bundle |  |  |


#### CNIAmbientConfig







_Appears in:_
- [CNIConfig](#cniconfig)

| Field | Description | Default | Validation |
| --- | --- | --- | --- |
| `enabled` _boolean_ | Controls whether ambient redirection is enabled |  |  |
| `configDir` _string_ | The directory path containing the configuration files for Ambient. Defaults to /etc/ambient-config. |  |  |
| `dnsCapture` _boolean_ | If enabled, and ambient is enabled, DNS redirection will be enabled. |  |  |
| `ipv6` _boolean_ | UNSTABLE: If enabled, and ambient is enabled, enables ipv6 support |  |  |


#### CNIConfig



Configuration for CNI.



_Appears in:_
- [CNIValues](#cnivalues)

| Field | Description | Default | Validation |
| --- | --- | --- | --- |
| `hub` _string_ | Hub to pull the container image from. Image will be `Hub/Image:Tag-Variant`. |  |  |
| `tag` _string_ | The container image tag to pull. Image will be `Hub/Image:Tag-Variant`. |  |  |
| `variant` _string_ | The container image variant to pull. Options are "debug" or "distroless". Unset will use the default for the given version. |  |  |
| `image` _string_ | Image name to pull from. Image will be `Hub/Image:Tag-Variant`. If Image contains a "/", it will replace the entire `image` in the pod. |  |  |
| `pullPolicy` _[PullPolicy](https://kubernetes.io/docs/reference/generated/kubernetes-api/v1.25/#pullpolicy-v1-core)_ | Specifies the image pull policy. one of Always, Never, IfNotPresent. Defaults to Always if :latest tag is specified, or IfNotPresent otherwise. Cannot be updated.  More info: https://kubernetes.io/docs/concepts/containers/images#updating-images |  | Enum: [Always Never IfNotPresent]   |
| `cniBinDir` _string_ | The directory path within the cluster node's filesystem where the CNI binaries are to be installed. Typically /var/lib/cni/bin. |  |  |
| `cniConfDir` _string_ | The directory path within the cluster node's filesystem where the CNI configuration files are to be installed. Typically /etc/cni/net.d. |  |  |
| `cniConfFileName` _string_ | The name of the CNI plugin configuration file. Defaults to istio-cni.conf. |  |  |
| `cniNetnsDir` _string_ | The directory path within the cluster node's filesystem where network namespaces are located. Defaults to '/var/run/netns', in minikube/docker/others can be '/var/run/docker/netns'. |  |  |
| `excludeNamespaces` _string array_ | List of namespaces that should be ignored by the CNI plugin. |  |  |
| `affinity` _[Affinity](https://kubernetes.io/docs/reference/generated/kubernetes-api/v1.25/#affinity-v1-core)_ | K8s affinity to set on the istio-cni Pods. Can be used to exclude istio-cni from being scheduled on specified nodes. |  |  |
| `podAnnotations` _object (keys:string, values:string)_ | Additional annotations to apply to the istio-cni Pods.  Deprecated: Marked as deprecated in pkg/apis/values_types.proto. |  |  |
| `psp_cluster_role` _string_ | PodSecurityPolicy cluster role. No longer used anywhere. |  |  |
| `logging` _[GlobalLoggingConfig](#globalloggingconfig)_ | Same as `global.logging.level`, but will override it if set |  |  |
| `repair` _[CNIRepairConfig](#cnirepairconfig)_ | Configuration for the CNI Repair controller. |  |  |
| `chained` _boolean_ | Configure the plugin as a chained CNI plugin. When true, the configuration is added to the CNI chain; when false, the configuration is added as a standalone file in the CNI configuration directory. |  |  |
| `resource_quotas` _[ResourceQuotas](#resourcequotas)_ | The resource quotas configration for the CNI DaemonSet. |  |  |
| `resources` _[ResourceRequirements](https://kubernetes.io/docs/reference/generated/kubernetes-api/v1.25/#resourcerequirements-v1-core)_ | The k8s resource requests and limits for the istio-cni Pods. |  |  |
| `privileged` _boolean_ | No longer used for CNI. See: https://github.com/istio/istio/issues/49004  Deprecated: Marked as deprecated in pkg/apis/values_types.proto. |  |  |
| `seccompProfile` _[SeccompProfile](https://kubernetes.io/docs/reference/generated/kubernetes-api/v1.25/#seccompprofile-v1-core)_ | The Container seccompProfile  See: https://kubernetes.io/docs/tutorials/security/seccomp/ |  |  |
| `ambient` _[CNIAmbientConfig](#cniambientconfig)_ | Configuration for Istio Ambient. |  |  |
| `provider` _string_ | Specifies the CNI provider. Can be either "default" or "multus". When set to "multus", an additional NetworkAttachmentDefinition resource is deployed to the cluster to allow the istio-cni plugin to be invoked in a cluster using the Multus CNI plugin. |  |  |
| `rollingMaxUnavailable` _[IntOrString](https://kubernetes.io/docs/reference/generated/kubernetes-api/v1.25/#intorstring-intstr-util)_ | The number of pods that can be unavailable during a rolling update of the CNI DaemonSet (see `updateStrategy.rollingUpdate.maxUnavailable` here: https://kubernetes.io/docs/reference/kubernetes-api/workload-resources/daemon-set-v1/#DaemonSetSpec). May be specified as a number of pods or as a percent of the total number of pods at the start of the update. |  | XIntOrString: \{\}   |


#### CNIGlobalConfig



CNIGlobalConfig is a subset of the Global Configuration used in the Istio CNI chart.



_Appears in:_
- [CNIValues](#cnivalues)

| Field | Description | Default | Validation |
| --- | --- | --- | --- |
| `defaultResources` _[ResourceRequirements](https://kubernetes.io/docs/reference/generated/kubernetes-api/v1.25/#resourcerequirements-v1-core)_ | See https://kubernetes.io/docs/concepts/configuration/manage-compute-resources-container/#resource-requests-and-limits-of-pod-and-container  Deprecated: Marked as deprecated in pkg/apis/values_types.proto. |  |  |
| `hub` _string_ | Specifies the docker hub for Istio images. |  |  |
| `imagePullPolicy` _[PullPolicy](https://kubernetes.io/docs/reference/generated/kubernetes-api/v1.25/#pullpolicy-v1-core)_ | Specifies the image pull policy for the Istio images. one of Always, Never, IfNotPresent. Defaults to Always if :latest tag is specified, or IfNotPresent otherwise. Cannot be updated.  More info: https://kubernetes.io/docs/concepts/containers/images#updating-images |  | Enum: [Always Never IfNotPresent]   |
| `imagePullSecrets` _string array_ | ImagePullSecrets for the control plane ServiceAccount, list of secrets in the same namespace to use for pulling any images in pods that reference this ServiceAccount. Must be set for any cluster configured with private docker registry. |  |  |
| `logAsJson` _boolean_ | Specifies whether istio components should output logs in json format by adding --log_as_json argument to each container. |  |  |
| `logging` _[GlobalLoggingConfig](#globalloggingconfig)_ | Specifies the global logging level settings for the Istio control plane components. |  |  |
| `tag` _string_ | Specifies the tag for the Istio docker images. |  |  |
| `variant` _string_ | The variant of the Istio container images to use. Options are "debug" or "distroless". Unset will use the default for the given version. |  |  |
| `platform` _string_ | Platform in which Istio is deployed. Possible values are: "openshift" and "gcp" An empty value means it is a vanilla Kubernetes distribution, therefore no special treatment will be considered. |  |  |


#### CNIRepairConfig







_Appears in:_
- [CNIConfig](#cniconfig)

| Field | Description | Default | Validation |
| --- | --- | --- | --- |
| `enabled` _boolean_ | Controls whether repair behavior is enabled. |  |  |
| `hub` _string_ | Hub to pull the container image from. Image will be `Hub/Image:Tag-Variant`. |  |  |
| `tag` _string_ | The container image tag to pull. Image will be `Hub/Image:Tag-Variant`. |  |  |
| `image` _string_ | Image name to pull from. Image will be `Hub/Image:Tag-Variant`. If Image contains a "/", it will replace the entire `image` in the pod. |  |  |
| `labelPods` _boolean_ | The Repair controller has 3 modes (labelPods, deletePods, and repairPods). Pick which one meets your use cases. Note only one may be used. The mode defines the action the controller will take when a pod is detected as broken. If labelPods is true, the controller will label all broken pods with <brokenPodLabelKey>=<brokenPodLabelValue>. This is only capable of identifying broken pods; the user is responsible for fixing them (generally, by deleting them). Note this gives the DaemonSet a relatively high privilege, as modifying pod metadata/status can have wider impacts. |  |  |
| `repairPods` _boolean_ | The Repair controller has 3 modes (labelPods, deletePods, and repairPods). Pick which one meets your use cases. Note only one may be used. The mode defines the action the controller will take when a pod is detected as broken. If repairPods is true, the controller will dynamically repair any broken pod by setting up the pod networking configuration even after it has started. Note the pod will be crashlooping, so this may take a few minutes to become fully functional based on when the retry occurs. This requires no RBAC privilege, but will require the CNI agent to run as a privileged pod. |  |  |
| `createEvents` _string_ | No longer used.  Deprecated: Marked as deprecated in pkg/apis/values_types.proto. |  |  |
| `deletePods` _boolean_ | The Repair controller has 3 modes (labelPods, deletePods, and repairPods). Pick which one meets your use cases. Note only one may be used. The mode defines the action the controller will take when a pod is detected as broken. If deletePods is true, the controller will delete the broken pod. The pod will then be rescheduled, hopefully onto a node that is fully ready. Note this gives the DaemonSet a relatively high privilege, as it can delete any Pod. |  |  |
| `brokenPodLabelKey` _string_ | The label key to apply to a broken pod when the controller is in labelPods mode. |  |  |
| `brokenPodLabelValue` _string_ | The label value to apply to a broken pod when the controller is in labelPods mode. |  |  |
| `initContainerName` _string_ | The name of the init container to use for the repairPods mode. |  |  |


#### CNIUsageConfig







_Appears in:_
- [PilotConfig](#pilotconfig)

| Field | Description | Default | Validation |
| --- | --- | --- | --- |
| `enabled` _boolean_ | Controls whether CNI should be used. |  |  |
| `provider` _string_ | Specifies the CNI provider. Can be either "default" or "multus". When set to "multus", an annotation `k8s.v1.cni.cncf.io/networks` is set on injected pods to point to a NetworkAttachmentDefinition |  |  |


#### CNIValues







_Appears in:_
- [IstioCNISpec](#istiocnispec)

| Field | Description | Default | Validation |
| --- | --- | --- | --- |
| `cni` _[CNIConfig](#cniconfig)_ | Configuration for the Istio CNI plugin. |  |  |
| `global` _[CNIGlobalConfig](#cniglobalconfig)_ | Part of the global configuration applicable to the Istio CNI component. |  |  |




#### ClientTLSSettings

_Underlying type:_ _[struct{Mode ClientTLSSettingsTLSmode "json:\"mode,omitempty\""; ClientCertificate *string "json:\"clientCertificate,omitempty\""; PrivateKey *string "json:\"privateKey,omitempty\""; CaCertificates *string "json:\"caCertificates,omitempty\""; CredentialName *string "json:\"credentialName,omitempty\""; SubjectAltNames []string "json:\"subjectAltNames,omitempty\""; Sni *string "json:\"sni,omitempty\""; InsecureSkipVerify *bool "json:\"insecureSkipVerify,omitempty\""; CaCrl *string "json:\"caCrl,omitempty\""}](#struct{mode-clienttlssettingstlsmode-"json:\"mode,omitempty\"";-clientcertificate-*string-"json:\"clientcertificate,omitempty\"";-privatekey-*string-"json:\"privatekey,omitempty\"";-cacertificates-*string-"json:\"cacertificates,omitempty\"";-credentialname-*string-"json:\"credentialname,omitempty\"";-subjectaltnames-[]string-"json:\"subjectaltnames,omitempty\"";-sni-*string-"json:\"sni,omitempty\"";-insecureskipverify-*bool-"json:\"insecureskipverify,omitempty\"";-cacrl-*string-"json:\"cacrl,omitempty\""})_

SSL/TLS related settings for upstream connections. See Envoy's [TLS
context](https://www.envoyproxy.io/docs/envoy/latest/api-v3/extensions/transport_sockets/tls/v3/common.proto.html#common-tls-configuration)
for more details. These settings are common to both HTTP and TCP upstreams.


For example, the following rule configures a client to use mutual TLS
for connections to upstream database cluster.


```yaml
apiVersion: networking.istio.io/v1
kind: DestinationRule
metadata:
  name: db-mtls
spec:
  host: mydbserver.prod.svc.cluster.local
  trafficPolicy:
    tls:
      mode: MUTUAL
      clientCertificate: /etc/certs/myclientcert.pem
      privateKey: /etc/certs/client_private_key.pem
      caCertificates: /etc/certs/rootcacerts.pem
```


The following rule configures a client to use TLS when talking to a
foreign service whose domain matches *.foo.com.


```yaml
apiVersion: networking.istio.io/v1
kind: DestinationRule
metadata:
  name: tls-foo
spec:
  host: "*.foo.com"
  trafficPolicy:
    tls:
      mode: SIMPLE
```


The following rule configures a client to use Istio mutual TLS when talking
to rating services.


```yaml
apiVersion: networking.istio.io/v1
kind: DestinationRule
metadata:
  name: ratings-istio-mtls
spec:
  host: ratings.prod.svc.cluster.local
  trafficPolicy:
    tls:
      mode: ISTIO_MUTUAL
```



_Appears in:_
- [ConfigSource](#configsource)
- [MeshConfigCA](#meshconfigca)
- [RemoteService](#remoteservice)
- [Tracing](#tracing)





#### ConfigSource



ConfigSource describes information about a configuration store inside a
mesh. A single control plane instance can interact with one or more data
sources.



_Appears in:_
- [MeshConfig](#meshconfig)

| Field | Description | Default | Validation |
| --- | --- | --- | --- |
| `address` _string_ | Address of the server implementing the Istio Mesh Configuration protocol (MCP). Can be IP address or a fully qualified DNS name. Use xds:// to specify a grpc-based xds backend, k8s:// to specify a k8s controller or fs:/// to specify a file-based backend with absolute path to the directory. |  |  |
| `tlsSettings` _[ClientTLSSettings](#clienttlssettings)_ | Use the tlsSettings to specify the tls mode to use. If the MCP server uses Istio mutual TLS and shares the root CA with istiod, specify the TLS mode as `ISTIO_MUTUAL`. |  |  |
| `subscribedResources` _[Resource](#resource) array_ | Describes the source of configuration, if nothing is specified default is MCP |  | Enum: [SERVICE_REGISTRY]   |


#### ConnectionPoolSettingsTCPSettingsTcpKeepalive



TCP keepalive.



_Appears in:_
- [MeshConfig](#meshconfig)
- [RemoteService](#remoteservice)

| Field | Description | Default | Validation |
| --- | --- | --- | --- |
| `probes` _integer_ | Maximum number of keepalive probes to send without response before deciding the connection is dead. Default is to use the OS level configuration (unless overridden, Linux defaults to 9.) |  |  |
| `time` _[Duration](https://kubernetes.io/docs/reference/generated/kubernetes-api/v1.25/#duration-v1-meta)_ | The time duration a connection needs to be idle before keep-alive probes start being sent. Default is to use the OS level configuration (unless overridden, Linux defaults to 7200s (ie 2 hours.) |  |  |
| `interval` _[Duration](https://kubernetes.io/docs/reference/generated/kubernetes-api/v1.25/#duration-v1-meta)_ | The time duration between keep-alive probes. Default is to use the OS level configuration (unless overridden, Linux defaults to 75s.) |  |  |


#### DefaultPodDisruptionBudgetConfig



DefaultPodDisruptionBudgetConfig specifies the default pod disruption budget configuration.


See https://kubernetes.io/docs/concepts/workloads/pods/disruptions/



_Appears in:_
- [GlobalConfig](#globalconfig)

| Field | Description | Default | Validation |
| --- | --- | --- | --- |
| `enabled` _boolean_ | Controls whether a PodDisruptionBudget with a default minAvailable value of 1 is created for each deployment. |  |  |




#### ForwardClientCertDetails

_Underlying type:_ _string_

ForwardClientCertDetails controls how the x-forwarded-client-cert (XFCC)
header is handled by a proxy.
See [Envoy XFCC](https://www.envoyproxy.io/docs/envoy/latest/api-v3/extensions/filters/network/http_connection_manager/v3/http_connection_manager.proto.html#enum-extensions-filters-network-http-connection-manager-v3-httpconnectionmanager-forwardclientcertdetails)
header handling for more details.

_Validation:_
- Enum: [UNDEFINED SANITIZE FORWARD_ONLY APPEND_FORWARD SANITIZE_SET ALWAYS_FORWARD_ONLY]

_Appears in:_
- [ProxyConfigProxyHeaders](#proxyconfigproxyheaders)
- [Topology](#topology)

| Field | Description |
| --- | --- |
| `UNDEFINED` | Field is not set  |
| `SANITIZE` | Do not send the XFCC header to the next hop.  |
| `FORWARD_ONLY` | When the client connection is mTLS (Mutual TLS), forward the XFCC header in the request.  |
| `APPEND_FORWARD` | When the client connection is mTLS, append the client certificate information to the request’s XFCC header and forward it. This is the default value for sidecar proxies.  |
| `SANITIZE_SET` | When the client connection is mTLS, reset the XFCC header with the client certificate information and send it to the next hop. This is the default value for gateway proxies.  |
| `ALWAYS_FORWARD_ONLY` | Always forward the XFCC header in the request, regardless of whether the client connection is mTLS.  |


#### GlobalConfig



Global Configuration for Istio components.



_Appears in:_
- [Values](#values)

| Field | Description | Default | Validation |
| --- | --- | --- | --- |
| `arch` _[ArchConfig](#archconfig)_ | Specifies pod scheduling arch(amd64, ppc64le, s390x, arm64) and weight as follows:    0 - Never scheduled   1 - Least preferred   2 - No preference   3 - Most preferred  Deprecated: replaced by the affinity k8s settings which allows architecture nodeAffinity configuration of this behavior.  Deprecated: Marked as deprecated in pkg/apis/values_types.proto. |  |  |
| `certSigners` _string array_ | List of certSigners to allow "approve" action in the ClusterRole |  |  |
| `configValidation` _boolean_ | Controls whether the server-side validation is enabled. |  |  |
| `defaultNodeSelector` _object (keys:string, values:string)_ | Default k8s node selector for all the Istio control plane components  See https://kubernetes.io/docs/concepts/configuration/assign-pod-node/#nodeselector  Deprecated: Marked as deprecated in pkg/apis/values_types.proto. |  |  |
| `defaultPodDisruptionBudget` _[DefaultPodDisruptionBudgetConfig](#defaultpoddisruptionbudgetconfig)_ | Specifies the default pod disruption budget configuration. |  |  |
| `defaultResources` _[ResourceRequirements](https://kubernetes.io/docs/reference/generated/kubernetes-api/v1.25/#resourcerequirements-v1-core)_ | Default k8s resources settings for all Istio control plane components.  See https://kubernetes.io/docs/concepts/configuration/manage-compute-resources-container/#resource-requests-and-limits-of-pod-and-container  Deprecated: Marked as deprecated in pkg/apis/values_types.proto. |  |  |
| `defaultTolerations` _[Toleration](https://kubernetes.io/docs/reference/generated/kubernetes-api/v1.25/#toleration-v1-core) array_ | Default node tolerations to be applied to all deployments so that all pods can be scheduled to nodes with matching taints. Each component can overwrite these default values by adding its tolerations block in the relevant section below and setting the desired values. Configure this field in case that all pods of Istio control plane are expected to be scheduled to particular nodes with specified taints.  Deprecated: Marked as deprecated in pkg/apis/values_types.proto. |  |  |
| `hub` _string_ | Specifies the docker hub for Istio images. |  |  |
| `imagePullPolicy` _[PullPolicy](https://kubernetes.io/docs/reference/generated/kubernetes-api/v1.25/#pullpolicy-v1-core)_ | Specifies the image pull policy for the Istio images. one of Always, Never, IfNotPresent. Defaults to Always if :latest tag is specified, or IfNotPresent otherwise. Cannot be updated.  More info: https://kubernetes.io/docs/concepts/containers/images#updating-images |  | Enum: [Always Never IfNotPresent]   |
| `imagePullSecrets` _string array_ | ImagePullSecrets for the control plane ServiceAccount, list of secrets in the same namespace to use for pulling any images in pods that reference this ServiceAccount. Must be set for any cluster configured with private docker registry. |  |  |
| `istioNamespace` _string_ | Specifies the default namespace for the Istio control plane components. |  |  |
| `logAsJson` _boolean_ | Specifies whether istio components should output logs in json format by adding --log_as_json argument to each container. |  |  |
| `logging` _[GlobalLoggingConfig](#globalloggingconfig)_ | Specifies the global logging level settings for the Istio control plane components. |  |  |
| `meshID` _string_ | The Mesh Identifier. It should be unique within the scope where meshes will interact with each other, but it is not required to be globally/universally unique. For example, if any of the following are true, then two meshes must have different Mesh IDs: - Meshes will have their telemetry aggregated in one place - Meshes will be federated together - Policy will be written referencing one mesh from the other  If an administrator expects that any of these conditions may become true in the future, they should ensure their meshes have different Mesh IDs assigned.  Within a multicluster mesh, each cluster must be (manually or auto) configured to have the same Mesh ID value. If an existing cluster 'joins' a multicluster mesh, it will need to be migrated to the new mesh ID. Details of migration TBD, and it may be a disruptive operation to change the Mesh ID post-install.  If the mesh admin does not specify a value, Istio will use the value of the mesh's Trust Domain. The best practice is to select a proper Trust Domain value. |  |  |
| `meshNetworks` _object (keys:string, values:[Network](#network))_ | Configure the mesh networks to be used by the Split Horizon EDS.  The following example defines two networks with different endpoints association methods. For `network1` all endpoints that their IP belongs to the provided CIDR range will be mapped to network1. The gateway for this network example is specified by its public IP address and port. The second network, `network2`, in this example is defined differently with all endpoints retrieved through the specified Multi-Cluster registry being mapped to network2. The gateway is also defined differently with the name of the gateway service on the remote cluster. The public IP for the gateway will be determined from that remote service (only LoadBalancer gateway service type is currently supported, for a NodePort type gateway service, it still need to be configured manually).  meshNetworks:    network1:     endpoints:     - fromCidr: "192.168.0.1/24"     gateways:     - address: 1.1.1.1       port: 80   network2:     endpoints:     - fromRegistry: reg1     gateways:     - registryServiceName: istio-ingressgateway.istio-system.svc.cluster.local       port: 443 |  |  |
| `multiCluster` _[MultiClusterConfig](#multiclusterconfig)_ | Specifies the Configuration for Istio mesh across multiple clusters through Istio gateways. |  |  |
| `network` _string_ | Network defines the network this cluster belong to. This name corresponds to the networks in the map of mesh networks. |  |  |
| `podDNSSearchNamespaces` _string array_ | Custom DNS config for the pod to resolve names of services in other clusters. Use this to add additional search domains, and other settings. see https://kubernetes.io/docs/concepts/services-networking/dns-pod-service/#dns-config This does not apply to gateway pods as they typically need a different set of DNS settings than the normal application pods (e.g. in multicluster scenarios). |  |  |
| `omitSidecarInjectorConfigMap` _boolean_ | Controls whether the creation of the sidecar injector ConfigMap should be skipped. Defaults to false. When set to true, the sidecar injector ConfigMap will not be created. |  |  |
| `operatorManageWebhooks` _boolean_ | Controls whether the WebhookConfiguration resource(s) should be created. The current behavior of Istiod is to manage its own webhook configurations. When this option is set to true, Istio Operator, instead of webhooks, manages the webhook configurations. When this option is set as false, webhooks manage their own webhook configurations. |  |  |
| `priorityClassName` _string_ | Specifies the k8s priorityClassName for the istio control plane components.  See https://kubernetes.io/docs/concepts/configuration/pod-priority-preemption/#priorityclass  Deprecated: Marked as deprecated in pkg/apis/values_types.proto. |  |  |
| `proxy` _[ProxyConfig](#proxyconfig)_ | Specifies how proxies are configured within Istio. |  |  |
| `proxy_init` _[ProxyInitConfig](#proxyinitconfig)_ | Specifies the Configuration for proxy_init container which sets the pods' networking to intercept the inbound/outbound traffic. |  |  |
| `sds` _[SDSConfig](#sdsconfig)_ | Specifies the Configuration for the SecretDiscoveryService instead of using K8S secrets to mount the certificates. |  |  |
| `tag` _string_ | Specifies the tag for the Istio docker images. |  |  |
| `variant` _string_ | The variant of the Istio container images to use. Options are "debug" or "distroless". Unset will use the default for the given version. |  |  |
| `tracer` _[TracerConfig](#tracerconfig)_ | Specifies the Configuration for each of the supported tracers. |  |  |
| `remotePilotAddress` _string_ | Specifies the Istio control plane’s pilot Pod IP address or remote cluster DNS resolvable hostname. |  |  |
| `istiod` _[IstiodConfig](#istiodconfig)_ | Specifies the configution of istiod |  |  |
| `pilotCertProvider` _string_ | Configure the Pilot certificate provider. Currently, four providers are supported: "kubernetes", "istiod", "custom" and "none". |  |  |
| `jwtPolicy` _string_ | Configure the policy for validating JWT. This is deprecated and has no effect.  Deprecated: Marked as deprecated in pkg/apis/values_types.proto. |  |  |
| `sts` _[STSConfig](#stsconfig)_ | Specifies the configuration for Security Token Service. |  |  |
| `revision` _string_ | Configures the revision this control plane is a part of |  |  |
| `mountMtlsCerts` _boolean_ | Controls whether the in-cluster MTLS key and certs are loaded from the secret volume mounts. |  |  |
| `caAddress` _string_ | The address of the CA for CSR. |  |  |
| `externalIstiod` _boolean_ | Controls whether one external istiod is enabled. |  |  |
| `configCluster` _boolean_ | Controls whether a remote cluster is the config cluster for an external istiod |  |  |
| `caName` _string_ | The name of the CA for workloads. For example, when caName=GkeWorkloadCertificate, GKE workload certificates will be used as the certificates for workloads. The default value is "" and when caName="", the CA will be configured by other mechanisms (e.g., environmental variable CA_PROVIDER). |  |  |
| `platform` _string_ | Platform in which Istio is deployed. Possible values are: "openshift" and "gcp" An empty value means it is a vanilla Kubernetes distribution, therefore no special treatment will be considered. |  |  |
| `ipFamilies` _string array_ | Defines which IP family to use for single stack or the order of IP families for dual-stack. Valid list items are "IPv4", "IPv6". More info: https://kubernetes.io/docs/concepts/services-networking/dual-stack/#services |  |  |
| `ipFamilyPolicy` _string_ | Controls whether Services are configured to use IPv4, IPv6, or both. Valid options are PreferDualStack, RequireDualStack, and SingleStack. More info: https://kubernetes.io/docs/concepts/services-networking/dual-stack/#services |  |  |
| `waypoint` _[WaypointConfig](#waypointconfig)_ | Specifies how waypoints are configured within Istio. |  |  |


#### GlobalLoggingConfig



GlobalLoggingConfig specifies the global logging level settings for the Istio control plane components.



_Appears in:_
- [CNIConfig](#cniconfig)
- [CNIGlobalConfig](#cniglobalconfig)
- [GlobalConfig](#globalconfig)
- [ZTunnelConfig](#ztunnelconfig)
- [ZTunnelGlobalConfig](#ztunnelglobalconfig)

| Field | Description | Default | Validation |
| --- | --- | --- | --- |
| `level` _string_ | Comma-separated minimum per-scope logging level of messages to output, in the form of <scope>:<level>,<scope>:<level> The control plane has different scopes depending on component, but can configure default log level across all components If empty, default scope and level will be used as configured in code |  |  |


#### HTTPRetry



Describes the retry policy to use when a HTTP request fails. For
example, the following rule sets the maximum number of retries to 3 when
calling ratings:v1 service, with a 2s timeout per retry attempt.
A retry will be attempted if there is a connect-failure, refused_stream
or when the upstream server responds with Service Unavailable(503).


```yaml
apiVersion: networking.istio.io/v1
kind: VirtualService
metadata:
  name: ratings-route
spec:
  hosts:
  - ratings.prod.svc.cluster.local
  http:
  - route:
    - destination:
        host: ratings.prod.svc.cluster.local
        subset: v1
    retries:
      attempts: 3
      perTryTimeout: 2s
      retryOn: gateway-error,connect-failure,refused-stream
```



_Appears in:_
- [MeshConfig](#meshconfig)

| Field | Description | Default | Validation |
| --- | --- | --- | --- |
| `attempts` _integer_ | Number of retries to be allowed for a given request. The interval between retries will be determined automatically (25ms+). When request `timeout` of the [HTTP route](https://istio.io/docs/reference/config/networking/virtual-service/#HTTPRoute) or `per_try_timeout` is configured, the actual number of retries attempted also depends on the specified request `timeout` and `per_try_timeout` values. MUST be >= 0. If `0`, retries will be disabled. The maximum possible number of requests made will be 1 + `attempts`. |  |  |
| `perTryTimeout` _[Duration](https://kubernetes.io/docs/reference/generated/kubernetes-api/v1.25/#duration-v1-meta)_ | Timeout per attempt for a given request, including the initial call and any retries. Format: 1h/1m/1s/1ms. MUST be >=1ms. Default is same value as request `timeout` of the [HTTP route](https://istio.io/docs/reference/config/networking/virtual-service/#HTTPRoute), which means no timeout. |  |  |
| `retryOn` _string_ | Specifies the conditions under which retry takes place. One or more policies can be specified using a ‘,’ delimited list. See the [retry policies](https://www.envoyproxy.io/docs/envoy/latest/configuration/http/http_filters/router_filter#x-envoy-retry-on) and [gRPC retry policies](https://www.envoyproxy.io/docs/envoy/latest/configuration/http/http_filters/router_filter#x-envoy-retry-grpc-on) for more details.  In addition to the policies specified above, a list of HTTP status codes can be passed, such as `retryOn: "503,reset"`. Note these status codes refer to the actual responses received from the destination. For example, if a connection is reset, Istio will translate this to 503 for it's response. However, the destination did not return a 503 error, so this would not match `"503"` (it would, however, match `"reset"`).  If not specified, this defaults to `connect-failure,refused-stream,unavailable,cancelled`. |  |  |
| `retryRemoteLocalities` _boolean_ | Flag to specify whether the retries should retry to other localities. See the [retry plugin configuration](https://www.envoyproxy.io/docs/envoy/latest/intro/arch_overview/http/http_connection_management#retry-plugin-configuration) for more details. |  |  |




#### Istio



Istio represents an Istio Service Mesh deployment consisting of one or more
control plane instances (represented by one or more IstioRevision objects).
To deploy an Istio Service Mesh, a user creates an Istio object with the
desired Istio version and configuration. The operator then creates
an IstioRevision object, which in turn creates the underlying Deployment
objects for istiod and other control plane components, similar to how a
Deployment object in Kubernetes creates ReplicaSets that create the Pods.



_Appears in:_
- [IstioList](#istiolist)

| Field | Description | Default | Validation |
| --- | --- | --- | --- |
| `apiVersion` _string_ | `sailoperator.io/v1alpha1` | | |
| `kind` _string_ | `Istio` | | |
| `kind` _string_ | Kind is a string value representing the REST resource this object represents. Servers may infer this from the endpoint the client submits requests to. Cannot be updated. In CamelCase. More info: https://git.k8s.io/community/contributors/devel/sig-architecture/api-conventions.md#types-kinds |  |  |
| `apiVersion` _string_ | APIVersion defines the versioned schema of this representation of an object. Servers should convert recognized schemas to the latest internal value, and may reject unrecognized values. More info: https://git.k8s.io/community/contributors/devel/sig-architecture/api-conventions.md#resources |  |  |
| `metadata` _[ObjectMeta](https://kubernetes.io/docs/reference/generated/kubernetes-api/v1.25/#objectmeta-v1-meta)_ | Refer to Kubernetes API documentation for fields of `metadata`. |  |  |
| `spec` _[IstioSpec](#istiospec)_ |  | \{ namespace:istio-system updateStrategy:map[type:InPlace] version:v1.24.2 \} |  |
| `status` _[IstioStatus](#istiostatus)_ |  |  |  |


#### IstioCNI



IstioCNI represents a deployment of the Istio CNI component.



_Appears in:_
- [IstioCNIList](#istiocnilist)

| Field | Description | Default | Validation |
| --- | --- | --- | --- |
| `apiVersion` _string_ | `sailoperator.io/v1alpha1` | | |
| `kind` _string_ | `IstioCNI` | | |
| `kind` _string_ | Kind is a string value representing the REST resource this object represents. Servers may infer this from the endpoint the client submits requests to. Cannot be updated. In CamelCase. More info: https://git.k8s.io/community/contributors/devel/sig-architecture/api-conventions.md#types-kinds |  |  |
| `apiVersion` _string_ | APIVersion defines the versioned schema of this representation of an object. Servers should convert recognized schemas to the latest internal value, and may reject unrecognized values. More info: https://git.k8s.io/community/contributors/devel/sig-architecture/api-conventions.md#resources |  |  |
| `metadata` _[ObjectMeta](https://kubernetes.io/docs/reference/generated/kubernetes-api/v1.25/#objectmeta-v1-meta)_ | Refer to Kubernetes API documentation for fields of `metadata`. |  |  |
| `spec` _[IstioCNISpec](#istiocnispec)_ |  | \{ namespace:istio-cni version:v1.24.2 \} |  |
| `status` _[IstioCNIStatus](#istiocnistatus)_ |  |  |  |


#### IstioCNICondition



IstioCNICondition represents a specific observation of the IstioCNI object's state.



_Appears in:_
- [IstioCNIStatus](#istiocnistatus)

| Field | Description | Default | Validation |
| --- | --- | --- | --- |
| `type` _[IstioCNIConditionType](#istiocniconditiontype)_ | The type of this condition. |  |  |
| `status` _[ConditionStatus](https://kubernetes.io/docs/reference/generated/kubernetes-api/v1.25/#conditionstatus-v1-meta)_ | The status of this condition. Can be True, False or Unknown. |  |  |
| `reason` _[IstioCNIConditionReason](#istiocniconditionreason)_ | Unique, single-word, CamelCase reason for the condition's last transition. |  |  |
| `message` _string_ | Human-readable message indicating details about the last transition. |  |  |
| `lastTransitionTime` _[Time](https://kubernetes.io/docs/reference/generated/kubernetes-api/v1.25/#time-v1-meta)_ | Last time the condition transitioned from one status to another. |  |  |


#### IstioCNIConditionReason

_Underlying type:_ _string_

IstioCNIConditionReason represents a short message indicating how the condition came
to be in its present state.



_Appears in:_
- [IstioCNICondition](#istiocnicondition)
- [IstioCNIStatus](#istiocnistatus)

| Field | Description |
| --- | --- |
| `ReconcileError` | IstioCNIReasonReconcileError indicates that the reconciliation of the resource has failed, but will be retried.  |
| `DaemonSetNotReady` | IstioCNIDaemonSetNotReady indicates that the istio-cni-node DaemonSet is not ready.  |
| `ReadinessCheckFailed` | IstioCNIReasonReadinessCheckFailed indicates that the DaemonSet readiness status could not be ascertained.  |
| `Healthy` | IstioCNIReasonHealthy indicates that the control plane is fully reconciled and that all components are ready.  |


#### IstioCNIConditionType

_Underlying type:_ _string_

IstioCNIConditionType represents the type of the condition.  Condition stages are:
Installed, Reconciled, Ready



_Appears in:_
- [IstioCNICondition](#istiocnicondition)

| Field | Description |
| --- | --- |
| `Reconciled` | IstioCNIConditionReconciled signifies whether the controller has successfully reconciled the resources defined through the CR.  |
| `Ready` | IstioCNIConditionReady signifies whether the istio-cni-node DaemonSet is ready.  |


#### IstioCNIList



IstioCNIList contains a list of IstioCNI





| Field | Description | Default | Validation |
| --- | --- | --- | --- |
| `apiVersion` _string_ | `sailoperator.io/v1alpha1` | | |
| `kind` _string_ | `IstioCNIList` | | |
| `kind` _string_ | Kind is a string value representing the REST resource this object represents. Servers may infer this from the endpoint the client submits requests to. Cannot be updated. In CamelCase. More info: https://git.k8s.io/community/contributors/devel/sig-architecture/api-conventions.md#types-kinds |  |  |
| `apiVersion` _string_ | APIVersion defines the versioned schema of this representation of an object. Servers should convert recognized schemas to the latest internal value, and may reject unrecognized values. More info: https://git.k8s.io/community/contributors/devel/sig-architecture/api-conventions.md#resources |  |  |
| `metadata` _[ListMeta](https://kubernetes.io/docs/reference/generated/kubernetes-api/v1.25/#listmeta-v1-meta)_ | Refer to Kubernetes API documentation for fields of `metadata`. |  |  |
| `items` _[IstioCNI](#istiocni) array_ |  |  |  |


#### IstioCNISpec



IstioCNISpec defines the desired state of IstioCNI



_Appears in:_
- [IstioCNI](#istiocni)

| Field | Description | Default | Validation |
| --- | --- | --- | --- |
<<<<<<< HEAD
| `version` _string_ | Defines the version of Istio to install. Must be one of: v1.24.2. | v1.24.2 | Enum: [v1.24.2]   |
| `profile` _string_ | The built-in installation configuration profile to use. The 'default' profile is always applied. On OpenShift, the 'openshift' profile is also applied on top of 'default'. Must be one of: ambient, default, demo, empty, openshift-ambient, openshift, preview, remote, stable. |  | Enum: [ambient default demo empty openshift-ambient openshift preview remote stable]   |
=======
| `version` _string_ | Defines the version of Istio to install. Must be one of: v1.24.2, v1.24.1, v1.24.0, v1.23.4, v1.23.3, v1.23.2, v1.22.8, v1.22.7, v1.22.6, v1.22.5, v1.21.6, latest. | v1.24.2 | Enum: [v1.24.2 v1.24.1 v1.24.0 v1.23.4 v1.23.3 v1.23.2 v1.22.8 v1.22.7 v1.22.6 v1.22.5 v1.21.6 latest]   |
| `profile` _string_ | The built-in installation configuration profile to use. The 'default' profile is always applied. On OpenShift, the 'openshift' profile is also applied on top of 'default'. Must be one of: ambient, default, demo, empty, external, openshift-ambient, openshift, preview, remote, stable. |  | Enum: [ambient default demo empty external openshift-ambient openshift preview remote stable]   |
>>>>>>> 6329a713
| `namespace` _string_ | Namespace to which the Istio CNI component should be installed. | istio-cni |  |
| `values` _[CNIValues](#cnivalues)_ | Defines the values to be passed to the Helm charts when installing Istio CNI. |  |  |


#### IstioCNIStatus



IstioCNIStatus defines the observed state of IstioCNI



_Appears in:_
- [IstioCNI](#istiocni)

| Field | Description | Default | Validation |
| --- | --- | --- | --- |
| `observedGeneration` _integer_ | ObservedGeneration is the most recent generation observed for this IstioCNI object. It corresponds to the object's generation, which is updated on mutation by the API Server. The information in the status pertains to this particular generation of the object. |  |  |
| `conditions` _[IstioCNICondition](#istiocnicondition) array_ | Represents the latest available observations of the object's current state. |  |  |
| `state` _[IstioCNIConditionReason](#istiocniconditionreason)_ | Reports the current state of the object. |  |  |


#### IstioCondition



IstioCondition represents a specific observation of the IstioCondition object's state.



_Appears in:_
- [IstioStatus](#istiostatus)

| Field | Description | Default | Validation |
| --- | --- | --- | --- |
| `type` _[IstioConditionType](#istioconditiontype)_ | The type of this condition. |  |  |
| `status` _[ConditionStatus](https://kubernetes.io/docs/reference/generated/kubernetes-api/v1.25/#conditionstatus-v1-meta)_ | The status of this condition. Can be True, False or Unknown. |  |  |
| `reason` _[IstioConditionReason](#istioconditionreason)_ | Unique, single-word, CamelCase reason for the condition's last transition. |  |  |
| `message` _string_ | Human-readable message indicating details about the last transition. |  |  |
| `lastTransitionTime` _[Time](https://kubernetes.io/docs/reference/generated/kubernetes-api/v1.25/#time-v1-meta)_ | Last time the condition transitioned from one status to another. |  |  |


#### IstioConditionReason

_Underlying type:_ _string_

IstioConditionReason represents a short message indicating how the condition came
to be in its present state.



_Appears in:_
- [IstioCondition](#istiocondition)
- [IstioStatus](#istiostatus)

| Field | Description |
| --- | --- |
| `ReconcileError` | IstioReasonReconcileError indicates that the reconciliation of the resource has failed, but will be retried.  |
| `ActiveRevisionNotFound` | IstioReasonRevisionNotFound indicates that the active IstioRevision is not found.  |
| `FailedToGetActiveRevision` | IstioReasonFailedToGetActiveRevision indicates that a failure occurred when getting the active IstioRevision  |
| `IstiodNotReady` | IstioReasonIstiodNotReady indicates that the control plane is fully reconciled, but istiod is not ready.  |
| `RemoteIstiodNotReady` | IstioReasonRemoteIstiodNotReady indicates that the control plane is fully reconciled, but the remote istiod is not ready.  |
| `ReadinessCheckFailed` | IstioReasonReadinessCheckFailed indicates that readiness could not be ascertained.  |
| `Healthy` | IstioReasonHealthy indicates that the control plane is fully reconciled and that all components are ready.  |


#### IstioConditionType

_Underlying type:_ _string_

IstioConditionType represents the type of the condition.  Condition stages are:
Installed, Reconciled, Ready



_Appears in:_
- [IstioCondition](#istiocondition)

| Field | Description |
| --- | --- |
| `Reconciled` | IstioConditionReconciled signifies whether the controller has successfully reconciled the resources defined through the CR.  |
| `Ready` | IstioConditionReady signifies whether any Deployment, StatefulSet, etc. resources are Ready.  |


#### IstioList



IstioList contains a list of Istio





| Field | Description | Default | Validation |
| --- | --- | --- | --- |
| `apiVersion` _string_ | `sailoperator.io/v1alpha1` | | |
| `kind` _string_ | `IstioList` | | |
| `kind` _string_ | Kind is a string value representing the REST resource this object represents. Servers may infer this from the endpoint the client submits requests to. Cannot be updated. In CamelCase. More info: https://git.k8s.io/community/contributors/devel/sig-architecture/api-conventions.md#types-kinds |  |  |
| `apiVersion` _string_ | APIVersion defines the versioned schema of this representation of an object. Servers should convert recognized schemas to the latest internal value, and may reject unrecognized values. More info: https://git.k8s.io/community/contributors/devel/sig-architecture/api-conventions.md#resources |  |  |
| `metadata` _[ListMeta](https://kubernetes.io/docs/reference/generated/kubernetes-api/v1.25/#listmeta-v1-meta)_ | Refer to Kubernetes API documentation for fields of `metadata`. |  |  |
| `items` _[Istio](#istio) array_ |  |  |  |


#### IstioRevision



IstioRevision represents a single revision of an Istio Service Mesh deployment.
Users shouldn't create IstioRevision objects directly. Instead, they should
create an Istio object and allow the operator to create the underlying
IstioRevision object(s).



_Appears in:_
- [IstioRevisionList](#istiorevisionlist)

| Field | Description | Default | Validation |
| --- | --- | --- | --- |
| `apiVersion` _string_ | `sailoperator.io/v1alpha1` | | |
| `kind` _string_ | `IstioRevision` | | |
| `kind` _string_ | Kind is a string value representing the REST resource this object represents. Servers may infer this from the endpoint the client submits requests to. Cannot be updated. In CamelCase. More info: https://git.k8s.io/community/contributors/devel/sig-architecture/api-conventions.md#types-kinds |  |  |
| `apiVersion` _string_ | APIVersion defines the versioned schema of this representation of an object. Servers should convert recognized schemas to the latest internal value, and may reject unrecognized values. More info: https://git.k8s.io/community/contributors/devel/sig-architecture/api-conventions.md#resources |  |  |
| `metadata` _[ObjectMeta](https://kubernetes.io/docs/reference/generated/kubernetes-api/v1.25/#objectmeta-v1-meta)_ | Refer to Kubernetes API documentation for fields of `metadata`. |  |  |
| `spec` _[IstioRevisionSpec](#istiorevisionspec)_ |  |  |  |
| `status` _[IstioRevisionStatus](#istiorevisionstatus)_ |  |  |  |


#### IstioRevisionCondition



IstioRevisionCondition represents a specific observation of the IstioRevision object's state.



_Appears in:_
- [IstioRevisionStatus](#istiorevisionstatus)

| Field | Description | Default | Validation |
| --- | --- | --- | --- |
| `type` _[IstioRevisionConditionType](#istiorevisionconditiontype)_ | The type of this condition. |  |  |
| `status` _[ConditionStatus](https://kubernetes.io/docs/reference/generated/kubernetes-api/v1.25/#conditionstatus-v1-meta)_ | The status of this condition. Can be True, False or Unknown. |  |  |
| `reason` _[IstioRevisionConditionReason](#istiorevisionconditionreason)_ | Unique, single-word, CamelCase reason for the condition's last transition. |  |  |
| `message` _string_ | Human-readable message indicating details about the last transition. |  |  |
| `lastTransitionTime` _[Time](https://kubernetes.io/docs/reference/generated/kubernetes-api/v1.25/#time-v1-meta)_ | Last time the condition transitioned from one status to another. |  |  |


#### IstioRevisionConditionReason

_Underlying type:_ _string_

IstioRevisionConditionReason represents a short message indicating how the condition came
to be in its present state.



_Appears in:_
- [IstioRevisionCondition](#istiorevisioncondition)
- [IstioRevisionStatus](#istiorevisionstatus)

| Field | Description |
| --- | --- |
| `ReconcileError` | IstioRevisionReasonReconcileError indicates that the reconciliation of the resource has failed, but will be retried.  |
| `IstiodNotReady` | IstioRevisionReasonIstiodNotReady indicates that the control plane is fully reconciled, but istiod is not ready.  |
| `RemoteIstiodNotReady` | IstioRevisionReasonRemoteIstiodNotReady indicates that the remote istiod is not ready.  |
| `ReadinessCheckFailed` | IstioRevisionReasonReadinessCheckFailed indicates that istiod readiness status could not be ascertained.  |
| `ReferencedByWorkloads` | IstioRevisionReasonReferencedByWorkloads indicates that the revision is referenced by at least one pod or namespace.  |
| `NotReferencedByAnything` | IstioRevisionReasonNotReferenced indicates that the revision is not referenced by any pod or namespace.  |
| `UsageCheckFailed` | IstioRevisionReasonUsageCheckFailed indicates that the operator could not check whether any workloads use the revision.  |
| `Healthy` | IstioRevisionReasonHealthy indicates that the control plane is fully reconciled and that all components are ready.  |


#### IstioRevisionConditionType

_Underlying type:_ _string_

IstioRevisionConditionType represents the type of the condition.  Condition stages are:
Installed, Reconciled, Ready



_Appears in:_
- [IstioRevisionCondition](#istiorevisioncondition)

| Field | Description |
| --- | --- |
| `Reconciled` | IstioRevisionConditionReconciled signifies whether the controller has successfully reconciled the resources defined through the CR.  |
| `Ready` | IstioRevisionConditionReady signifies whether any Deployment, StatefulSet, etc. resources are Ready.  |
| `InUse` | IstioRevisionConditionInUse signifies whether any workload is configured to use the revision.  |


#### IstioRevisionList



IstioRevisionList contains a list of IstioRevision





| Field | Description | Default | Validation |
| --- | --- | --- | --- |
| `apiVersion` _string_ | `sailoperator.io/v1alpha1` | | |
| `kind` _string_ | `IstioRevisionList` | | |
| `kind` _string_ | Kind is a string value representing the REST resource this object represents. Servers may infer this from the endpoint the client submits requests to. Cannot be updated. In CamelCase. More info: https://git.k8s.io/community/contributors/devel/sig-architecture/api-conventions.md#types-kinds |  |  |
| `apiVersion` _string_ | APIVersion defines the versioned schema of this representation of an object. Servers should convert recognized schemas to the latest internal value, and may reject unrecognized values. More info: https://git.k8s.io/community/contributors/devel/sig-architecture/api-conventions.md#resources |  |  |
| `metadata` _[ListMeta](https://kubernetes.io/docs/reference/generated/kubernetes-api/v1.25/#listmeta-v1-meta)_ | Refer to Kubernetes API documentation for fields of `metadata`. |  |  |
| `items` _[IstioRevision](#istiorevision) array_ |  |  |  |


#### IstioRevisionSpec



IstioRevisionSpec defines the desired state of IstioRevision



_Appears in:_
- [IstioRevision](#istiorevision)

| Field | Description | Default | Validation |
| --- | --- | --- | --- |
<<<<<<< HEAD
| `version` _string_ | Defines the version of Istio to install. Must be one of: v1.24.2. |  | Enum: [v1.24.2]   |
=======
| `version` _string_ | Defines the version of Istio to install. Must be one of: v1.24.2, v1.24.1, v1.24.0, v1.23.4, v1.23.3, v1.23.2, v1.22.8, v1.22.7, v1.22.6, v1.22.5, v1.21.6, latest. |  | Enum: [v1.24.2 v1.24.1 v1.24.0 v1.23.4 v1.23.3 v1.23.2 v1.22.8 v1.22.7 v1.22.6 v1.22.5 v1.21.6 latest]   |
>>>>>>> 6329a713
| `namespace` _string_ | Namespace to which the Istio components should be installed. |  |  |
| `values` _[Values](#values)_ | Defines the values to be passed to the Helm charts when installing Istio. |  |  |


#### IstioRevisionStatus



IstioRevisionStatus defines the observed state of IstioRevision



_Appears in:_
- [IstioRevision](#istiorevision)

| Field | Description | Default | Validation |
| --- | --- | --- | --- |
| `observedGeneration` _integer_ | ObservedGeneration is the most recent generation observed for this IstioRevision object. It corresponds to the object's generation, which is updated on mutation by the API Server. The information in the status pertains to this particular generation of the object. |  |  |
| `conditions` _[IstioRevisionCondition](#istiorevisioncondition) array_ | Represents the latest available observations of the object's current state. |  |  |
| `state` _[IstioRevisionConditionReason](#istiorevisionconditionreason)_ | Reports the current state of the object. |  |  |


#### IstioRevisionTag



IstioRevisionTag references an Istio or IstioRevision object and serves as an alias for sidecar injection. It can be used to manage stable revision tags without having to use istioctl or helm directly. See https://istio.io/latest/docs/setup/upgrade/canary/#stable-revision-labels for more information on the concept.



_Appears in:_
- [IstioRevisionTagList](#istiorevisiontaglist)

| Field | Description | Default | Validation |
| --- | --- | --- | --- |
| `apiVersion` _string_ | `sailoperator.io/v1alpha1` | | |
| `kind` _string_ | `IstioRevisionTag` | | |
| `kind` _string_ | Kind is a string value representing the REST resource this object represents. Servers may infer this from the endpoint the client submits requests to. Cannot be updated. In CamelCase. More info: https://git.k8s.io/community/contributors/devel/sig-architecture/api-conventions.md#types-kinds |  |  |
| `apiVersion` _string_ | APIVersion defines the versioned schema of this representation of an object. Servers should convert recognized schemas to the latest internal value, and may reject unrecognized values. More info: https://git.k8s.io/community/contributors/devel/sig-architecture/api-conventions.md#resources |  |  |
| `metadata` _[ObjectMeta](https://kubernetes.io/docs/reference/generated/kubernetes-api/v1.25/#objectmeta-v1-meta)_ | Refer to Kubernetes API documentation for fields of `metadata`. |  |  |
| `spec` _[IstioRevisionTagSpec](#istiorevisiontagspec)_ |  |  |  |
| `status` _[IstioRevisionTagStatus](#istiorevisiontagstatus)_ |  |  |  |


#### IstioRevisionTagCondition



IstioRevisionCondition represents a specific observation of the IstioRevision object's state.



_Appears in:_
- [IstioRevisionTagStatus](#istiorevisiontagstatus)

| Field | Description | Default | Validation |
| --- | --- | --- | --- |
| `type` _[IstioRevisionTagConditionType](#istiorevisiontagconditiontype)_ | The type of this condition. |  |  |
| `status` _[ConditionStatus](https://kubernetes.io/docs/reference/generated/kubernetes-api/v1.25/#conditionstatus-v1-meta)_ | The status of this condition. Can be True, False or Unknown. |  |  |
| `reason` _[IstioRevisionTagConditionReason](#istiorevisiontagconditionreason)_ | Unique, single-word, CamelCase reason for the condition's last transition. |  |  |
| `message` _string_ | Human-readable message indicating details about the last transition. |  |  |
| `lastTransitionTime` _[Time](https://kubernetes.io/docs/reference/generated/kubernetes-api/v1.25/#time-v1-meta)_ | Last time the condition transitioned from one status to another. |  |  |


#### IstioRevisionTagConditionReason

_Underlying type:_ _string_

IstioRevisionConditionReason represents a short message indicating how the condition came
to be in its present state.



_Appears in:_
- [IstioRevisionTagCondition](#istiorevisiontagcondition)
- [IstioRevisionTagStatus](#istiorevisiontagstatus)

| Field | Description |
| --- | --- |
| `NameAlreadyExists` | IstioRevisionTagNameAlreadyExists indicates that the a revision with the same name as the IstioRevisionTag already exists.  |
| `RefNotFound` | IstioRevisionTagReasonReferenceNotFound indicates that the resource referenced by the tag's TargetRef was not found  |
| `ReconcileError` | IstioRevisionReasonReconcileError indicates that the reconciliation of the resource has failed, but will be retried.  |
| `ReferencedByWorkloads` | IstioRevisionReasonReferencedByWorkloads indicates that the revision is referenced by at least one pod or namespace.  |
| `NotReferencedByAnything` | IstioRevisionReasonNotReferenced indicates that the revision is not referenced by any pod or namespace.  |
| `UsageCheckFailed` | IstioRevisionReasonUsageCheckFailed indicates that the operator could not check whether any workloads use the revision.  |
| `Healthy` | IstioRevisionTagReasonHealthy indicates that the revision tag has been successfully reconciled and is in use.  |


#### IstioRevisionTagConditionType

_Underlying type:_ _string_

IstioRevisionConditionType represents the type of the condition.  Condition stages are:
Installed, Reconciled, Ready



_Appears in:_
- [IstioRevisionTagCondition](#istiorevisiontagcondition)

| Field | Description |
| --- | --- |
| `Reconciled` | IstioRevisionConditionReconciled signifies whether the controller has successfully reconciled the resources defined through the CR.  |
| `InUse` | IstioRevisionConditionInUse signifies whether any workload is configured to use the revision.  |


#### IstioRevisionTagList



IstioRevisionTagList contains a list of IstioRevisionTags





| Field | Description | Default | Validation |
| --- | --- | --- | --- |
| `apiVersion` _string_ | `sailoperator.io/v1alpha1` | | |
| `kind` _string_ | `IstioRevisionTagList` | | |
| `kind` _string_ | Kind is a string value representing the REST resource this object represents. Servers may infer this from the endpoint the client submits requests to. Cannot be updated. In CamelCase. More info: https://git.k8s.io/community/contributors/devel/sig-architecture/api-conventions.md#types-kinds |  |  |
| `apiVersion` _string_ | APIVersion defines the versioned schema of this representation of an object. Servers should convert recognized schemas to the latest internal value, and may reject unrecognized values. More info: https://git.k8s.io/community/contributors/devel/sig-architecture/api-conventions.md#resources |  |  |
| `metadata` _[ListMeta](https://kubernetes.io/docs/reference/generated/kubernetes-api/v1.25/#listmeta-v1-meta)_ | Refer to Kubernetes API documentation for fields of `metadata`. |  |  |
| `items` _[IstioRevisionTag](#istiorevisiontag) array_ |  |  |  |


#### IstioRevisionTagSpec



IstioRevisionTagSpec defines the desired state of IstioRevisionTag



_Appears in:_
- [IstioRevisionTag](#istiorevisiontag)

| Field | Description | Default | Validation |
| --- | --- | --- | --- |
| `targetRef` _[IstioRevisionTagTargetReference](#istiorevisiontagtargetreference)_ |  |  | Required: \{\}   |


#### IstioRevisionTagStatus



IstioRevisionStatus defines the observed state of IstioRevision



_Appears in:_
- [IstioRevisionTag](#istiorevisiontag)

| Field | Description | Default | Validation |
| --- | --- | --- | --- |
| `observedGeneration` _integer_ | ObservedGeneration is the most recent generation observed for this IstioRevisionTag object. It corresponds to the object's generation, which is updated on mutation by the API Server. The information in the status pertains to this particular generation of the object. |  |  |
| `conditions` _[IstioRevisionTagCondition](#istiorevisiontagcondition) array_ | Represents the latest available observations of the object's current state. |  |  |
| `state` _[IstioRevisionTagConditionReason](#istiorevisiontagconditionreason)_ | Reports the current state of the object. |  |  |
| `istiodNamespace` _string_ | IstiodNamespace stores the namespace of the corresponding Istiod instance |  |  |
| `istioRevision` _string_ | IstioRevision stores the name of the referenced IstioRevision |  |  |


#### IstioRevisionTagTargetReference



IstioRevisionTagTargetReference can reference either Istio or IstioRevision objects in the cluster. In the case of referencing an Istio object, the Sail Operator will automatically update the reference to the Istio object's Active Revision.



_Appears in:_
- [IstioRevisionTagSpec](#istiorevisiontagspec)

| Field | Description | Default | Validation |
| --- | --- | --- | --- |
| `kind` _string_ | Kind is the kind of the target resource. |  | MaxLength: 253  MinLength: 1  Required: \{\}   |
| `name` _string_ | Name is the name of the target resource. |  | MaxLength: 253  MinLength: 1  Required: \{\}   |


#### IstioSpec



IstioSpec defines the desired state of Istio



_Appears in:_
- [Istio](#istio)

| Field | Description | Default | Validation |
| --- | --- | --- | --- |
<<<<<<< HEAD
| `version` _string_ | Defines the version of Istio to install. Must be one of: v1.24.2. | v1.24.2 | Enum: [v1.24.2]   |
=======
| `version` _string_ | Defines the version of Istio to install. Must be one of: v1.24.2, v1.24.1, v1.24.0, v1.23.4, v1.23.3, v1.23.2, v1.22.8, v1.22.7, v1.22.6, v1.22.5, v1.21.6, latest. | v1.24.2 | Enum: [v1.24.2 v1.24.1 v1.24.0 v1.23.4 v1.23.3 v1.23.2 v1.22.8 v1.22.7 v1.22.6 v1.22.5 v1.21.6 latest]   |
>>>>>>> 6329a713
| `updateStrategy` _[IstioUpdateStrategy](#istioupdatestrategy)_ | Defines the update strategy to use when the version in the Istio CR is updated. | \{ type:InPlace \} |  |
| `profile` _string_ | The built-in installation configuration profile to use. The 'default' profile is always applied. On OpenShift, the 'openshift' profile is also applied on top of 'default'. Must be one of: ambient, default, demo, empty, openshift-ambient, openshift, preview, remote, stable. |  | Enum: [ambient default demo empty openshift-ambient openshift preview remote stable]   |
| `namespace` _string_ | Namespace to which the Istio components should be installed. Note that this field is immutable. | istio-system |  |
| `values` _[Values](#values)_ | Defines the values to be passed to the Helm charts when installing Istio. |  |  |


#### IstioStatus



IstioStatus defines the observed state of Istio



_Appears in:_
- [Istio](#istio)

| Field | Description | Default | Validation |
| --- | --- | --- | --- |
| `observedGeneration` _integer_ | ObservedGeneration is the most recent generation observed for this Istio object. It corresponds to the object's generation, which is updated on mutation by the API Server. The information in the status pertains to this particular generation of the object. |  |  |
| `conditions` _[IstioCondition](#istiocondition) array_ | Represents the latest available observations of the object's current state. |  |  |
| `state` _[IstioConditionReason](#istioconditionreason)_ | Reports the current state of the object. |  |  |
| `activeRevisionName` _string_ | The name of the active revision. |  |  |
| `revisions` _[RevisionSummary](#revisionsummary)_ | Reports information about the underlying IstioRevisions. |  |  |


#### IstioUpdateStrategy



IstioUpdateStrategy defines how the control plane should be updated when the version in
the Istio CR is updated.



_Appears in:_
- [IstioSpec](#istiospec)
- [RemoteIstioSpec](#remoteistiospec)

| Field | Description | Default | Validation |
| --- | --- | --- | --- |
| `type` _[UpdateStrategyType](#updatestrategytype)_ | Type of strategy to use. Can be "InPlace" or "RevisionBased". When the "InPlace" strategy is used, the existing Istio control plane is updated in-place. The workloads therefore don't need to be moved from one control plane instance to another. When the "RevisionBased" strategy is used, a new Istio control plane instance is created for every change to the Istio.spec.version field. The old control plane remains in place until all workloads have been moved to the new control plane instance.  The "InPlace" strategy is the default.  TODO: change default to "RevisionBased" | InPlace | Enum: [InPlace RevisionBased]   |
| `inactiveRevisionDeletionGracePeriodSeconds` _integer_ | Defines how many seconds the operator should wait before removing a non-active revision after all the workloads have stopped using it. You may want to set this value on the order of minutes. The minimum is 0 and the default value is 30. |  | Minimum: 0   |
| `updateWorkloads` _boolean_ | Defines whether the workloads should be moved from one control plane instance to another automatically. If updateWorkloads is true, the operator moves the workloads from the old control plane instance to the new one after the new control plane is ready. If updateWorkloads is false, the user must move the workloads manually by updating the istio.io/rev labels on the namespace and/or the pods. Defaults to false. |  |  |


#### IstiodConfig







_Appears in:_
- [GlobalConfig](#globalconfig)

| Field | Description | Default | Validation |
| --- | --- | --- | --- |
| `enableAnalysis` _boolean_ | If enabled, istiod will perform config analysis |  |  |


#### IstiodRemoteConfig







_Appears in:_
- [PilotConfig](#pilotconfig)
- [Values](#values)

| Field | Description | Default | Validation |
| --- | --- | --- | --- |
| `injectionURL` _string_ | URL to use for sidecar injector webhook. |  |  |
| `injectionPath` _string_ | Path to use for the sidecar injector webhook service. |  |  |
| `injectionCABundle` _string_ | injector ca bundle |  |  |
| `enabled` _boolean_ | Indicates if this cluster/install should consume a "remote" istiod instance, |  |  |


#### LocalityLoadBalancerSetting



Locality-weighted load balancing allows administrators to control the
distribution of traffic to endpoints based on the localities of where the
traffic originates and where it will terminate. These localities are
specified using arbitrary labels that designate a hierarchy of localities in
{region}/{zone}/{sub-zone} form. For additional detail refer to
[Locality Weight](https://www.envoyproxy.io/docs/envoy/latest/intro/arch_overview/upstream/load_balancing/locality_weight)
The following example shows how to setup locality weights mesh-wide.


Given a mesh with workloads and their service deployed to "us-west/zone1/\*"
and "us-west/zone2/\*". This example specifies that when traffic accessing a
service originates from workloads in "us-west/zone1/\*", 80% of the traffic
will be sent to endpoints in "us-west/zone1/\*", i.e the same zone, and the
remaining 20% will go to endpoints in "us-west/zone2/\*". This setup is
intended to favor routing traffic to endpoints in the same locality.
A similar setting is specified for traffic originating in "us-west/zone2/\*".


```yaml
  distribute:
    - from: us-west/zone1/*
      to:
        "us-west/zone1/*": 80
        "us-west/zone2/*": 20
    - from: us-west/zone2/*
      to:
        "us-west/zone1/*": 20
        "us-west/zone2/*": 80
```


If the goal of the operator is not to distribute load across zones and
regions but rather to restrict the regionality of failover to meet other
operational requirements an operator can set a 'failover' policy instead of
a 'distribute' policy.


The following example sets up a locality failover policy for regions.
Assume a service resides in zones within us-east, us-west & eu-west
this example specifies that when endpoints within us-east become unhealthy
traffic should failover to endpoints in any zone or sub-zone within eu-west
and similarly us-west should failover to us-east.


```yaml
  failover:
    - from: us-east
      to: eu-west
    - from: us-west
      to: us-east
```



_Appears in:_
- [MeshConfig](#meshconfig)

| Field | Description | Default | Validation |
| --- | --- | --- | --- |
| `distribute` _[LocalityLoadBalancerSettingDistribute](#localityloadbalancersettingdistribute) array_ | Optional: only one of distribute, failover or failoverPriority can be set. Explicitly specify loadbalancing weight across different zones and geographical locations. Refer to [Locality weighted load balancing](https://www.envoyproxy.io/docs/envoy/latest/intro/arch_overview/upstream/load_balancing/locality_weight) If empty, the locality weight is set according to the endpoints number within it. |  |  |
| `failover` _[LocalityLoadBalancerSettingFailover](#localityloadbalancersettingfailover) array_ | Optional: only one of distribute, failover or failoverPriority can be set. Explicitly specify the region traffic will land on when endpoints in local region becomes unhealthy. Should be used together with OutlierDetection to detect unhealthy endpoints. Note: if no OutlierDetection specified, this will not take effect. |  |  |
| `failoverPriority` _string array_ | failoverPriority is an ordered list of labels used to sort endpoints to do priority based load balancing. This is to support traffic failover across different groups of endpoints. Two kinds of labels can be specified:    - Specify only label keys `[key1, key2, key3]`, istio would compare the label values of client with endpoints.     Suppose there are total N label keys `[key1, key2, key3, ...keyN]` specified:      1. Endpoints matching all N labels with the client proxy have priority P(0) i.e. the highest priority.     2. Endpoints matching the first N-1 labels with the client proxy have priority P(1) i.e. second highest priority.     3. By extension of this logic, endpoints matching only the first label with the client proxy has priority P(N-1) i.e. second lowest priority.     4. All the other endpoints have priority P(N) i.e. lowest priority.    - Specify labels with key and value `[key1=value1, key2=value2, key3=value3]`, istio would compare the labels with endpoints.     Suppose there are total N labels `[key1=value1, key2=value2, key3=value3, ...keyN=valueN]` specified:      1. Endpoints matching all N labels have priority P(0) i.e. the highest priority.     2. Endpoints matching the first N-1 labels have priority P(1) i.e. second highest priority.     3. By extension of this logic, endpoints matching only the first label has priority P(N-1) i.e. second lowest priority.     4. All the other endpoints have priority P(N) i.e. lowest priority.  Note: For a label to be considered for match, the previous labels must match, i.e. nth label would be considered matched only if first n-1 labels match.  It can be any label specified on both client and server workloads. The following labels which have special semantic meaning are also supported:    - `topology.istio.io/network` is used to match the network metadata of an endpoint, which can be specified by pod/namespace label `topology.istio.io/network`, sidecar env `ISTIO_META_NETWORK` or MeshNetworks.   - `topology.istio.io/cluster` is used to match the clusterID of an endpoint, which can be specified by pod label `topology.istio.io/cluster` or pod env `ISTIO_META_CLUSTER_ID`.   - `topology.kubernetes.io/region` is used to match the region metadata of an endpoint, which maps to Kubernetes node label `topology.kubernetes.io/region` or the deprecated label `failure-domain.beta.kubernetes.io/region`.   - `topology.kubernetes.io/zone` is used to match the zone metadata of an endpoint, which maps to Kubernetes node label `topology.kubernetes.io/zone` or the deprecated label `failure-domain.beta.kubernetes.io/zone`.   - `topology.istio.io/subzone` is used to match the subzone metadata of an endpoint, which maps to Istio node label `topology.istio.io/subzone`.   - `kubernetes.io/hostname` is used to match the current node of an endpoint, which maps to Kubernetes node label `kubernetes.io/hostname`.  The below topology config indicates the following priority levels:  ```yaml failoverPriority: - "topology.istio.io/network" - "topology.kubernetes.io/region" - "topology.kubernetes.io/zone" - "topology.istio.io/subzone" ```  1. endpoints match same [network, region, zone, subzone] label with the client proxy have the highest priority. 2. endpoints have same [network, region, zone] label but different [subzone] label with the client proxy have the second highest priority. 3. endpoints have same [network, region] label but different [zone] label with the client proxy have the third highest priority. 4. endpoints have same [network] but different [region] labels with the client proxy have the fourth highest priority. 5. all the other endpoints have the same lowest priority.  Suppose a service associated endpoints reside in multi clusters, the below example represents: 1. endpoints in `clusterA` and has `version=v1` label have P(0) priority. 2. endpoints not in `clusterA` but has `version=v1` label have P(1) priority. 2. all the other endpoints have P(2) priority.  ```yaml failoverPriority: - "version=v1" - "topology.istio.io/cluster=clusterA" ```  Optional: only one of distribute, failover or failoverPriority can be set. And it should be used together with `OutlierDetection` to detect unhealthy endpoints, otherwise has no effect. |  |  |
| `enabled` _boolean_ | Enable locality load balancing. This is DestinationRule-level and will override mesh-wide settings in entirety. e.g. true means that turn on locality load balancing for this DestinationRule no matter what mesh-wide settings is. |  |  |


#### LocalityLoadBalancerSettingDistribute



Describes how traffic originating in the 'from' zone or sub-zone is
distributed over a set of 'to' zones. Syntax for specifying a zone is
{region}/{zone}/{sub-zone} and terminal wildcards are allowed on any
segment of the specification. Examples:


`*` - matches all localities


`us-west/*` - all zones and sub-zones within the us-west region


`us-west/zone-1/*` - all sub-zones within us-west/zone-1



_Appears in:_
- [LocalityLoadBalancerSetting](#localityloadbalancersetting)

| Field | Description | Default | Validation |
| --- | --- | --- | --- |
| `from` _string_ | Originating locality, '/' separated, e.g. 'region/zone/sub_zone'. |  |  |
| `to` _object (keys:string, values:integer)_ | Map of upstream localities to traffic distribution weights. The sum of all weights should be 100. Any locality not present will receive no traffic. |  |  |


#### LocalityLoadBalancerSettingFailover



Specify the traffic failover policy across regions. Since zone and sub-zone
failover is supported by default this only needs to be specified for
regions when the operator needs to constrain traffic failover so that
the default behavior of failing over to any endpoint globally does not
apply. This is useful when failing over traffic across regions would not
improve service health or may need to be restricted for other reasons
like regulatory controls.



_Appears in:_
- [LocalityLoadBalancerSetting](#localityloadbalancersetting)

| Field | Description | Default | Validation |
| --- | --- | --- | --- |
| `from` _string_ | Originating region. |  |  |
| `to` _string_ | Destination region the traffic will fail over to when endpoints in the 'from' region becomes unhealthy. |  |  |


#### MeshConfig



MeshConfig defines mesh-wide settings for the Istio service mesh.



_Appears in:_
- [Values](#values)
- [ZTunnelConfig](#ztunnelconfig)

| Field | Description | Default | Validation |
| --- | --- | --- | --- |
| `proxyListenPort` _integer_ | Port on which Envoy should listen for all outbound traffic to other services. Default port is 15001. |  |  |
| `proxyInboundListenPort` _integer_ | Port on which Envoy should listen for all inbound traffic to the pod/vm will be captured to. Default port is 15006. |  |  |
| `proxyHttpPort` _integer_ | Port on which Envoy should listen for HTTP PROXY requests if set. |  |  |
| `connectTimeout` _[Duration](https://kubernetes.io/docs/reference/generated/kubernetes-api/v1.25/#duration-v1-meta)_ | Connection timeout used by Envoy. (MUST be >=1ms) Default timeout is 10s. |  |  |
| `tcpKeepalive` _[ConnectionPoolSettingsTCPSettingsTcpKeepalive](#connectionpoolsettingstcpsettingstcpkeepalive)_ | If set then set `SO_KEEPALIVE` on the socket to enable TCP Keepalives. |  |  |
| `ingressClass` _string_ | Class of ingress resources to be processed by Istio ingress controller. This corresponds to the value of `kubernetes.io/ingress.class` annotation. |  |  |
| `ingressService` _string_ | Name of the Kubernetes service used for the istio ingress controller. If no ingress controller is specified, the default value `istio-ingressgateway` is used. |  |  |
| `ingressControllerMode` _[MeshConfigIngressControllerMode](#meshconfigingresscontrollermode)_ | Defines whether to use Istio ingress controller for annotated or all ingress resources. Default mode is `STRICT`. |  | Enum: [UNSPECIFIED OFF DEFAULT STRICT]   |
| `ingressSelector` _string_ | Defines which gateway deployment to use as the Ingress controller. This field corresponds to the Gateway.selector field, and will be set as `istio: INGRESS_SELECTOR`. By default, `ingressgateway` is used, which will select the default IngressGateway as it has the `istio: ingressgateway` labels. It is recommended that this is the same value as ingressService. |  |  |
| `enableTracing` _boolean_ | Flag to control generation of trace spans and request IDs. Requires a trace span collector defined in the proxy configuration. |  |  |
| `accessLogFile` _string_ | File address for the proxy access log (e.g. /dev/stdout). Empty value disables access logging. |  |  |
| `accessLogFormat` _string_ | Format for the proxy access log Empty value results in proxy's default access log format |  |  |
| `accessLogEncoding` _[MeshConfigAccessLogEncoding](#meshconfigaccesslogencoding)_ | Encoding for the proxy access log (`TEXT` or `JSON`). Default value is `TEXT`. |  | Enum: [TEXT JSON]   |
| `enableEnvoyAccessLogService` _boolean_ | This flag enables Envoy's gRPC Access Log Service. See [Access Log Service](https://www.envoyproxy.io/docs/envoy/latest/api-v3/extensions/access_loggers/grpc/v3/als.proto) for details about Envoy's gRPC Access Log Service API. Default value is `false`. |  |  |
| `disableEnvoyListenerLog` _boolean_ | This flag disables Envoy Listener logs. See [Listener Access Log](https://www.envoyproxy.io/docs/envoy/latest/api-v3/config/listener/v3/listener.proto#envoy-v3-api-field-config-listener-v3-listener-access-log) Istio Enables Envoy's listener access logs on "NoRoute" response flag. Default value is `false`. |  |  |
| `defaultConfig` _[MeshConfigProxyConfig](#meshconfigproxyconfig)_ | Default proxy config used by gateway and sidecars. In case of Kubernetes, the proxy config is applied once during the injection process, and remain constant for the duration of the pod. The rest of the mesh config can be changed at runtime and config gets distributed dynamically. On Kubernetes, this can be overridden on individual pods with the `proxy.istio.io/config` annotation. |  |  |
| `outboundTrafficPolicy` _[MeshConfigOutboundTrafficPolicy](#meshconfigoutboundtrafficpolicy)_ | Set the default behavior of the sidecar for handling outbound traffic from the application.  Can be overridden at a Sidecar level by setting the `OutboundTrafficPolicy` in the [Sidecar API](https://istio.io/docs/reference/config/networking/sidecar/#OutboundTrafficPolicy).  Default mode is `ALLOW_ANY`, which means outbound traffic to unknown destinations will be allowed. |  |  |
| `inboundTrafficPolicy` _[MeshConfigInboundTrafficPolicy](#meshconfiginboundtrafficpolicy)_ | Set the default behavior of the sidecar for handling inbound traffic to the application.  If your application listens on localhost, you will need to set this to `LOCALHOST`. |  |  |
| `configSources` _[ConfigSource](#configsource) array_ | ConfigSource describes a source of configuration data for networking rules, and other Istio configuration artifacts. Multiple data sources can be configured for a single control plane. |  |  |
| `enableAutoMtls` _boolean_ | This flag is used to enable mutual `TLS` automatically for service to service communication within the mesh, default true. If set to true, and a given service does not have a corresponding `DestinationRule` configured, or its `DestinationRule` does not have ClientTLSSettings specified, Istio configures client side TLS configuration appropriately. More specifically, If the upstream authentication policy is in `STRICT` mode, use Istio provisioned certificate for mutual `TLS` to connect to upstream. If upstream service is in plain text mode, use plain text. If the upstream authentication policy is in PERMISSIVE mode, Istio configures clients to use mutual `TLS` when server sides are capable of accepting mutual `TLS` traffic. If service `DestinationRule` exists and has `ClientTLSSettings` specified, that is always used instead. |  |  |
| `trustDomain` _string_ | The trust domain corresponds to the trust root of a system. Refer to [SPIFFE-ID](https://github.com/spiffe/spiffe/blob/master/standards/SPIFFE-ID.md#21-trust-domain) |  |  |
| `trustDomainAliases` _string array_ | The trust domain aliases represent the aliases of `trustDomain`. For example, if we have ```yaml trustDomain: td1 trustDomainAliases: ["td2", "td3"] ``` Any service with the identity `td1/ns/foo/sa/a-service-account`, `td2/ns/foo/sa/a-service-account`, or `td3/ns/foo/sa/a-service-account` will be treated the same in the Istio mesh. |  |  |
| `caCertificates` _[MeshConfigCertificateData](#meshconfigcertificatedata) array_ | The extra root certificates for workload-to-workload communication. The plugin certificates (the 'cacerts' secret) or self-signed certificates (the 'istio-ca-secret' secret) are automatically added by Istiod. The CA certificate that signs the workload certificates is automatically added by Istio Agent. |  |  |
| `defaultServiceExportTo` _string array_ | The default value for the ServiceEntry.exportTo field and services imported through container registry integrations, e.g. this applies to Kubernetes Service resources. The value is a list of namespace names and reserved namespace aliases. The allowed namespace aliases are: ``` * - All Namespaces . - Current Namespace ~ - No Namespace ``` If not set the system will use "*" as the default value which implies that services are exported to all namespaces.  `All namespaces` is a reasonable default for implementations that don't need to restrict access or visibility of services across namespace boundaries. If that requirement is present it is generally good practice to make the default `Current namespace` so that services are only visible within their own namespaces by default. Operators can then expand the visibility of services to other namespaces as needed. Use of `No Namespace` is expected to be rare but can have utility for deployments where dependency management needs to be precise even within the scope of a single namespace.  For further discussion see the reference documentation for `ServiceEntry`, `Sidecar`, and `Gateway`. |  |  |
| `defaultVirtualServiceExportTo` _string array_ | The default value for the VirtualService.exportTo field. Has the same syntax as `defaultServiceExportTo`.  If not set the system will use "*" as the default value which implies that virtual services are exported to all namespaces |  |  |
| `defaultDestinationRuleExportTo` _string array_ | The default value for the `DestinationRule.exportTo` field. Has the same syntax as `defaultServiceExportTo`.  If not set the system will use "*" as the default value which implies that destination rules are exported to all namespaces |  |  |
| `rootNamespace` _string_ | The namespace to treat as the administrative root namespace for Istio configuration. When processing a leaf namespace Istio will search for declarations in that namespace first and if none are found it will search in the root namespace. Any matching declaration found in the root namespace is processed as if it were declared in the leaf namespace.  The precise semantics of this processing are documented on each resource type. |  |  |
| `localityLbSetting` _[LocalityLoadBalancerSetting](#localityloadbalancersetting)_ | Locality based load balancing distribution or failover settings. If unspecified, locality based load balancing will be enabled by default. However, this requires outlierDetection to actually take effect for a particular service, see https://istio.io/latest/docs/tasks/traffic-management/locality-load-balancing/failover/ |  |  |
| `dnsRefreshRate` _[Duration](https://kubernetes.io/docs/reference/generated/kubernetes-api/v1.25/#duration-v1-meta)_ | Configures DNS refresh rate for Envoy clusters of type `STRICT_DNS` Default refresh rate is `60s`. |  |  |
| `h2UpgradePolicy` _[MeshConfigH2UpgradePolicy](#meshconfigh2upgradepolicy)_ | Specify if http1.1 connections should be upgraded to http2 by default. if sidecar is installed on all pods in the mesh, then this should be set to `UPGRADE`. If one or more services or namespaces do not have sidecar(s), then this should be set to `DO_NOT_UPGRADE`. It can be enabled by destination using the `destinationRule.trafficPolicy.connectionPool.http.h2UpgradePolicy` override. |  | Enum: [DO_NOT_UPGRADE UPGRADE]   |
| `inboundClusterStatName` _string_ | Name to be used while emitting statistics for inbound clusters. The same pattern is used while computing stat prefix for network filters like TCP and Redis. By default, Istio emits statistics with the pattern `inbound\|<port>\|<port-name>\|<service-FQDN>`. For example `inbound\|7443\|grpc-reviews\|reviews.prod.svc.cluster.local`. This can be used to override that pattern.  A Pattern can be composed of various pre-defined variables. The following variables are supported.  - `%SERVICE%` - Will be substituted with short hostname of the service. - `%SERVICE_NAME%` - Will be substituted with name of the service. - `%SERVICE_FQDN%` - Will be substituted with FQDN of the service. - `%SERVICE_PORT%` - Will be substituted with port of the service. - `%TARGET_PORT%`  - Will be substituted with the target port of the service. - `%SERVICE_PORT_NAME%` - Will be substituted with port name of the service.  Following are some examples of supported patterns for reviews:  - `%SERVICE_FQDN%_%SERVICE_PORT%` will use reviews.prod.svc.cluster.local_7443 as the stats name. - `%SERVICE%` will use reviews.prod as the stats name. |  |  |
| `outboundClusterStatName` _string_ | Name to be used while emitting statistics for outbound clusters. The same pattern is used while computing stat prefix for network filters like TCP and Redis. By default, Istio emits statistics with the pattern `outbound\|<port>\|<subsetname>\|<service-FQDN>`. For example `outbound\|8080\|v2\|reviews.prod.svc.cluster.local`. This can be used to override that pattern.  A Pattern can be composed of various pre-defined variables. The following variables are supported.  - `%SERVICE%` - Will be substituted with short hostname of the service. - `%SERVICE_NAME%` - Will be substituted with name of the service. - `%SERVICE_FQDN%` - Will be substituted with FQDN of the service. - `%SERVICE_PORT%` - Will be substituted with port of the service. - `%SERVICE_PORT_NAME%` - Will be substituted with port name of the service. - `%SUBSET_NAME%` - Will be substituted with subset.  Following are some examples of supported patterns for reviews:  - `%SERVICE_FQDN%_%SERVICE_PORT%` will use `reviews.prod.svc.cluster.local_7443` as the stats name. - `%SERVICE%` will use reviews.prod as the stats name. |  |  |
| `enablePrometheusMerge` _boolean_ | If enabled, Istio agent will merge metrics exposed by the application with metrics from Envoy and Istio agent. The sidecar injection will replace `prometheus.io` annotations present on the pod and redirect them towards Istio agent, which will then merge metrics of from the application with Istio metrics. This relies on the annotations `prometheus.io/scrape`, `prometheus.io/port`, and `prometheus.io/path` annotations. If you are running a separately managed Envoy with an Istio sidecar, this may cause issues, as the metrics will collide. In this case, it is recommended to disable aggregation on that deployment with the `prometheus.istio.io/merge-metrics: "false"` annotation. If not specified, this will be enabled by default. |  |  |
| `extensionProviders` _[MeshConfigExtensionProvider](#meshconfigextensionprovider) array_ | Defines a list of extension providers that extend Istio's functionality. For example, the AuthorizationPolicy can be used with an extension provider to delegate the authorization decision to a custom authorization system. |  | MaxItems: 1000   |
| `defaultProviders` _[MeshConfigDefaultProviders](#meshconfigdefaultproviders)_ | Specifies extension providers to use by default in Istio configuration resources. |  |  |
| `discoverySelectors` _[LabelSelector](https://kubernetes.io/docs/reference/generated/kubernetes-api/v1.25/#labelselector-v1-meta) array_ | A list of Kubernetes selectors that specify the set of namespaces that Istio considers when computing configuration updates for sidecars. This can be used to reduce Istio's computational load by limiting the number of entities (including services, pods, and endpoints) that are watched and processed. If omitted, Istio will use the default behavior of processing all namespaces in the cluster. Elements in the list are disjunctive (OR semantics), i.e. a namespace will be included if it matches any selector. The following example selects any namespace that matches either below: 1. The namespace has both of these labels: `env: prod` and `region: us-east1` 2. The namespace has label `app` equal to `cassandra` or `spark`. ```yaml discoverySelectors:   - matchLabels:     env: prod     region: us-east1   - matchExpressions:   - key: app     operator: In     values:   - cassandra   - spark  ``` Refer to the [Kubernetes selector docs](https://kubernetes.io/docs/concepts/overview/working-with-objects/labels/#label-selectors) for additional detail on selector semantics. |  |  |
| `pathNormalization` _[MeshConfigProxyPathNormalization](#meshconfigproxypathnormalization)_ | ProxyPathNormalization configures how URL paths in incoming and outgoing HTTP requests are normalized by the sidecars and gateways. The normalized paths will be used in all aspects through the requests' lifetime on the sidecars and gateways, which includes routing decisions in outbound direction (client proxy), authorization policy match and enforcement in inbound direction (server proxy), and the URL path proxied to the upstream service. If not set, the NormalizationType.DEFAULT configuration will be used. |  |  |
| `defaultHttpRetryPolicy` _[HTTPRetry](#httpretry)_ | Configure the default HTTP retry policy. The default number of retry attempts is set at 2 for these errors:    "connect-failure,refused-stream,unavailable,cancelled,retriable-status-codes".  Setting the number of attempts to 0 disables retry policy globally. This setting can be overridden on a per-host basis using the Virtual Service API. All settings in the retry policy except `perTryTimeout` can currently be configured globally via this field. |  |  |
| `meshMTLS` _[MeshConfigTLSConfig](#meshconfigtlsconfig)_ | The below configuration parameters can be used to specify TLSConfig for mesh traffic. For example, a user could enable min TLS version for ISTIO_MUTUAL traffic and specify a curve for non ISTIO_MUTUAL traffic like below: ```yaml meshConfig:    meshMTLS:     minProtocolVersion: TLSV1_3   tlsDefaults:     Note: applicable only for non ISTIO_MUTUAL scenarios     ecdhCurves:       - P-256       - P-512  ``` Configuration of mTLS for traffic between workloads with ISTIO_MUTUAL TLS traffic.  Note: Mesh mTLS does not respect ECDH curves. |  |  |
| `tlsDefaults` _[MeshConfigTLSConfig](#meshconfigtlsconfig)_ | Configuration of TLS for all traffic except for ISTIO_MUTUAL mode. Currently, this supports configuration of ecdhCurves and cipherSuites only. For ISTIO_MUTUAL TLS settings, use meshMTLS configuration. |  |  |


#### MeshConfigAccessLogEncoding

_Underlying type:_ _string_



_Validation:_
- Enum: [TEXT JSON]

_Appears in:_
- [MeshConfig](#meshconfig)

| Field | Description |
| --- | --- |
| `TEXT` | text encoding for the proxy access log  |
| `JSON` | json encoding for the proxy access log  |




#### MeshConfigCA







_Appears in:_
- [MeshConfig](#meshconfig)

| Field | Description | Default | Validation |
| --- | --- | --- | --- |
| `address` _string_ | REQUIRED. Address of the CA server implementing the Istio CA gRPC API. Can be IP address or a fully qualified DNS name with port Eg: custom-ca.default.svc.cluster.local:8932, 192.168.23.2:9000 |  | Required: \{\}   |
| `tlsSettings` _[ClientTLSSettings](#clienttlssettings)_ | Use the tlsSettings to specify the tls mode to use. Regarding tlsSettings: - DISABLE MODE is legitimate for the case Istiod is making the request via an Envoy sidecar. DISABLE MODE can also be used for testing - TLS MUTUAL MODE be on by default. If the CA certificates (cert bundle to verify the CA server's certificate) is omitted, Istiod will use the system root certs to verify the CA server's certificate. |  |  |
| `requestTimeout` _[Duration](https://kubernetes.io/docs/reference/generated/kubernetes-api/v1.25/#duration-v1-meta)_ | timeout for forward CSR requests from Istiod to External CA Default: 10s |  |  |
| `istiodSide` _boolean_ | Use istiodSide to specify CA Server integrate to Istiod side or Agent side Default: true |  |  |


#### MeshConfigCertificateData







_Appears in:_
- [MeshConfig](#meshconfig)

| Field | Description | Default | Validation |
| --- | --- | --- | --- |
| `pem` _string_ | The PEM data of the certificate. |  |  |
| `spiffeBundleUrl` _string_ | The SPIFFE bundle endpoint URL that complies to: https://github.com/spiffe/spiffe/blob/master/standards/SPIFFE_Trust_Domain_and_Bundle.md#the-spiffe-trust-domain-and-bundle The endpoint should support authentication based on Web PKI: https://github.com/spiffe/spiffe/blob/master/standards/SPIFFE_Trust_Domain_and_Bundle.md#521-web-pki The certificate is retrieved from the endpoint. |  |  |
| `certSigners` _string array_ | when Istiod is acting as RA(registration authority) If set, they are used for these signers. Otherwise, this trustAnchor is used for all signers. |  |  |
| `trustDomains` _string array_ | Optional. Specify the list of trust domains to which this trustAnchor data belongs. If set, they are used for these trust domains. Otherwise, this trustAnchor is used for default trust domain and its aliases. Note that we can have multiple trustAnchor data for a same trustDomain. In that case, trustAnchors with a same trust domain will be merged and used together to verify peer certificates. If neither certSigners nor trustDomains is set, this trustAnchor is used for all trust domains and all signers. If only trustDomains is set, this trustAnchor is used for these trustDomains and all signers. If only certSigners is set, this trustAnchor is used for these certSigners and all trust domains. If both certSigners and trustDomains is set, this trustAnchor is only used for these signers and trust domains. |  |  |


#### MeshConfigDefaultProviders



Holds the name references to the providers that will be used by default
in other Istio configuration resources if the provider is not specified.


These names must match a provider defined in `extensionProviders` that is
one of the supported tracing providers.



_Appears in:_
- [MeshConfig](#meshconfig)

| Field | Description | Default | Validation |
| --- | --- | --- | --- |
| `tracing` _string array_ | Name of the default provider(s) for tracing. |  |  |
| `metrics` _string array_ | Name of the default provider(s) for metrics. |  |  |
| `accessLogging` _string array_ | Name of the default provider(s) for access logging. |  |  |


#### MeshConfigExtensionProvider







_Appears in:_
- [MeshConfig](#meshconfig)

| Field | Description | Default | Validation |
| --- | --- | --- | --- |
| `name` _string_ | REQUIRED. A unique name identifying the extension provider. |  | Required: \{\}   |
| `envoyExtAuthzHttp` _[MeshConfigExtensionProviderEnvoyExternalAuthorizationHttpProvider](#meshconfigextensionproviderenvoyexternalauthorizationhttpprovider)_ | Configures an external authorizer that implements the Envoy ext_authz filter authorization check service using the HTTP API. |  |  |
| `envoyExtAuthzGrpc` _[MeshConfigExtensionProviderEnvoyExternalAuthorizationGrpcProvider](#meshconfigextensionproviderenvoyexternalauthorizationgrpcprovider)_ | Configures an external authorizer that implements the Envoy ext_authz filter authorization check service using the gRPC API. |  |  |
| `zipkin` _[MeshConfigExtensionProviderZipkinTracingProvider](#meshconfigextensionproviderzipkintracingprovider)_ | Configures a tracing provider that uses the Zipkin API. |  |  |
| `datadog` _[MeshConfigExtensionProviderDatadogTracingProvider](#meshconfigextensionproviderdatadogtracingprovider)_ | Configures a Datadog tracing provider. |  |  |
| `skywalking` _[MeshConfigExtensionProviderSkyWalkingTracingProvider](#meshconfigextensionproviderskywalkingtracingprovider)_ | Configures a Apache SkyWalking provider. |  |  |
| `opentelemetry` _[MeshConfigExtensionProviderOpenTelemetryTracingProvider](#meshconfigextensionprovideropentelemetrytracingprovider)_ | Configures an OpenTelemetry tracing provider. |  |  |
| `prometheus` _[MeshConfigExtensionProviderPrometheusMetricsProvider](#meshconfigextensionproviderprometheusmetricsprovider)_ | Configures a Prometheus metrics provider. |  |  |
| `envoyFileAccessLog` _[MeshConfigExtensionProviderEnvoyFileAccessLogProvider](#meshconfigextensionproviderenvoyfileaccesslogprovider)_ | Configures an Envoy File Access Log provider. |  |  |
| `envoyHttpAls` _[MeshConfigExtensionProviderEnvoyHttpGrpcV3LogProvider](#meshconfigextensionproviderenvoyhttpgrpcv3logprovider)_ | Configures an Envoy Access Logging Service provider for HTTP traffic. |  |  |
| `envoyTcpAls` _[MeshConfigExtensionProviderEnvoyTcpGrpcV3LogProvider](#meshconfigextensionproviderenvoytcpgrpcv3logprovider)_ | Configures an Envoy Access Logging Service provider for TCP traffic. |  |  |
| `envoyOtelAls` _[MeshConfigExtensionProviderEnvoyOpenTelemetryLogProvider](#meshconfigextensionproviderenvoyopentelemetrylogprovider)_ | Configures an Envoy Open Telemetry Access Logging Service provider. |  |  |


#### MeshConfigExtensionProviderDatadogTracingProvider



Defines configuration for a Datadog tracer.



_Appears in:_
- [MeshConfigExtensionProvider](#meshconfigextensionprovider)

| Field | Description | Default | Validation |
| --- | --- | --- | --- |
| `service` _string_ | REQUIRED. Specifies the service for the Datadog agent. The format is `[<Namespace>/]<Hostname>`. The specification of `<Namespace>` is required only when it is insufficient to unambiguously resolve a service in the service registry. The `<Hostname>` is a fully qualified host name of a service defined by the Kubernetes service or ServiceEntry.  Example: "datadog.default.svc.cluster.local" or "bar/datadog.example.com". |  | Required: \{\}   |
| `port` _integer_ | REQUIRED. Specifies the port of the service. |  | Required: \{\}   |
| `maxTagLength` _integer_ | Optional. Controls the overall path length allowed in a reported span. NOTE: currently only controls max length of the path tag. |  |  |


#### MeshConfigExtensionProviderEnvoyExternalAuthorizationGrpcProvider







_Appears in:_
- [MeshConfigExtensionProvider](#meshconfigextensionprovider)

| Field | Description | Default | Validation |
| --- | --- | --- | --- |
| `service` _string_ | REQUIRED. Specifies the service that implements the Envoy ext_authz gRPC authorization service. The format is `[<Namespace>/]<Hostname>`. The specification of `<Namespace>` is required only when it is insufficient to unambiguously resolve a service in the service registry. The `<Hostname>` is a fully qualified host name of a service defined by the Kubernetes service or ServiceEntry.  Example: "my-ext-authz.foo.svc.cluster.local" or "bar/my-ext-authz.example.com". |  | Required: \{\}   |
| `port` _integer_ | REQUIRED. Specifies the port of the service. |  | Required: \{\}   |
| `timeout` _[Duration](https://kubernetes.io/docs/reference/generated/kubernetes-api/v1.25/#duration-v1-meta)_ | The maximum duration that the proxy will wait for a response from the provider, this is the timeout for a specific request (default timeout: 600s). When this timeout condition is met, the proxy marks the communication to the authorization service as failure. In this situation, the response sent back to the client will depend on the configured `failOpen` field. |  |  |
| `failOpen` _boolean_ | If true, the HTTP request or TCP connection will be allowed even if the communication with the authorization service has failed, or if the authorization service has returned a HTTP 5xx error. Default is false. For HTTP request, it will be rejected with 403 (HTTP Forbidden). For TCP connection, it will be closed immediately. |  |  |
| `clearRouteCache` _boolean_ | If true, clears route cache in order to allow the external authorization service to correctly affect routing decisions. If true, recalculate routes with the new ExtAuthZ added/removed headers. Default is false |  |  |
| `statusOnError` _string_ | Sets the HTTP status that is returned to the client when there is a network error to the authorization service. The default status is "403" (HTTP Forbidden). |  |  |
| `includeRequestBodyInCheck` _[MeshConfigExtensionProviderEnvoyExternalAuthorizationRequestBody](#meshconfigextensionproviderenvoyexternalauthorizationrequestbody)_ | If set, the client request body will be included in the authorization request sent to the authorization service. |  |  |


#### MeshConfigExtensionProviderEnvoyExternalAuthorizationHttpProvider







_Appears in:_
- [MeshConfigExtensionProvider](#meshconfigextensionprovider)

| Field | Description | Default | Validation |
| --- | --- | --- | --- |
| `service` _string_ | REQUIRED. Specifies the service that implements the Envoy ext_authz HTTP authorization service. The format is `[<Namespace>/]<Hostname>`. The specification of `<Namespace>` is required only when it is insufficient to unambiguously resolve a service in the service registry. The `<Hostname>` is a fully qualified host name of a service defined by the Kubernetes service or ServiceEntry.  Example: "my-ext-authz.foo.svc.cluster.local" or "bar/my-ext-authz.example.com". |  | Required: \{\}   |
| `port` _integer_ | REQUIRED. Specifies the port of the service. |  | Required: \{\}   |
| `timeout` _[Duration](https://kubernetes.io/docs/reference/generated/kubernetes-api/v1.25/#duration-v1-meta)_ | The maximum duration that the proxy will wait for a response from the provider (default timeout: 600s). When this timeout condition is met, the proxy marks the communication to the authorization service as failure. In this situation, the response sent back to the client will depend on the configured `failOpen` field. |  |  |
| `pathPrefix` _string_ | Sets a prefix to the value of authorization request header *Path*. For example, setting this to "/check" for an original user request at path "/admin" will cause the authorization check request to be sent to the authorization service at the path "/check/admin" instead of "/admin". |  |  |
| `failOpen` _boolean_ | If true, the user request will be allowed even if the communication with the authorization service has failed, or if the authorization service has returned a HTTP 5xx error. Default is false and the request will be rejected with "Forbidden" response. |  |  |
| `clearRouteCache` _boolean_ | If true, clears route cache in order to allow the external authorization service to correctly affect routing decisions. If true, recalculate routes with the new ExtAuthZ added/removed headers. Default is false |  |  |
| `statusOnError` _string_ | Sets the HTTP status that is returned to the client when there is a network error to the authorization service. The default status is "403" (HTTP Forbidden). |  |  |
| `includeHeadersInCheck` _string array_ | DEPRECATED. Use includeRequestHeadersInCheck instead.  Deprecated: Marked as deprecated in mesh/v1alpha1/config.proto. |  |  |
| `includeRequestHeadersInCheck` _string array_ | List of client request headers that should be included in the authorization request sent to the authorization service. Note that in addition to the headers specified here following headers are included by default: 1. *Host*, *Method*, *Path* and *Content-Length* are automatically sent. 2. *Content-Length* will be set to 0 and the request will not have a message body. However, the authorization request can include the buffered client request body (controlled by includeRequestBodyInCheck setting), consequently the value of Content-Length of the authorization request reflects the size of its payload size.  Exact, prefix and suffix matches are supported (similar to the [authorization policy rule syntax](https://istio.io/latest/docs/reference/config/security/authorization-policy/#Rule) except the presence match): - Exact match: "abc" will match on value "abc". - Prefix match: "abc*" will match on value "abc" and "abcd". - Suffix match: "*abc" will match on value "abc" and "xabc". |  |  |
| `includeAdditionalHeadersInCheck` _object (keys:string, values:string)_ | Set of additional fixed headers that should be included in the authorization request sent to the authorization service. Key is the header name and value is the header value. Note that client request of the same key or headers specified in includeRequestHeadersInCheck will be overridden. |  |  |
| `includeRequestBodyInCheck` _[MeshConfigExtensionProviderEnvoyExternalAuthorizationRequestBody](#meshconfigextensionproviderenvoyexternalauthorizationrequestbody)_ | If set, the client request body will be included in the authorization request sent to the authorization service. |  |  |
| `headersToUpstreamOnAllow` _string array_ | List of headers from the authorization service that should be added or overridden in the original request and forwarded to the upstream when the authorization check result is allowed (HTTP code 200). If not specified, the original request will not be modified and forwarded to backend as-is. Note, any existing headers will be overridden.  Exact, prefix and suffix matches are supported (similar to the [authorization policy rule syntax](https://istio.io/latest/docs/reference/config/security/authorization-policy/#Rule) except the presence match): - Exact match: "abc" will match on value "abc". - Prefix match: "abc*" will match on value "abc" and "abcd". - Suffix match: "*abc" will match on value "abc" and "xabc". |  |  |
| `headersToDownstreamOnDeny` _string array_ | List of headers from the authorization service that should be forwarded to downstream when the authorization check result is not allowed (HTTP code other than 200). If not specified, all the authorization response headers, except *Authority (Host)* will be in the response to the downstream. When a header is included in this list, *Path*, *Status*, *Content-Length*, *WWWAuthenticate* and *Location* are automatically added. Note, the body from the authorization service is always included in the response to downstream.  Exact, prefix and suffix matches are supported (similar to the [authorization policy rule syntax](https://istio.io/latest/docs/reference/config/security/authorization-policy/#Rule) except the presence match): - Exact match: "abc" will match on value "abc". - Prefix match: "abc*" will match on value "abc" and "abcd". - Suffix match: "*abc" will match on value "abc" and "xabc". |  |  |
| `headersToDownstreamOnAllow` _string array_ | List of headers from the authorization service that should be forwarded to downstream when the authorization check result is allowed (HTTP code 200). If not specified, the original response will not be modified and forwarded to downstream as-is. Note, any existing headers will be overridden.  Exact, prefix and suffix matches are supported (similar to the [authorization policy rule syntax](https://istio.io/latest/docs/reference/config/security/authorization-policy/#Rule) except the presence match): - Exact match: "abc" will match on value "abc". - Prefix match: "abc*" will match on value "abc" and "abcd". - Suffix match: "*abc" will match on value "abc" and "xabc". |  |  |




#### MeshConfigExtensionProviderEnvoyFileAccessLogProvider



Defines configuration for Envoy-based access logging that writes to
local files (and/or standard streams).



_Appears in:_
- [MeshConfigExtensionProvider](#meshconfigextensionprovider)

| Field | Description | Default | Validation |
| --- | --- | --- | --- |
| `path` _string_ | Path to a local file to write the access log entries. This may be used to write to streams, via `/dev/stderr` and `/dev/stdout` If unspecified, defaults to `/dev/stdout`. |  |  |
| `logFormat` _[MeshConfigExtensionProviderEnvoyFileAccessLogProviderLogFormat](#meshconfigextensionproviderenvoyfileaccesslogproviderlogformat)_ | Optional. Allows overriding of the default access log format. |  |  |




#### MeshConfigExtensionProviderEnvoyHttpGrpcV3LogProvider



Defines configuration for an Envoy [Access Logging Service](https://www.envoyproxy.io/docs/envoy/latest/api-v3/extensions/access_loggers/grpc/v3/als.proto#grpc-access-log-service-als)
integration for HTTP traffic.



_Appears in:_
- [MeshConfigExtensionProvider](#meshconfigextensionprovider)

| Field | Description | Default | Validation |
| --- | --- | --- | --- |
| `service` _string_ | REQUIRED. Specifies the service that implements the Envoy ALS gRPC authorization service. The format is `[<Namespace>/]<Hostname>`. The specification of `<Namespace>` is required only when it is insufficient to unambiguously resolve a service in the service registry. The `<Hostname>` is a fully qualified host name of a service defined by the Kubernetes service or ServiceEntry.  Example: "envoy-als.foo.svc.cluster.local" or "bar/envoy-als.example.com". |  | Required: \{\}   |
| `port` _integer_ | REQUIRED. Specifies the port of the service. |  | Required: \{\}   |
| `logName` _string_ | Optional. The friendly name of the access log. Defaults: -  "http_envoy_accesslog" -  "listener_envoy_accesslog" |  |  |
| `filterStateObjectsToLog` _string array_ | Optional. Additional filter state objects to log. |  |  |
| `additionalRequestHeadersToLog` _string array_ | Optional. Additional request headers to log. |  |  |
| `additionalResponseHeadersToLog` _string array_ | Optional. Additional response headers to log. |  |  |
| `additionalResponseTrailersToLog` _string array_ | Optional. Additional response trailers to log. |  |  |


#### MeshConfigExtensionProviderEnvoyOpenTelemetryLogProvider



Defines configuration for an Envoy [OpenTelemetry (gRPC) Access Log](https://www.envoyproxy.io/docs/envoy/latest/api-v3/extensions/access_loggers/open_telemetry/v3/logs_service.proto)



_Appears in:_
- [MeshConfigExtensionProvider](#meshconfigextensionprovider)

| Field | Description | Default | Validation |
| --- | --- | --- | --- |
| `service` _string_ | REQUIRED. Specifies the service that implements the Envoy ALS gRPC authorization service. The format is `[<Namespace>/]<Hostname>`. The specification of `<Namespace>` is required only when it is insufficient to unambiguously resolve a service in the service registry. The `<Hostname>` is a fully qualified host name of a service defined by the Kubernetes service or ServiceEntry.  Example: "envoy-als.foo.svc.cluster.local" or "bar/envoy-als.example.com". |  | Required: \{\}   |
| `port` _integer_ | REQUIRED. Specifies the port of the service. |  | Required: \{\}   |
| `logName` _string_ | Optional. The friendly name of the access log. Defaults: - "otel_envoy_accesslog" |  |  |
| `logFormat` _[MeshConfigExtensionProviderEnvoyOpenTelemetryLogProviderLogFormat](#meshconfigextensionproviderenvoyopentelemetrylogproviderlogformat)_ | Optional. Format for the proxy access log Empty value results in proxy's default access log format, following Envoy access logging formatting. |  |  |




#### MeshConfigExtensionProviderEnvoyTcpGrpcV3LogProvider



Defines configuration for an Envoy [Access Logging Service](https://www.envoyproxy.io/docs/envoy/latest/api-v3/extensions/access_loggers/grpc/v3/als.proto#grpc-access-log-service-als)
integration for TCP traffic.



_Appears in:_
- [MeshConfigExtensionProvider](#meshconfigextensionprovider)

| Field | Description | Default | Validation |
| --- | --- | --- | --- |
| `service` _string_ | REQUIRED. Specifies the service that implements the Envoy ALS gRPC authorization service. The format is `[<Namespace>/]<Hostname>`. The specification of `<Namespace>` is required only when it is insufficient to unambiguously resolve a service in the service registry. The `<Hostname>` is a fully qualified host name of a service defined by the Kubernetes service or ServiceEntry.  Example: "envoy-als.foo.svc.cluster.local" or "bar/envoy-als.example.com". |  | Required: \{\}   |
| `port` _integer_ | REQUIRED. Specifies the port of the service. |  | Required: \{\}   |
| `logName` _string_ | Optional. The friendly name of the access log. Defaults: - "tcp_envoy_accesslog" - "listener_envoy_accesslog" |  |  |
| `filterStateObjectsToLog` _string array_ | Optional. Additional filter state objects to log. |  |  |




#### MeshConfigExtensionProviderHttpHeader







_Appears in:_
- [MeshConfigExtensionProviderGrpcService](#meshconfigextensionprovidergrpcservice)
- [MeshConfigExtensionProviderHttpService](#meshconfigextensionproviderhttpservice)

| Field | Description | Default | Validation |
| --- | --- | --- | --- |
| `name` _string_ | REQUIRED. The HTTP header name. |  | Required: \{\}   |
| `value` _string_ | REQUIRED. The HTTP header value. |  | Required: \{\}   |




#### MeshConfigExtensionProviderLightstepTracingProvider



Defines configuration for a Lightstep tracer.
Note: Lightstep has moved to OpenTelemetry-based integrations. Istio 1.15+
will generate OpenTelemetry-compatible configuration when using this option.



_Appears in:_
- [MeshConfigExtensionProvider](#meshconfigextensionprovider)

| Field | Description | Default | Validation |
| --- | --- | --- | --- |
| `service` _string_ | REQUIRED. Specifies the service for the Lightstep collector. The format is `[<Namespace>/]<Hostname>`. The specification of `<Namespace>` is required only when it is insufficient to unambiguously resolve a service in the service registry. The `<Hostname>` is a fully qualified host name of a service defined by the Kubernetes service or ServiceEntry.  Example: "lightstep.default.svc.cluster.local" or "bar/lightstep.example.com". |  | Required: \{\}   |
| `port` _integer_ | REQUIRED. Specifies the port of the service. |  | Required: \{\}   |
| `accessToken` _string_ | The Lightstep access token. |  |  |
| `maxTagLength` _integer_ | Optional. Controls the overall path length allowed in a reported span. NOTE: currently only controls max length of the path tag. |  |  |


#### MeshConfigExtensionProviderOpenCensusAgentTracingProvider



Defines configuration for an OpenCensus tracer writing to an OpenCensus backend.


WARNING: OpenCensusAgentTracingProviders should be used with extreme care. Configuration of
OpenCensus providers CANNOT be changed during the course of proxy's lifetime due to a limitation
in the implementation of OpenCensus driver in Envoy. This means only a single provider configuration
may be used for OpenCensus at any given time for a proxy or group of proxies AND that any change to the provider
configuration MUST be accompanied by a restart of all proxies that will use that configuration.


NOTE: Stackdriver tracing uses OpenCensus configuration under the hood and, as a result, cannot be used
alongside OpenCensus provider configuration.



_Appears in:_
- [MeshConfigExtensionProvider](#meshconfigextensionprovider)

| Field | Description | Default | Validation |
| --- | --- | --- | --- |
| `service` _string_ | REQUIRED. Specifies the service for the OpenCensusAgent. The format is `[<Namespace>/]<Hostname>`. The specification of `<Namespace>` is required only when it is insufficient to unambiguously resolve a service in the service registry. The `<Hostname>` is a fully qualified host name of a service defined by the Kubernetes service or ServiceEntry.  Example: "ocagent.default.svc.cluster.local" or "bar/ocagent.example.com". |  | Required: \{\}   |
| `port` _integer_ | REQUIRED. Specifies the port of the service. |  | Required: \{\}   |
| `context` _[MeshConfigExtensionProviderOpenCensusAgentTracingProviderTraceContext](#meshconfigextensionprovideropencensusagenttracingprovidertracecontext) array_ | Specifies the set of context propagation headers used for distributed tracing. Default is `["W3C_TRACE_CONTEXT"]`. If multiple values are specified, the proxy will attempt to read each header for each request and will write all headers. |  | Enum: [UNSPECIFIED W3C_TRACE_CONTEXT GRPC_BIN CLOUD_TRACE_CONTEXT B3]   |
| `maxTagLength` _integer_ | Optional. Controls the overall path length allowed in a reported span. NOTE: currently only controls max length of the path tag. |  |  |




#### MeshConfigExtensionProviderOpenTelemetryTracingProvider



Defines configuration for an OpenTelemetry tracing backend. Istio 1.16.1 or higher is needed.



_Appears in:_
- [MeshConfigExtensionProvider](#meshconfigextensionprovider)

| Field | Description | Default | Validation |
| --- | --- | --- | --- |
| `service` _string_ | REQUIRED. Specifies the OpenTelemetry endpoint that will receive OTLP traces. The format is `[<Namespace>/]<Hostname>`. The specification of `<Namespace>` is required only when it is insufficient to unambiguously resolve a service in the service registry. The `<Hostname>` is a fully qualified host name of a service defined by the Kubernetes service or ServiceEntry.  Example: "otlp.default.svc.cluster.local" or "bar/otlp.example.com". |  | Required: \{\}   |
| `port` _integer_ | REQUIRED. Specifies the port of the service. |  | Required: \{\}   |
| `maxTagLength` _integer_ | Optional. Controls the overall path length allowed in a reported span. NOTE: currently only controls max length of the path tag. |  |  |
| `http` _[MeshConfigExtensionProviderHttpService](#meshconfigextensionproviderhttpservice)_ | Optional. Specifies the configuration for exporting OTLP traces via HTTP. When empty, traces will be exported via gRPC.  The following example shows how to configure the OpenTelemetry ExtensionProvider to export via HTTP:  1. Add/change the OpenTelemetry extension provider in `MeshConfig` ```yaml   - name: otel-tracing     opentelemetry:     port: 443     service: my.olly-backend.com     http:     path: "/api/otlp/traces"     timeout: 10s     headers:   - name: "my-custom-header"     value: "some value"  ```  2. Deploy a `ServiceEntry` for the observability back-end ```yaml apiVersion: networking.istio.io/v1alpha3 kind: ServiceEntry metadata:    name: my-olly-backend  spec:    hosts:   - my.olly-backend.com   ports:   - number: 443     name: https-port     protocol: HTTPS   resolution: DNS   location: MESH_EXTERNAL  --- apiVersion: networking.istio.io/v1alpha3 kind: DestinationRule metadata:    name: my-olly-backend  spec:    host: my.olly-backend.com   trafficPolicy:     portLevelSettings:     - port:         number: 443       tls:         mode: SIMPLE  ``` |  |  |
| `grpc` _[MeshConfigExtensionProviderGrpcService](#meshconfigextensionprovidergrpcservice)_ | Optional. Specifies the configuration for exporting OTLP traces via GRPC. When empty, traces will check whether HTTP is set. If not, traces will use default GRPC configurations.  The following example shows how to configure the OpenTelemetry ExtensionProvider to export via GRPC:  1. Add/change the OpenTelemetry extension provider in `MeshConfig` ```yaml   - name: opentelemetry     opentelemetry:     port: 8090     service: tracing.example.com     grpc:     timeout: 10s     initialMetadata:   - name: "Authentication"     value: "token-xxxxx"  ```  2. Deploy a `ServiceEntry` for the observability back-end ```yaml apiVersion: networking.istio.io/v1alpha3 kind: ServiceEntry metadata:    name: tracing-grpc  spec:    hosts:   - tracing.example.com   ports:   - number: 8090     name: grpc-port     protocol: GRPC   resolution: DNS   location: MESH_EXTERNAL  ``` |  |  |
| `resourceDetectors` _[MeshConfigExtensionProviderResourceDetectors](#meshconfigextensionproviderresourcedetectors)_ | Optional. Specifies [Resource Detectors](https://opentelemetry.io/docs/specs/otel/resource/sdk/) to be used by the OpenTelemetry Tracer. When multiple resources are provided, they are merged according to the OpenTelemetry [Resource specification](https://opentelemetry.io/docs/specs/otel/resource/sdk/#merge).  The following example shows how to configure the Environment Resource Detector, that will read the attributes from the environment variable `OTEL_RESOURCE_ATTRIBUTES`:  ```yaml   - name: otel-tracing     opentelemetry:     port: 443     service: my.olly-backend.com     resourceDetectors:     environment: \{\}  ``` |  |  |
| `dynatraceSampler` _[MeshConfigExtensionProviderOpenTelemetryTracingProviderDynatraceSampler](#meshconfigextensionprovideropentelemetrytracingproviderdynatracesampler)_ | The Dynatrace adaptive traffic management (ATM) sampler.  Example configuration:  ```yaml   - name: otel-tracing     opentelemetry:     port: 443     service: "\{your-environment-id\}.live.dynatrace.com"     http:     path: "/api/v2/otlp/v1/traces"     timeout: 10s     headers:   - name: "Authorization"     value: "Api-Token dt0c01."     resourceDetectors:     dynatrace: \{\}     dynatraceSampler:     tenant: "\{your-environment-id\}"     clusterId: 1234 |  |  |




#### MeshConfigExtensionProviderOpenTelemetryTracingProviderDynatraceSamplerDynatraceApi







_Appears in:_
- [MeshConfigExtensionProviderOpenTelemetryTracingProviderDynatraceSampler](#meshconfigextensionprovideropentelemetrytracingproviderdynatracesampler)

| Field | Description | Default | Validation |
| --- | --- | --- | --- |
| `service` _string_ | REQUIRED. Specifies the Dynatrace environment to obtain the sampling configuration. The format is `<Hostname>`, where `<Hostname>` is the fully qualified Dynatrace environment host name defined in the ServiceEntry.  Example: "\{your-environment-id\}.live.dynatrace.com". |  | Required: \{\}   |
| `port` _integer_ | REQUIRED. Specifies the port of the service. |  | Required: \{\}   |
| `http` _[MeshConfigExtensionProviderHttpService](#meshconfigextensionproviderhttpservice)_ | REQUIRED. Specifies sampling configuration URI. |  | Required: \{\}   |


#### MeshConfigExtensionProviderPrometheusMetricsProvider







_Appears in:_
- [MeshConfigExtensionProvider](#meshconfigextensionprovider)





#### MeshConfigExtensionProviderResourceDetectorsDynatraceResourceDetector



Dynatrace Resource Detector.
The resource detector reads from the Dynatrace enrichment files
and adds host/process related attributes to the OpenTelemetry resource.


See: [Enrich ingested data with Dynatrace-specific dimensions](https://docs.dynatrace.com/docs/shortlink/enrichment-files)



_Appears in:_
- [MeshConfigExtensionProviderResourceDetectors](#meshconfigextensionproviderresourcedetectors)



#### MeshConfigExtensionProviderResourceDetectorsEnvironmentResourceDetector



OpenTelemetry Environment Resource Detector.
The resource detector reads attributes from the environment variable `OTEL_RESOURCE_ATTRIBUTES`
and adds them to the OpenTelemetry resource.


See: [Resource specification](https://opentelemetry.io/docs/specs/otel/resource/sdk/#specifying-resource-information-via-an-environment-variable)



_Appears in:_
- [MeshConfigExtensionProviderResourceDetectors](#meshconfigextensionproviderresourcedetectors)



#### MeshConfigExtensionProviderSkyWalkingTracingProvider



Defines configuration for a SkyWalking tracer.



_Appears in:_
- [MeshConfigExtensionProvider](#meshconfigextensionprovider)

| Field | Description | Default | Validation |
| --- | --- | --- | --- |
| `service` _string_ | REQUIRED. Specifies the service for the SkyWalking receiver. The format is `[<Namespace>/]<Hostname>`. The specification of `<Namespace>` is required only when it is insufficient to unambiguously resolve a service in the service registry. The `<Hostname>` is a fully qualified host name of a service defined by the Kubernetes service or ServiceEntry.  Example: "skywalking.default.svc.cluster.local" or "bar/skywalking.example.com". |  | Required: \{\}   |
| `port` _integer_ | REQUIRED. Specifies the port of the service. |  | Required: \{\}   |
| `accessToken` _string_ | Optional. The SkyWalking OAP access token. |  |  |


#### MeshConfigExtensionProviderStackdriverProvider



Defines configuration for Stackdriver.


WARNING: Stackdriver tracing uses OpenCensus configuration under the hood and, as a result, cannot be used
alongside any OpenCensus provider configuration. This is due to a limitation in the implementation of OpenCensus
driver in Envoy.



_Appears in:_
- [MeshConfigExtensionProvider](#meshconfigextensionprovider)

| Field | Description | Default | Validation |
| --- | --- | --- | --- |
| `maxTagLength` _integer_ | Optional. Controls the overall path length allowed in a reported span. NOTE: currently only controls max length of the path tag. |  |  |
| `logging` _[MeshConfigExtensionProviderStackdriverProviderLogging](#meshconfigextensionproviderstackdriverproviderlogging)_ | Optional. Controls Stackdriver logging behavior. |  |  |




#### MeshConfigExtensionProviderZipkinTracingProvider



Defines configuration for a Zipkin tracer.



_Appears in:_
- [MeshConfigExtensionProvider](#meshconfigextensionprovider)

| Field | Description | Default | Validation |
| --- | --- | --- | --- |
| `service` _string_ | REQUIRED. Specifies the service that the Zipkin API. The format is `[<Namespace>/]<Hostname>`. The specification of `<Namespace>` is required only when it is insufficient to unambiguously resolve a service in the service registry. The `<Hostname>` is a fully qualified host name of a service defined by the Kubernetes service or ServiceEntry.  Example: "zipkin.default.svc.cluster.local" or "bar/zipkin.example.com". |  | Required: \{\}   |
| `port` _integer_ | REQUIRED. Specifies the port of the service. |  | Required: \{\}   |
| `maxTagLength` _integer_ | Optional. Controls the overall path length allowed in a reported span. NOTE: currently only controls max length of the path tag. |  |  |
| `enable64bitTraceId` _boolean_ | Optional. A 128 bit trace id will be used in Istio. If true, will result in a 64 bit trace id being used. |  |  |
| `path` _string_ | Optional. Specifies the endpoint of Zipkin API. The default value is "/api/v2/spans". |  |  |


#### MeshConfigH2UpgradePolicy

_Underlying type:_ _string_

Default Policy for upgrading http1.1 connections to http2.

_Validation:_
- Enum: [DO_NOT_UPGRADE UPGRADE]

_Appears in:_
- [MeshConfig](#meshconfig)

| Field | Description |
| --- | --- |
| `DO_NOT_UPGRADE` | Do not upgrade connections to http2.  |
| `UPGRADE` | Upgrade the connections to http2.  |


#### MeshConfigInboundTrafficPolicy







_Appears in:_
- [MeshConfig](#meshconfig)

| Field | Description | Default | Validation |
| --- | --- | --- | --- |
| `mode` _[MeshConfigInboundTrafficPolicyMode](#meshconfiginboundtrafficpolicymode)_ |  |  | Enum: [PASSTHROUGH LOCALHOST]   |


#### MeshConfigInboundTrafficPolicyMode

_Underlying type:_ _string_



_Validation:_
- Enum: [PASSTHROUGH LOCALHOST]

_Appears in:_
- [MeshConfigInboundTrafficPolicy](#meshconfiginboundtrafficpolicy)

| Field | Description |
| --- | --- |
| `PASSTHROUGH` | inbound traffic will be passed through to the destination listening on Pod IP. This matches the behavior without Istio enabled at all allowing proxy to be transparent.  |
| `LOCALHOST` | inbound traffic will be sent to the destinations listening on localhost.  |


#### MeshConfigIngressControllerMode

_Underlying type:_ _string_



_Validation:_
- Enum: [UNSPECIFIED OFF DEFAULT STRICT]

_Appears in:_
- [MeshConfig](#meshconfig)

| Field | Description |
| --- | --- |
| `UNSPECIFIED` | Unspecified Istio ingress controller.  |
| `OFF` | Disables Istio ingress controller.  |
| `DEFAULT` | Istio ingress controller will act on ingress resources that do not contain any annotation or whose annotations match the value specified in the ingressClass parameter described earlier. Use this mode if Istio ingress controller will be the default ingress controller for the entire Kubernetes cluster.  |
| `STRICT` | Istio ingress controller will only act on ingress resources whose annotations match the value specified in the ingressClass parameter described earlier. Use this mode if Istio ingress controller will be a secondary ingress controller (e.g., in addition to a cloud-provided ingress controller).  |


#### MeshConfigOutboundTrafficPolicy



`OutboundTrafficPolicy` sets the default behavior of the sidecar for
handling unknown outbound traffic from the application.



_Appears in:_
- [MeshConfig](#meshconfig)

| Field | Description | Default | Validation |
| --- | --- | --- | --- |
| `mode` _[MeshConfigOutboundTrafficPolicyMode](#meshconfigoutboundtrafficpolicymode)_ |  |  | Enum: [REGISTRY_ONLY ALLOW_ANY]   |


#### MeshConfigOutboundTrafficPolicyMode

_Underlying type:_ _string_



_Validation:_
- Enum: [REGISTRY_ONLY ALLOW_ANY]

_Appears in:_
- [MeshConfigOutboundTrafficPolicy](#meshconfigoutboundtrafficpolicy)

| Field | Description |
| --- | --- |
| `REGISTRY_ONLY` | In `REGISTRY_ONLY` mode, unknown outbound traffic will be dropped. Traffic destinations must be explicitly declared into the service registry through `ServiceEntry` configurations. Note: Istio [does not offer an outbound traffic security policy](https://istio.io/latest/docs/ops/best-practices/security/#understand-traffic-capture-limitations). This option does not act as one, or as any form of an outbound firewall. Instead, this option exists primarily to offer users a way to detect missing `ServiceEntry` configurations by explicitly failing.  |
| `ALLOW_ANY` | In `ALLOW_ANY` mode, any traffic to unknown destinations will be allowed. Unknown destination traffic will have limited functionality, however, such as reduced observability. This mode allows users that do not have all possible egress destinations registered through `ServiceEntry` configurations to still connect to arbitrary destinations.  |


#### MeshConfigProxyConfig



ProxyConfig defines variables for individual Envoy instances. This can be configured on a per-workload basis
as well as by the mesh-wide defaults.
To set the mesh-wide defaults, configure the `defaultConfig` section of `meshConfig`. For example:


```
meshConfig:
  defaultConfig:
    discoveryAddress: istiod:15012
```


This can also be configured on a per-workload basis by configuring the `proxy.istio.io/config` annotation on the pod. For example:


```
annotations:
  proxy.istio.io/config: |
    discoveryAddress: istiod:15012
```


If both are configured, the two are merged with per field semantics; the field set in annotation will fully replace the field from mesh config defaults.
This is different than a deep merge provided by protobuf.
For example, `"tracing": { "sampling": 5 }` would completely override a setting configuring a tracing provider
such as `"tracing": { "zipkin": { "address": "..." } }`.


Note: fields in ProxyConfig are not dynamically configured; changes will require restart of workloads to take effect.



_Appears in:_
- [MeshConfig](#meshconfig)

| Field | Description | Default | Validation |
| --- | --- | --- | --- |
| `configPath` _string_ | Path to the generated configuration file directory. Proxy agent generates the actual configuration and stores it in this directory. |  |  |
| `binaryPath` _string_ | Path to the proxy binary |  |  |
| `serviceCluster` _string_ | Service cluster defines the name for the `service_cluster` that is shared by all Envoy instances. This setting corresponds to `--service-cluster` flag in Envoy.  In a typical Envoy deployment, the `service-cluster` flag is used to identify the caller, for source-based routing scenarios.  Since Istio does not assign a local `service/service` version to each Envoy instance, the name is same for all of them.  However, the source/caller's identity (e.g., IP address) is encoded in the `--service-node` flag when launching Envoy.  When the RDS service receives API calls from Envoy, it uses the value of the `service-node` flag to compute routes that are relative to the service instances located at that IP address. |  |  |
| `tracingServiceName` _[ProxyConfigTracingServiceName](#proxyconfigtracingservicename)_ | Used by Envoy proxies to assign the values for the service names in trace spans. |  | Enum: [APP_LABEL_AND_NAMESPACE CANONICAL_NAME_ONLY CANONICAL_NAME_AND_NAMESPACE]   |
| `drainDuration` _[Duration](https://kubernetes.io/docs/reference/generated/kubernetes-api/v1.25/#duration-v1-meta)_ | restart. MUST be >=1s (e.g., _1s/1m/1h_) Default drain duration is `45s`. |  |  |
| `discoveryAddress` _string_ | Address of the discovery service exposing xDS with mTLS connection. The inject configuration may override this value. |  |  |
| `zipkinAddress` _string_ | Address of the Zipkin service (e.g. _zipkin:9411_). DEPRECATED: Use [tracing][istio.mesh.v1alpha1.ProxyConfig.tracing] instead.  Deprecated: Marked as deprecated in mesh/v1alpha1/proxy.proto. |  |  |
| `statsdUdpAddress` _string_ | IP Address and Port of a statsd UDP listener (e.g. `10.75.241.127:9125`). |  |  |
| `proxyAdminPort` _integer_ | Port on which Envoy should listen for administrative commands. Default port is `15000`. |  |  |
| `controlPlaneAuthPolicy` _[AuthenticationPolicy](#authenticationpolicy)_ | AuthenticationPolicy defines how the proxy is authenticated when it connects to the control plane. Default is set to `MUTUAL_TLS`. |  | Enum: [NONE MUTUAL_TLS INHERIT]   |
| `customConfigFile` _string_ | File path of custom proxy configuration, currently used by proxies in front of istiod. |  |  |
| `statNameLength` _integer_ | Maximum length of name field in Envoy's metrics. The length of the name field is determined by the length of a name field in a service and the set of labels that comprise a particular version of the service. The default value is set to 189 characters. Envoy's internal metrics take up 67 characters, for a total of 256 character name per metric. Increase the value of this field if you find that the metrics from Envoys are truncated. |  |  |
| `concurrency` _integer_ | The number of worker threads to run. If unset, which is recommended, this will be automatically determined based on CPU requests/limits. If set to 0, all cores on the machine will be used, ignoring CPU requests or limits. This can lead to major performance issues if CPU limits are also set. |  |  |
| `proxyBootstrapTemplatePath` _string_ | Path to the proxy bootstrap template file |  |  |
| `interceptionMode` _[ProxyConfigInboundInterceptionMode](#proxyconfiginboundinterceptionmode)_ | The mode used to redirect inbound traffic to Envoy. |  | Enum: [REDIRECT TPROXY NONE]   |
| `tracing` _[Tracing](#tracing)_ | Tracing configuration to be used by the proxy. |  |  |
| `envoyAccessLogService` _[RemoteService](#remoteservice)_ | Address of the service to which access logs from Envoys should be sent. (e.g. `accesslog-service:15000`). See [Access Log Service](https://www.envoyproxy.io/docs/envoy/latest/api-v2/config/accesslog/v2/als.proto) for details about Envoy's gRPC Access Log Service API. |  |  |
| `envoyMetricsService` _[RemoteService](#remoteservice)_ | Address of the Envoy Metrics Service implementation (e.g. `metrics-service:15000`). See [Metric Service](https://www.envoyproxy.io/docs/envoy/latest/api-v2/config/metrics/v2/metrics_service.proto) for details about Envoy's Metrics Service API. |  |  |
| `proxyMetadata` _object (keys:string, values:string)_ | Additional environment variables for the proxy. Names starting with `ISTIO_META_` will be included in the generated bootstrap and sent to the XDS server. |  |  |
| `runtimeValues` _object (keys:string, values:string)_ | Envoy [runtime configuration](https://www.envoyproxy.io/docs/envoy/latest/intro/arch_overview/operations/runtime) to set during bootstrapping. This enables setting experimental, unsafe, unsupported, and deprecated features that should be used with extreme caution. |  |  |
| `statusPort` _integer_ | Port on which the agent should listen for administrative commands such as readiness probe. Default is set to port `15020`. |  |  |
| `extraStatTags` _string array_ | An additional list of tags to extract from the in-proxy Istio telemetry. These extra tags can be added by configuring the telemetry extension. Each additional tag needs to be present in this list. Extra tags emitted by the telemetry extensions must be listed here so that they can be processed and exposed as Prometheus metrics. Deprecated: `istio.stats` is a native filter now, this field is no longer needed. |  |  |
| `gatewayTopology` _[Topology](#topology)_ | Topology encapsulates the configuration which describes where the proxy is located i.e. behind a (or N) trusted proxy (proxies) or directly exposed to the internet. This configuration only effects gateways and is applied to all the gateways in the cluster unless overridden via annotations of the gateway workloads. |  |  |
| `terminationDrainDuration` _[Duration](https://kubernetes.io/docs/reference/generated/kubernetes-api/v1.25/#duration-v1-meta)_ | The amount of time allowed for connections to complete on proxy shutdown. On receiving `SIGTERM` or `SIGINT`, `istio-agent` tells the active Envoy to start gracefully draining, discouraging any new connections and allowing existing connections to complete. It then sleeps for the `terminationDrainDuration` and then kills any remaining active Envoy processes. If not set, a default of `5s` will be applied. |  |  |
| `meshId` _string_ | The unique identifier for the [service mesh](https://istio.io/docs/reference/glossary/#service-mesh) All control planes running in the same service mesh should specify the same mesh ID. Mesh ID is used to label telemetry reports for cases where telemetry from multiple meshes is mixed together. |  |  |
| `readinessProbe` _[Probe](https://kubernetes.io/docs/reference/generated/kubernetes-api/v1.25/#probe-v1-core)_ | VM Health Checking readiness probe. This health check config exactly mirrors the kubernetes readiness probe configuration both in schema and logic. Only one health check method of 3 can be set at a time. |  |  |
| `proxyStatsMatcher` _[ProxyConfigProxyStatsMatcher](#proxyconfigproxystatsmatcher)_ | Proxy stats matcher defines configuration for reporting custom Envoy stats. To reduce memory and CPU overhead from Envoy stats system, Istio proxies by default create and expose only a subset of Envoy stats. This option is to control creation of additional Envoy stats with prefix, suffix, and regex expressions match on the name of the stats. This replaces the stats inclusion annotations (`sidecar.istio.io/statsInclusionPrefixes`, `sidecar.istio.io/statsInclusionRegexps`, and `sidecar.istio.io/statsInclusionSuffixes`). For example, to enable stats for circuit breakers, request retries, upstream connections, and request timeouts, you can specify stats matcher as follows: ```yaml proxyStatsMatcher:    inclusionRegexps:     - .*outlier_detection.*     - .*upstream_rq_retry.*     - .*upstream_cx_.*   inclusionSuffixes:     - upstream_rq_timeout  ``` Note including more Envoy stats might increase number of time series collected by prometheus significantly. Care needs to be taken on Prometheus resource provision and configuration to reduce cardinality. |  |  |
| `holdApplicationUntilProxyStarts` _boolean_ | Boolean flag for enabling/disabling the holdApplicationUntilProxyStarts behavior. This feature adds hooks to delay application startup until the pod proxy is ready to accept traffic, mitigating some startup race conditions. Default value is 'false'. |  |  |
| `caCertificatesPem` _string array_ | The PEM data of the extra root certificates for workload-to-workload communication. This includes the certificates defined in MeshConfig and any other certificates that Istiod uses as CA. The plugin certificates (the 'cacerts' secret), self-signed certificates (the 'istio-ca-secret' secret) are added automatically by Istiod. |  |  |
| `image` _[ProxyImage](#proxyimage)_ | Specifies the details of the proxy image. |  |  |
| `privateKeyProvider` _[PrivateKeyProvider](#privatekeyprovider)_ | Specifies the details of the Private Key Provider configuration for gateway and sidecar proxies. |  |  |
| `proxyHeaders` _[ProxyConfigProxyHeaders](#proxyconfigproxyheaders)_ | Define the set of headers to add/modify for HTTP request/responses.  To enable an optional header, simply set the field. If no specific configuration is required, an empty object (`\{\}`) will enable it. Note: currently all headers are enabled by default.  Below shows an example of customizing the `server` header and disabling the `X-Envoy-Attempt-Count` header:  ```yaml proxyHeaders:    server:     value: "my-custom-server"   # Explicitly enable Request IDs.   # As this is the default, this has no effect.   requestId: \{\}   attemptCount:     disabled: true  ```  # Below shows an example of preserving the header case for HTTP 1.x requests  ```yaml proxyHeaders:    perserveHttp1HeaderCase: true  ```  Some headers are enabled by default, and require explicitly disabling. See below for an example of disabling all default-enabled headers:  ```yaml proxyHeaders:    forwardedClientCert: SANITIZE   server:     disabled: true   requestId:     disabled: true   attemptCount:     disabled: true   envoyDebugHeaders:     disabled: true   metadataExchangeHeaders:     mode: IN_MESH  ``` |  |  |


#### MeshConfigProxyPathNormalization







_Appears in:_
- [MeshConfig](#meshconfig)

| Field | Description | Default | Validation |
| --- | --- | --- | --- |
| `normalization` _[MeshConfigProxyPathNormalizationNormalizationType](#meshconfigproxypathnormalizationnormalizationtype)_ |  |  | Enum: [DEFAULT NONE BASE MERGE_SLASHES DECODE_AND_MERGE_SLASHES]   |


#### MeshConfigProxyPathNormalizationNormalizationType

_Underlying type:_ _string_



_Validation:_
- Enum: [DEFAULT NONE BASE MERGE_SLASHES DECODE_AND_MERGE_SLASHES]

_Appears in:_
- [MeshConfigProxyPathNormalization](#meshconfigproxypathnormalization)

| Field | Description |
| --- | --- |
| `DEFAULT` | Apply default normalizations. Currently, this is BASE.  |
| `NONE` | No normalization, paths are used as is.  |
| `BASE` | Normalize according to [RFC 3986](https://tools.ietf.org/html/rfc3986). For Envoy proxies, this is the [`normalize_path`](https://www.envoyproxy.io/docs/envoy/latest/api-v3/extensions/filters/network/http_connection_manager/v3/http_connection_manager.proto.html) option. For example, `/a/../b` normalizes to `/b`.  |
| `MERGE_SLASHES` | In addition to the `BASE` normalization, consecutive slashes are also merged. For example, `/a//b` normalizes to `a/b`.  |
| `DECODE_AND_MERGE_SLASHES` | In addition to normalization in `MERGE_SLASHES`, slash characters are UTF-8 decoded (case insensitive) prior to merging. This means `%2F`, `%2f`, `%5C`, and `%5c` sequences in the request path will be rewritten to `/` or `\`. For example, `/a%2f/b` normalizes to `a/b`.  |




#### MeshConfigServiceSettingsSettings



Settings for the selected services.



_Appears in:_
- [MeshConfigServiceSettings](#meshconfigservicesettings)

| Field | Description | Default | Validation |
| --- | --- | --- | --- |
| `clusterLocal` _boolean_ | If true, specifies that the client and service endpoints must reside in the same cluster. By default, in multi-cluster deployments, the Istio control plane assumes all service endpoints to be reachable from any client in any of the clusters which are part of the mesh. This configuration option limits the set of service endpoints visible to a client to be cluster scoped.  There are some common scenarios when this can be useful:    - A service (or group of services) is inherently local to the cluster and has local storage     for that cluster. For example, the kube-system namespace (e.g. the Kube API Server).   - A mesh administrator wants to slowly migrate services to Istio. They might start by first     having services cluster-local and then slowly transition them to mesh-wide. They could do     this service-by-service (e.g. mysvc.myns.svc.cluster.local) or as a group     (e.g. *.myns.svc.cluster.local).  By default Istio will consider kubernetes.default.svc (i.e. the API Server) as well as all services in the kube-system namespace to be cluster-local, unless explicitly overridden here. |  |  |


#### MeshConfigTLSConfig







_Appears in:_
- [MeshConfig](#meshconfig)

| Field | Description | Default | Validation |
| --- | --- | --- | --- |
| `minProtocolVersion` _[MeshConfigTLSConfigTLSProtocol](#meshconfigtlsconfigtlsprotocol)_ | Optional: the minimum TLS protocol version. The default minimum TLS version will be TLS 1.2. As servers may not be Envoy and be set to TLS 1.2 (e.g., workloads using mTLS without sidecars), the minimum TLS version for clients may also be TLS 1.2. In the current Istio implementation, the maximum TLS protocol version is TLS 1.3. |  | Enum: [TLS_AUTO TLSV1_2 TLSV1_3]   |
| `ecdhCurves` _string array_ | Optional: If specified, the TLS connection will only support the specified ECDH curves for the DH key exchange. If not specified, the default curves enforced by Envoy will be used. For details about the default curves, refer to [Ecdh Curves](https://www.envoyproxy.io/docs/envoy/latest/api-v3/extensions/transport_sockets/tls/v3/common.proto). |  |  |
| `cipherSuites` _string array_ | Optional: If specified, the TLS connection will only support the specified cipher list when negotiating TLS 1.0-1.2. If not specified, the following cipher suites will be used: ``` ECDHE-ECDSA-AES256-GCM-SHA384 ECDHE-RSA-AES256-GCM-SHA384 ECDHE-ECDSA-AES128-GCM-SHA256 ECDHE-RSA-AES128-GCM-SHA256 AES256-GCM-SHA384 AES128-GCM-SHA256 ``` |  |  |


#### MeshConfigTLSConfigTLSProtocol

_Underlying type:_ _string_

TLS protocol versions.

_Validation:_
- Enum: [TLS_AUTO TLSV1_2 TLSV1_3]

_Appears in:_
- [MeshConfigTLSConfig](#meshconfigtlsconfig)

| Field | Description |
| --- | --- |
| `TLS_AUTO` | Automatically choose the optimal TLS version.  |
| `TLSV1_2` | TLS version 1.2  |
| `TLSV1_3` | TLS version 1.3  |




#### MultiClusterConfig



MultiClusterConfig specifies the Configuration for Istio mesh across multiple clusters through the istio gateways.



_Appears in:_
- [GlobalConfig](#globalconfig)
- [ZTunnelConfig](#ztunnelconfig)

| Field | Description | Default | Validation |
| --- | --- | --- | --- |
| `enabled` _boolean_ | Enables the connection between two kubernetes clusters via their respective ingressgateway services. Use if the pods in each cluster cannot directly talk to one another. |  |  |
| `clusterName` _string_ | The name of the cluster this installation will run in. This is required for sidecar injection to properly label proxies |  |  |
| `globalDomainSuffix` _string_ | The suffix for global service names. |  |  |
| `includeEnvoyFilter` _boolean_ | Enable envoy filter to translate `globalDomainSuffix` to cluster local suffix for cross cluster communication. |  |  |


#### Network



Network provides information about the endpoints in a routable L3
network. A single routable L3 network can have one or more service
registries. Note that the network has no relation to the locality of the
endpoint. The endpoint locality will be obtained from the service
registry.



_Appears in:_
- [GlobalConfig](#globalconfig)
- [MeshNetworks](#meshnetworks)

| Field | Description | Default | Validation |
| --- | --- | --- | --- |
| `endpoints` _[NetworkNetworkEndpoints](#networknetworkendpoints) array_ | The list of endpoints in the network (obtained through the constituent service registries or from CIDR ranges). All endpoints in the network are directly accessible to one another. |  |  |
| `gateways` _[NetworkIstioNetworkGateway](#networkistionetworkgateway) array_ | Set of gateways associated with the network. |  |  |


#### NetworkIstioNetworkGateway



The gateway associated with this network. Traffic from remote networks
will arrive at the specified gateway:port. All incoming traffic must
use mTLS.



_Appears in:_
- [Network](#network)

| Field | Description | Default | Validation |
| --- | --- | --- | --- |
| `registryServiceName` _string_ | A fully qualified domain name of the gateway service.  istiod will lookup the service from the service registries in the network and obtain the endpoint IPs of the gateway from the service registry. Note that while the service name is a fully qualified domain name, it need not be resolvable outside the orchestration platform for the registry. e.g., this could be istio-ingressgateway.istio-system.svc.cluster.local. |  |  |
| `address` _string_ | IP address or externally resolvable DNS address associated with the gateway. |  |  |
| `port` _integer_ |  |  |  |
| `locality` _string_ | The locality associated with an explicitly specified gateway (i.e. ip) |  |  |


#### NetworkNetworkEndpoints



NetworkEndpoints describes how the network associated with an endpoint
should be inferred. An endpoint will be assigned to a network based on
the following rules:


1. Implicitly: If the registry explicitly provides information about
the network to which the endpoint belongs to. In some cases, its
possible to indicate the network associated with the endpoint by
adding the `ISTIO_META_NETWORK` environment variable to the sidecar.


2. Explicitly:


  a. By matching the registry name with one of the "fromRegistry"
  in the mesh config. A "fromRegistry" can only be assigned to a
  single network.


  b. By matching the IP against one of the CIDR ranges in a mesh
  config network. The CIDR ranges must not overlap and be assigned to
  a single network.


(2) will override (1) if both are present.



_Appears in:_
- [Network](#network)

| Field | Description | Default | Validation |
| --- | --- | --- | --- |
| `fromCidr` _string_ | A CIDR range for the set of endpoints in this network. The CIDR ranges for endpoints from different networks must not overlap. |  |  |
| `fromRegistry` _string_ | Add all endpoints from the specified registry into this network. The names of the registries should correspond to the kubeconfig file name inside the secret that was used to configure the registry (Kubernetes multicluster) or supplied by MCP server. |  |  |




#### OutboundTrafficPolicyConfigMode

_Underlying type:_ _string_

Specifies the sidecar's default behavior when handling outbound traffic from the application.

_Validation:_
- Enum: [ALLOW_ANY REGISTRY_ONLY]

_Appears in:_
- [OutboundTrafficPolicyConfig](#outboundtrafficpolicyconfig)

| Field | Description |
| --- | --- |
| `ALLOW_ANY` | Outbound traffic to unknown destinations will be allowed, in case there are no services or ServiceEntries for the destination port  |
| `REGISTRY_ONLY` | Restrict outbound traffic to services defined in the service registry as well as those defined through ServiceEntries  |


#### PilotConfig



Configuration for Pilot.



_Appears in:_
- [Values](#values)

| Field | Description | Default | Validation |
| --- | --- | --- | --- |
| `enabled` _boolean_ | Controls whether Pilot is enabled. |  |  |
| `autoscaleEnabled` _boolean_ | Controls whether a HorizontalPodAutoscaler is installed for Pilot. |  |  |
| `autoscaleMin` _integer_ | Minimum number of replicas in the HorizontalPodAutoscaler for Pilot. |  |  |
| `autoscaleMax` _integer_ | Maximum number of replicas in the HorizontalPodAutoscaler for Pilot. |  |  |
| `autoscaleBehavior` _[HorizontalPodAutoscalerBehavior](https://kubernetes.io/docs/reference/generated/kubernetes-api/v1.25/#horizontalpodautoscalerbehavior-v2-autoscaling)_ | See https://kubernetes.io/docs/tasks/run-application/horizontal-pod-autoscale/#configurable-scaling-behavior |  |  |
| `replicaCount` _integer_ | Number of replicas in the Pilot Deployment.  Deprecated: Marked as deprecated in pkg/apis/values_types.proto. |  |  |
| `image` _string_ | Image name used for Pilot.  This can be set either to image name if hub is also set, or can be set to the full hub:name string.  Examples: custom-pilot, docker.io/someuser:custom-pilot |  |  |
| `traceSampling` _float_ | Trace sampling fraction.  Used to set the fraction of time that traces are sampled. Higher values are more accurate but add CPU overhead.  Allowed values: 0.0 to 1.0 |  |  |
| `resources` _[ResourceRequirements](https://kubernetes.io/docs/reference/generated/kubernetes-api/v1.25/#resourcerequirements-v1-core)_ | K8s resources settings.  See https://kubernetes.io/docs/concepts/configuration/manage-compute-resources-container/#resource-requests-and-limits-of-pod-and-container  Deprecated: Marked as deprecated in pkg/apis/values_types.proto. |  |  |
| `cpu` _[TargetUtilizationConfig](#targetutilizationconfig)_ | Target CPU utilization used in HorizontalPodAutoscaler.  See https://kubernetes.io/docs/tasks/run-application/horizontal-pod-autoscale/  Deprecated: Marked as deprecated in pkg/apis/values_types.proto. |  |  |
| `nodeSelector` _object (keys:string, values:string)_ | K8s node selector.  See https://kubernetes.io/docs/concepts/configuration/assign-pod-node/#nodeselector  Deprecated: Marked as deprecated in pkg/apis/values_types.proto. |  |  |
| `keepaliveMaxServerConnectionAge` _[Duration](https://kubernetes.io/docs/reference/generated/kubernetes-api/v1.25/#duration-v1-meta)_ | Maximum duration that a sidecar can be connected to a pilot.  This setting balances out load across pilot instances, but adds some resource overhead.  Examples: 300s, 30m, 1h |  |  |
| `deploymentLabels` _object (keys:string, values:string)_ | Labels that are added to Pilot deployment.  See https://kubernetes.io/docs/concepts/overview/working-with-objects/labels/ |  |  |
| `podLabels` _object (keys:string, values:string)_ | Labels that are added to Pilot pods.  See https://kubernetes.io/docs/concepts/overview/working-with-objects/labels/ |  |  |
| `configMap` _boolean_ | Configuration settings passed to Pilot as a ConfigMap.  This controls whether the mesh config map, generated from values.yaml is generated. If false, pilot wil use default values or user-supplied values, in that order of preference. |  |  |
| `env` _object (keys:string, values:string)_ | Environment variables passed to the Pilot container.  Examples: env:    ENV_VAR_1: value1   ENV_VAR_2: value2 |  |  |
| `affinity` _[Affinity](https://kubernetes.io/docs/reference/generated/kubernetes-api/v1.25/#affinity-v1-core)_ | K8s affinity to set on the Pilot Pods. |  |  |
| `rollingMaxSurge` _[IntOrString](https://kubernetes.io/docs/reference/generated/kubernetes-api/v1.25/#intorstring-intstr-util)_ | K8s rolling update strategy  Deprecated: Marked as deprecated in pkg/apis/values_types.proto. |  | XIntOrString: \{\}   |
| `rollingMaxUnavailable` _[IntOrString](https://kubernetes.io/docs/reference/generated/kubernetes-api/v1.25/#intorstring-intstr-util)_ | The number of pods that can be unavailable during a rolling update (see `strategy.rollingUpdate.maxUnavailable` here: https://kubernetes.io/docs/reference/kubernetes-api/workload-resources/deployment-v1/#DeploymentSpec). May be specified as a number of pods or as a percent of the total number of pods at the start of the update.  Deprecated: Marked as deprecated in pkg/apis/values_types.proto. |  | XIntOrString: \{\}   |
| `tolerations` _[Toleration](https://kubernetes.io/docs/reference/generated/kubernetes-api/v1.25/#toleration-v1-core) array_ | The node tolerations to be applied to the Pilot deployment so that it can be scheduled to particular nodes with matching taints. More info: https://kubernetes.io/docs/reference/kubernetes-api/workload-resources/pod-v1/#scheduling  Deprecated: Marked as deprecated in pkg/apis/values_types.proto. |  |  |
| `podAnnotations` _object (keys:string, values:string)_ | K8s annotations for pods.  See: https://kubernetes.io/docs/concepts/overview/working-with-objects/annotations/  Deprecated: Marked as deprecated in pkg/apis/values_types.proto. |  |  |
| `serviceAnnotations` _object (keys:string, values:string)_ | K8s annotations for the Service.  See: https://kubernetes.io/docs/concepts/overview/working-with-objects/annotations/ |  |  |
| `serviceAccountAnnotations` _object (keys:string, values:string)_ | K8s annotations for the service account |  |  |
| `jwksResolverExtraRootCA` _string_ | Specifies an extra root certificate in PEM format. This certificate will be trusted by pilot when resolving JWKS URIs. |  |  |
| `hub` _string_ | Hub to pull the container image from. Image will be `Hub/Image:Tag-Variant`. |  |  |
| `tag` _string_ | The container image tag to pull. Image will be `Hub/Image:Tag-Variant`. |  |  |
| `variant` _string_ | The container image variant to pull. Options are "debug" or "distroless". Unset will use the default for the given version. |  |  |
| `seccompProfile` _[SeccompProfile](https://kubernetes.io/docs/reference/generated/kubernetes-api/v1.25/#seccompprofile-v1-core)_ | The seccompProfile for the Pilot container.  See: https://kubernetes.io/docs/tutorials/security/seccomp/ |  |  |
| `topologySpreadConstraints` _[TopologySpreadConstraint](https://kubernetes.io/docs/reference/generated/kubernetes-api/v1.25/#topologyspreadconstraint-v1-core) array_ | The k8s topologySpreadConstraints for the Pilot pods. |  |  |
| `extraContainerArgs` _string array_ | Additional container arguments for the Pilot container. |  |  |
| `volumeMounts` _[VolumeMount](https://kubernetes.io/docs/reference/generated/kubernetes-api/v1.25/#volumemount-v1-core) array_ | Additional volumeMounts to add to the Pilot container. |  |  |
| `volumes` _[Volume](https://kubernetes.io/docs/reference/generated/kubernetes-api/v1.25/#volume-v1-core) array_ | Additional volumes to add to the Pilot Pod. |  |  |
| `ipFamilies` _string array_ | Defines which IP family to use for single stack or the order of IP families for dual-stack. Valid list items are "IPv4", "IPv6". More info: https://kubernetes.io/docs/concepts/services-networking/dual-stack/#services |  |  |
| `ipFamilyPolicy` _string_ | Controls whether Services are configured to use IPv4, IPv6, or both. Valid options are PreferDualStack, RequireDualStack, and SingleStack. More info: https://kubernetes.io/docs/concepts/services-networking/dual-stack/#services |  |  |
| `memory` _[TargetUtilizationConfig](#targetutilizationconfig)_ | Target memory utilization used in HorizontalPodAutoscaler.  See https://kubernetes.io/docs/tasks/run-application/horizontal-pod-autoscale/  Deprecated: Marked as deprecated in pkg/apis/values_types.proto. |  |  |
| `cni` _[CNIUsageConfig](#cniusageconfig)_ | Configures whether to use an existing CNI installation for workloads |  |  |
| `taint` _[PilotTaintControllerConfig](#pilottaintcontrollerconfig)_ |  |  |  |
| `trustedZtunnelNamespace` _string_ | If set, `istiod` will allow connections from trusted node proxy ztunnels in the provided namespace. |  |  |
| `istiodRemote` _[IstiodRemoteConfig](#istiodremoteconfig)_ | Configuration for the istio-discovery chart when istiod is running in a remote cluster (e.g. "remote control plane"). |  |  |




#### PilotTaintControllerConfig







_Appears in:_
- [PilotConfig](#pilotconfig)

| Field | Description | Default | Validation |
| --- | --- | --- | --- |
| `enabled` _boolean_ | Enable the untaint controller for new nodes. This aims to solve a race for CNI installation on new nodes. For this to work, the newly added nodes need to have the istio CNI taint as they are added to the cluster. This is usually done by configuring the cluster infra provider. |  |  |
| `namespace` _string_ | The namespace of the CNI daemonset, incase it's not the same as istiod. |  |  |








#### PrivateKeyProvider



PrivateKeyProvider defines private key configuration for gateways and sidecars. This can be configured
mesh-wide or individual per-workload basis.



_Appears in:_
- [MeshConfigProxyConfig](#meshconfigproxyconfig)

| Field | Description | Default | Validation |
| --- | --- | --- | --- |
| `cryptomb` _[PrivateKeyProviderCryptoMb](#privatekeyprovidercryptomb)_ | Use CryptoMb private key provider |  |  |
| `qat` _[PrivateKeyProviderQAT](#privatekeyproviderqat)_ | Use QAT private key provider |  |  |


#### PrivateKeyProviderCryptoMb

_Underlying type:_ _[struct{PollDelay *k8s.io/apimachinery/pkg/apis/meta/v1.Duration "json:\"pollDelay,omitempty\""; Fallback *bool "json:\"fallback,omitempty\""}](#struct{polldelay-*k8sioapimachinerypkgapismetav1duration-"json:\"polldelay,omitempty\"";-fallback-*bool-"json:\"fallback,omitempty\""})_

CryptoMb PrivateKeyProvider configuration



_Appears in:_
- [PrivateKeyProvider](#privatekeyprovider)



#### PrivateKeyProviderQAT

_Underlying type:_ _[struct{PollDelay *k8s.io/apimachinery/pkg/apis/meta/v1.Duration "json:\"pollDelay,omitempty\""; Fallback *bool "json:\"fallback,omitempty\""}](#struct{polldelay-*k8sioapimachinerypkgapismetav1duration-"json:\"polldelay,omitempty\"";-fallback-*bool-"json:\"fallback,omitempty\""})_

QAT (QuickAssist Technology) PrivateKeyProvider configuration



_Appears in:_
- [PrivateKeyProvider](#privatekeyprovider)



#### ProxyConfig



Configuration for Proxy.



_Appears in:_
- [GlobalConfig](#globalconfig)

| Field | Description | Default | Validation |
| --- | --- | --- | --- |
| `autoInject` _string_ | Controls the 'policy' in the sidecar injector. |  |  |
| `clusterDomain` _string_ | Domain for the cluster, default: "cluster.local".  K8s allows this to be customized, see https://kubernetes.io/docs/tasks/administer-cluster/dns-custom-nameservers/ |  |  |
| `componentLogLevel` _string_ | Per Component log level for proxy, applies to gateways and sidecars.  If a component level is not set, then the global "logLevel" will be used. If left empty, "misc:error" is used. |  |  |
| `enableCoreDump` _boolean_ | Enables core dumps for newly injected sidecars.  If set, newly injected sidecars will have core dumps enabled.  Deprecated: Marked as deprecated in pkg/apis/values_types.proto. |  |  |
| `excludeInboundPorts` _string_ | Specifies the Istio ingress ports not to capture. |  |  |
| `excludeIPRanges` _string_ | Lists the excluded IP ranges of Istio egress traffic that the sidecar captures. |  |  |
| `image` _string_ | Image name or path for the proxy, default: "proxyv2".  If registry or tag are not specified, global.hub and global.tag are used.  Examples: my-proxy (uses global.hub/tag), docker.io/myrepo/my-proxy:v1.0.0 |  |  |
| `includeIPRanges` _string_ | Lists the IP ranges of Istio egress traffic that the sidecar captures.  Example: "172.30.0.0/16,172.20.0.0/16" This would only capture egress traffic on those two IP Ranges, all other outbound traffic would # be allowed by the sidecar." |  |  |
| `logLevel` _string_ | Log level for proxy, applies to gateways and sidecars. If left empty, "warning" is used. Expected values are: trace\\|debug\\|info\\|warning\\|error\\|critical\\|off |  |  |
| `outlierLogPath` _string_ | Path to the file to which the proxy will write outlier detection logs.  Example: "/dev/stdout" This would write the logs to standard output. |  |  |
| `privileged` _boolean_ | Enables privileged securityContext for the istio-proxy container.  See https://kubernetes.io/docs/tasks/configure-pod-container/security-context/ |  |  |
| `readinessInitialDelaySeconds` _integer_ | Sets the initial delay for readiness probes in seconds. |  |  |
| `readinessPeriodSeconds` _integer_ | Sets the interval between readiness probes in seconds. |  |  |
| `readinessFailureThreshold` _integer_ | Sets the number of successive failed probes before indicating readiness failure. |  |  |
| `startupProbe` _[StartupProbe](#startupprobe)_ | Configures the startup probe for the istio-proxy container. |  |  |
| `statusPort` _integer_ | Default port used for the Pilot agent's health checks. |  |  |
| `resources` _[ResourceRequirements](https://kubernetes.io/docs/reference/generated/kubernetes-api/v1.25/#resourcerequirements-v1-core)_ | K8s resources settings.  See https://kubernetes.io/docs/concepts/configuration/manage-compute-resources-container/#resource-requests-and-limits-of-pod-and-container  Deprecated: Marked as deprecated in pkg/apis/values_types.proto. |  |  |
| `tracer` _[Tracer](#tracer)_ | Specify which tracer to use. One of: zipkin, lightstep, datadog, stackdriver. If using stackdriver tracer outside GCP, set env GOOGLE_APPLICATION_CREDENTIALS to the GCP credential file. |  | Enum: [zipkin lightstep datadog stackdriver openCensusAgent none]   |
| `excludeOutboundPorts` _string_ | A comma separated list of outbound ports to be excluded from redirection to Envoy. |  |  |
| `lifecycle` _[Lifecycle](https://kubernetes.io/docs/reference/generated/kubernetes-api/v1.25/#lifecycle-v1-core)_ | The k8s lifecycle hooks definition (pod.spec.containers.lifecycle) for the proxy container. More info: https://kubernetes.io/docs/concepts/containers/container-lifecycle-hooks/#container-hooks |  |  |
| `holdApplicationUntilProxyStarts` _boolean_ | Controls if sidecar is injected at the front of the container list and blocks the start of the other containers until the proxy is ready  Deprecated: replaced by ProxyConfig setting which allows per-pod configuration of this behavior.  Deprecated: Marked as deprecated in pkg/apis/values_types.proto. |  |  |
| `includeInboundPorts` _string_ | A comma separated list of inbound ports for which traffic is to be redirected to Envoy. The wildcard character '*' can be used to configure redirection for all ports. |  |  |
| `includeOutboundPorts` _string_ | A comma separated list of outbound ports for which traffic is to be redirected to Envoy, regardless of the destination IP. |  |  |


#### ProxyConfigInboundInterceptionMode

_Underlying type:_ _string_

The mode used to redirect inbound traffic to Envoy.
This setting has no effect on outbound traffic: iptables `REDIRECT` is always used for
outbound connections.

_Validation:_
- Enum: [REDIRECT TPROXY NONE]

_Appears in:_
- [MeshConfigProxyConfig](#meshconfigproxyconfig)

| Field | Description |
| --- | --- |
| `REDIRECT` | The `REDIRECT` mode uses iptables `REDIRECT` to `NAT` and redirect to Envoy. This mode loses source IP addresses during redirection. This is the default redirection mode.  |
| `TPROXY` | The `TPROXY` mode uses iptables `TPROXY` to redirect to Envoy. This mode preserves both the source and destination IP addresses and ports, so that they can be used for advanced filtering and manipulation. This mode also configures the sidecar to run with the `CAP_NET_ADMIN` capability, which is required to use `TPROXY`.  |
| `NONE` | The `NONE` mode does not configure redirect to Envoy at all. This is an advanced configuration that typically requires changes to user applications.  |


#### ProxyConfigProxyHeaders







_Appears in:_
- [MeshConfigProxyConfig](#meshconfigproxyconfig)

| Field | Description | Default | Validation |
| --- | --- | --- | --- |
| `forwardedClientCert` _[ForwardClientCertDetails](#forwardclientcertdetails)_ | Controls the `X-Forwarded-Client-Cert` header for inbound sidecar requests. To set this on gateways, use the `Topology` setting. To disable the header, configure either `SANITIZE` (to always remove the header, if present) or `FORWARD_ONLY` (to leave the header as-is). By default, `APPEND_FORWARD` will be used. |  | Enum: [UNDEFINED SANITIZE FORWARD_ONLY APPEND_FORWARD SANITIZE_SET ALWAYS_FORWARD_ONLY]   |
| `setCurrentClientCertDetails` _[ProxyConfigProxyHeadersSetCurrentClientCertDetails](#proxyconfigproxyheaderssetcurrentclientcertdetails)_ | This field is valid only when forward_client_cert_details is APPEND_FORWARD or SANITIZE_SET and the client connection is mTLS. It specifies the fields in the client certificate to be forwarded. Note that `Hash` is always set, and `By` is always set when the client certificate presents the URI type Subject Alternative Name value. |  |  |
| `requestId` _[ProxyConfigProxyHeadersRequestId](#proxyconfigproxyheadersrequestid)_ | Controls the `X-Request-Id` header. If enabled, a request ID is generated for each request if one is not already set. This applies to all types of traffic (inbound, outbound, and gateways). If disabled, no request ID will be generate for the request. If it is already present, it will be preserved. Warning: request IDs are a critical component to mesh tracing and logging, so disabling this is not recommended. This header is enabled by default if not configured. |  |  |
| `server` _[ProxyConfigProxyHeadersServer](#proxyconfigproxyheadersserver)_ | Controls the `server` header. If enabled, the `Server: istio-envoy` header is set in response headers for inbound traffic (including gateways). If disabled, the `Server` header is not modified. If it is already present, it will be preserved. |  |  |
| `attemptCount` _[ProxyConfigProxyHeadersAttemptCount](#proxyconfigproxyheadersattemptcount)_ | Controls the `X-Envoy-Attempt-Count` header. If enabled, this header will be added on outbound request headers (including gateways) that have retries configured. If disabled, this header will not be set. If it is already present, it will be preserved. This header is enabled by default if not configured. |  |  |
| `envoyDebugHeaders` _[ProxyConfigProxyHeadersEnvoyDebugHeaders](#proxyconfigproxyheadersenvoydebugheaders)_ | Controls various `X-Envoy-*` headers, such as `X-Envoy-Overloaded` and `X-Envoy-Upstream-Service-Time`. If enabled, these headers will be included. If disabled, these headers will not be set. If they are already present, they will be preserved. See the [Envoy documentation](https://www.envoyproxy.io/docs/envoy/latest/api-v3/extensions/filters/http/router/v3/router.proto#envoy-v3-api-field-extensions-filters-http-router-v3-router-suppress-envoy-headers) for more details. These headers are enabled by default if not configured. |  |  |
| `metadataExchangeHeaders` _[ProxyConfigProxyHeadersMetadataExchangeHeaders](#proxyconfigproxyheadersmetadataexchangeheaders)_ | Controls Istio metadata exchange headers `X-Envoy-Peer-Metadata` and `X-Envoy-Peer-Metadata-Id`. By default, the behavior is unspecified. If IN_MESH, these headers will not be appended to outbound requests from sidecars to services not in-mesh. |  |  |
| `preserveHttp1HeaderCase` _boolean_ | When true, the original case of HTTP/1.x headers will be preserved as they pass through the proxy, rather than normalizing them to lowercase. This field is particularly useful for applications that require case-sensitive headers for interoperability with downstream systems or APIs that expect specific casing. The preserve_http1_header_case option only applies to HTTP/1.x traffic, as HTTP/2 requires all headers to be lowercase per the protocol specification. Envoy will ignore this field for HTTP/2 requests and automatically normalize headers to lowercase, ensuring compliance with HTTP/2 standards. |  |  |


#### ProxyConfigProxyHeadersAttemptCount

_Underlying type:_ _[struct{Disabled *bool "json:\"disabled,omitempty\""}](#struct{disabled-*bool-"json:\"disabled,omitempty\""})_





_Appears in:_
- [ProxyConfigProxyHeaders](#proxyconfigproxyheaders)



#### ProxyConfigProxyHeadersEnvoyDebugHeaders

_Underlying type:_ _[struct{Disabled *bool "json:\"disabled,omitempty\""}](#struct{disabled-*bool-"json:\"disabled,omitempty\""})_





_Appears in:_
- [ProxyConfigProxyHeaders](#proxyconfigproxyheaders)



#### ProxyConfigProxyHeadersMetadataExchangeHeaders

_Underlying type:_ _[struct{Mode ProxyConfigProxyHeadersMetadataExchangeMode "json:\"mode,omitempty\""}](#struct{mode-proxyconfigproxyheadersmetadataexchangemode-"json:\"mode,omitempty\""})_





_Appears in:_
- [ProxyConfigProxyHeaders](#proxyconfigproxyheaders)





#### ProxyConfigProxyHeadersRequestId

_Underlying type:_ _[struct{Disabled *bool "json:\"disabled,omitempty\""}](#struct{disabled-*bool-"json:\"disabled,omitempty\""})_





_Appears in:_
- [ProxyConfigProxyHeaders](#proxyconfigproxyheaders)



#### ProxyConfigProxyHeadersServer

_Underlying type:_ _[struct{Disabled *bool "json:\"disabled,omitempty\""; Value *string "json:\"value,omitempty\""}](#struct{disabled-*bool-"json:\"disabled,omitempty\"";-value-*string-"json:\"value,omitempty\""})_





_Appears in:_
- [ProxyConfigProxyHeaders](#proxyconfigproxyheaders)



#### ProxyConfigProxyHeadersSetCurrentClientCertDetails

_Underlying type:_ _[struct{Subject *bool "json:\"subject,omitempty\""; Cert *bool "json:\"cert,omitempty\""; Chain *bool "json:\"chain,omitempty\""; Dns *bool "json:\"dns,omitempty\""; Uri *bool "json:\"uri,omitempty\""}](#struct{subject-*bool-"json:\"subject,omitempty\"";-cert-*bool-"json:\"cert,omitempty\"";-chain-*bool-"json:\"chain,omitempty\"";-dns-*bool-"json:\"dns,omitempty\"";-uri-*bool-"json:\"uri,omitempty\""})_





_Appears in:_
- [ProxyConfigProxyHeaders](#proxyconfigproxyheaders)



#### ProxyConfigProxyStatsMatcher



Proxy stats name matchers for stats creation. Note this is in addition to
the minimum Envoy stats that Istio generates by default.



_Appears in:_
- [MeshConfigProxyConfig](#meshconfigproxyconfig)

| Field | Description | Default | Validation |
| --- | --- | --- | --- |
| `inclusionPrefixes` _string array_ | Proxy stats name prefix matcher for inclusion. |  |  |
| `inclusionSuffixes` _string array_ | Proxy stats name suffix matcher for inclusion. |  |  |
| `inclusionRegexps` _string array_ | Proxy stats name regexps matcher for inclusion. |  |  |


#### ProxyConfigTracingServiceName

_Underlying type:_ _string_

Allows specification of various Istio-supported naming schemes for the
Envoy `service_cluster` value. The `service_cluster` value is primarily used
by Envoys to provide service names for tracing spans.

_Validation:_
- Enum: [APP_LABEL_AND_NAMESPACE CANONICAL_NAME_ONLY CANONICAL_NAME_AND_NAMESPACE]

_Appears in:_
- [MeshConfigProxyConfig](#meshconfigproxyconfig)

| Field | Description |
| --- | --- |
| `APP_LABEL_AND_NAMESPACE` | Default scheme. Uses the `app` label and workload namespace to construct a cluster name. If the `app` label does not exist `istio-proxy` is used.  |
| `CANONICAL_NAME_ONLY` | Uses the canonical name for a workload (*excluding namespace*).  |
| `CANONICAL_NAME_AND_NAMESPACE` | Uses the canonical name and namespace for a workload.  |


#### ProxyImage



The following values are used to construct proxy image url.
format: `${hub}/${image_name}/${tag}-${image_type}`,
example: `docker.io/istio/proxyv2:1.11.1` or `docker.io/istio/proxyv2:1.11.1-distroless`.
This information was previously part of the Values API.



_Appears in:_
- [MeshConfigProxyConfig](#meshconfigproxyconfig)

| Field | Description | Default | Validation |
| --- | --- | --- | --- |
| `imageType` _string_ | The image type of the image. Istio publishes default, debug, and distroless images. Other values are allowed if those image types (example: centos) are published to the specified hub. supported values: default, debug, distroless. |  |  |


#### ProxyInitConfig



Configuration for proxy_init container which sets the pods' networking to intercept the inbound/outbound traffic.



_Appears in:_
- [GlobalConfig](#globalconfig)

| Field | Description | Default | Validation |
| --- | --- | --- | --- |
| `image` _string_ | Specifies the image for the proxy_init container. |  |  |
| `resources` _[ResourceRequirements](https://kubernetes.io/docs/reference/generated/kubernetes-api/v1.25/#resourcerequirements-v1-core)_ | K8s resources settings.  See https://kubernetes.io/docs/concepts/configuration/manage-compute-resources-container/#resource-requests-and-limits-of-pod-and-container  Deprecated: Marked as deprecated in pkg/apis/values_types.proto. |  |  |


#### RemoteIstio



RemoteIstio represents a remote Istio Service Mesh deployment consisting of one or more
remote control plane instances (represented by one or more IstioRevision objects).



_Appears in:_
- [RemoteIstioList](#remoteistiolist)

| Field | Description | Default | Validation |
| --- | --- | --- | --- |
| `apiVersion` _string_ | `sailoperator.io/v1alpha1` | | |
| `kind` _string_ | `RemoteIstio` | | |
| `kind` _string_ | Kind is a string value representing the REST resource this object represents. Servers may infer this from the endpoint the client submits requests to. Cannot be updated. In CamelCase. More info: https://git.k8s.io/community/contributors/devel/sig-architecture/api-conventions.md#types-kinds |  |  |
| `apiVersion` _string_ | APIVersion defines the versioned schema of this representation of an object. Servers should convert recognized schemas to the latest internal value, and may reject unrecognized values. More info: https://git.k8s.io/community/contributors/devel/sig-architecture/api-conventions.md#resources |  |  |
| `metadata` _[ObjectMeta](https://kubernetes.io/docs/reference/generated/kubernetes-api/v1.25/#objectmeta-v1-meta)_ | Refer to Kubernetes API documentation for fields of `metadata`. |  |  |
| `spec` _[RemoteIstioSpec](#remoteistiospec)_ |  | \{ namespace:istio-system updateStrategy:map[type:InPlace] version:v1.24.2 \} |  |
| `status` _[RemoteIstioStatus](#remoteistiostatus)_ |  |  |  |


#### RemoteIstioCondition



RemoteIstioCondition represents a specific observation of the RemoteIstioCondition object's state.



_Appears in:_
- [RemoteIstioStatus](#remoteistiostatus)

| Field | Description | Default | Validation |
| --- | --- | --- | --- |
| `type` _[RemoteIstioConditionType](#remoteistioconditiontype)_ | The type of this condition. |  |  |
| `status` _[ConditionStatus](https://kubernetes.io/docs/reference/generated/kubernetes-api/v1.25/#conditionstatus-v1-meta)_ | The status of this condition. Can be True, False or Unknown. |  |  |
| `reason` _[RemoteIstioConditionReason](#remoteistioconditionreason)_ | Unique, single-word, CamelCase reason for the condition's last transition. |  |  |
| `message` _string_ | Human-readable message indicating details about the last transition. |  |  |
| `lastTransitionTime` _[Time](https://kubernetes.io/docs/reference/generated/kubernetes-api/v1.25/#time-v1-meta)_ | Last time the condition transitioned from one status to another. |  |  |


#### RemoteIstioConditionReason

_Underlying type:_ _string_

RemoteIstioConditionReason represents a short message indicating how the condition came
to be in its present state.



_Appears in:_
- [RemoteIstioCondition](#remoteistiocondition)
- [RemoteIstioStatus](#remoteistiostatus)

| Field | Description |
| --- | --- |
| `ReconcileError` | RemoteIstioReasonReconcileError indicates that the reconciliation of the resource has failed, but will be retried.  |
| `ActiveRevisionNotFound` | RemoteIstioReasonRevisionNotFound indicates that the active IstioRevision is not found.  |
| `FailedToGetActiveRevision` | RemoteIstioReasonFailedToGetActiveRevision indicates that a failure occurred when getting the active IstioRevision  |
| `IstiodNotReady` | RemoteIstioReasonIstiodNotReady indicates that the control plane is fully reconciled, but istiod is not ready.  |
| `ReadinessCheckFailed` | RemoteIstioReasonReadinessCheckFailed indicates that readiness could not be ascertained.  |
| `Healthy` | RemoteIstioReasonHealthy indicates that the control plane is fully reconciled and that all components are ready.  |


#### RemoteIstioConditionType

_Underlying type:_ _string_

RemoteIstioConditionType represents the type of the condition.  Condition stages are:
Installed, Reconciled, Ready



_Appears in:_
- [RemoteIstioCondition](#remoteistiocondition)

| Field | Description |
| --- | --- |
| `Reconciled` | RemoteIstioConditionReconciled signifies whether the controller has successfully reconciled the resources defined through the CR.  |
| `Ready` | RemoteIstioConditionReady signifies whether any Deployment, StatefulSet, etc. resources are Ready.  |


#### RemoteIstioList



RemoteIstioList contains a list of RemoteIstio





| Field | Description | Default | Validation |
| --- | --- | --- | --- |
| `apiVersion` _string_ | `sailoperator.io/v1alpha1` | | |
| `kind` _string_ | `RemoteIstioList` | | |
| `kind` _string_ | Kind is a string value representing the REST resource this object represents. Servers may infer this from the endpoint the client submits requests to. Cannot be updated. In CamelCase. More info: https://git.k8s.io/community/contributors/devel/sig-architecture/api-conventions.md#types-kinds |  |  |
| `apiVersion` _string_ | APIVersion defines the versioned schema of this representation of an object. Servers should convert recognized schemas to the latest internal value, and may reject unrecognized values. More info: https://git.k8s.io/community/contributors/devel/sig-architecture/api-conventions.md#resources |  |  |
| `metadata` _[ListMeta](https://kubernetes.io/docs/reference/generated/kubernetes-api/v1.25/#listmeta-v1-meta)_ | Refer to Kubernetes API documentation for fields of `metadata`. |  |  |
| `items` _[RemoteIstio](#remoteistio) array_ |  |  |  |


#### RemoteIstioSpec



RemoteIstioSpec defines the desired state of RemoteIstio



_Appears in:_
- [RemoteIstio](#remoteistio)

| Field | Description | Default | Validation |
| --- | --- | --- | --- |
| `version` _string_ | Defines the version of Istio to install. Must be one of: v1.24.2. | v1.24.2 | Enum: [v1.24.2]   |
| `updateStrategy` _[IstioUpdateStrategy](#istioupdatestrategy)_ | Defines the update strategy to use when the version in the RemoteIstio CR is updated. | \{ type:InPlace \} |  |
| `profile` _string_ | The built-in installation configuration profile to use. The 'default' profile is always applied. On OpenShift, the 'openshift' profile is also applied on top of 'default'. Must be one of: ambient, default, demo, empty, openshift-ambient, openshift, preview, stable. |  | Enum: [ambient default demo empty openshift-ambient openshift preview stable]   |
| `namespace` _string_ | Namespace to which the Istio components should be installed. | istio-system |  |
| `values` _[Values](#values)_ | Defines the values to be passed to the Helm charts when installing Istio. |  |  |


#### RemoteIstioStatus



RemoteIstioStatus defines the observed state of RemoteIstio



_Appears in:_
- [RemoteIstio](#remoteistio)

| Field | Description | Default | Validation |
| --- | --- | --- | --- |
| `observedGeneration` _integer_ | ObservedGeneration is the most recent generation observed for this RemoteIstio object. It corresponds to the object's generation, which is updated on mutation by the API Server. The information in the status pertains to this particular generation of the object. |  |  |
| `conditions` _[RemoteIstioCondition](#remoteistiocondition) array_ | Represents the latest available observations of the object's current state. |  |  |
| `state` _[RemoteIstioConditionReason](#remoteistioconditionreason)_ | Reports the current state of the object. |  |  |
| `activeRevisionName` _string_ | The name of the active revision. |  |  |
| `revisions` _[RevisionSummary](#revisionsummary)_ | Reports information about the underlying IstioRevisions. |  |  |


#### RemoteService







_Appears in:_
- [MeshConfigProxyConfig](#meshconfigproxyconfig)

| Field | Description | Default | Validation |
| --- | --- | --- | --- |
| `address` _string_ | Address of a remove service used for various purposes (access log receiver, metrics receiver, etc.). Can be IP address or a fully qualified DNS name. |  |  |
| `tlsSettings` _[ClientTLSSettings](#clienttlssettings)_ | Use the `tlsSettings` to specify the tls mode to use. If the remote service uses Istio mutual TLS and shares the root CA with istiod, specify the TLS mode as `ISTIO_MUTUAL`. |  |  |
| `tcpKeepalive` _[ConnectionPoolSettingsTCPSettingsTcpKeepalive](#connectionpoolsettingstcpsettingstcpkeepalive)_ | If set then set `SO_KEEPALIVE` on the socket to enable TCP Keepalives. |  |  |


#### Resource

_Underlying type:_ _string_

Resource describes the source of configuration

_Validation:_
- Enum: [SERVICE_REGISTRY]

_Appears in:_
- [ConfigSource](#configsource)

| Field | Description |
| --- | --- |
| `SERVICE_REGISTRY` | Set to only receive service entries that are generated by the platform. These auto generated service entries are combination of services and endpoints that are generated by a specific platform e.g. k8  |


#### ResourceQuotas



Configuration for the resource quotas for the CNI DaemonSet.



_Appears in:_
- [CNIConfig](#cniconfig)

| Field | Description | Default | Validation |
| --- | --- | --- | --- |
| `enabled` _boolean_ | Controls whether to create resource quotas or not for the CNI DaemonSet. |  |  |
| `pods` _integer_ | The hard limit on the number of pods in the namespace where the CNI DaemonSet is deployed. |  |  |




#### RevisionSummary



RevisionSummary contains information on the number of IstioRevisions associated with this Istio.



_Appears in:_
- [IstioStatus](#istiostatus)
- [RemoteIstioStatus](#remoteistiostatus)

| Field | Description | Default | Validation |
| --- | --- | --- | --- |
| `total` _integer_ | Total number of IstioRevisions currently associated with this Istio. |  |  |
| `ready` _integer_ | Number of IstioRevisions that are Ready. |  |  |
| `inUse` _integer_ | Number of IstioRevisions that are currently in use. |  |  |




#### SDSConfig



Configuration for the SecretDiscoveryService instead of using K8S secrets to mount the certificates.



_Appears in:_
- [GlobalConfig](#globalconfig)

| Field | Description | Default | Validation |
| --- | --- | --- | --- |
| `token` _[SDSConfigToken](#sdsconfigtoken)_ | Deprecated: Marked as deprecated in pkg/apis/values_types.proto. |  |  |


#### SDSConfigToken







_Appears in:_
- [SDSConfig](#sdsconfig)

| Field | Description | Default | Validation |
| --- | --- | --- | --- |
| `aud` _string_ |  |  |  |


#### STSConfig



Configuration for Security Token Service (STS) server.


See https://tools.ietf.org/html/draft-ietf-oauth-token-exchange-16



_Appears in:_
- [GlobalConfig](#globalconfig)

| Field | Description | Default | Validation |
| --- | --- | --- | --- |
| `servicePort` _integer_ |  |  |  |




#### SidecarInjectorConfig



SidecarInjectorConfig is described in istio.io documentation.



_Appears in:_
- [Values](#values)

| Field | Description | Default | Validation |
| --- | --- | --- | --- |
| `enableNamespacesByDefault` _boolean_ | Enables sidecar auto-injection in namespaces by default. |  |  |
| `reinvocationPolicy` _string_ | Setting this to `IfNeeded` will result in the sidecar injector being run again if additional mutations occur. Default: Never |  |  |
| `neverInjectSelector` _[LabelSelector](https://kubernetes.io/docs/reference/generated/kubernetes-api/v1.25/#labelselector-v1-meta) array_ | Instructs Istio to not inject the sidecar on those pods, based on labels that are present in those pods.  Annotations in the pods have higher precedence than the label selectors. Order of evaluation: Pod Annotations → NeverInjectSelector → AlwaysInjectSelector → Default Policy. See https://istio.io/docs/setup/kubernetes/additional-setup/sidecar-injection/#more-control-adding-exceptions |  |  |
| `alwaysInjectSelector` _[LabelSelector](https://kubernetes.io/docs/reference/generated/kubernetes-api/v1.25/#labelselector-v1-meta) array_ | See NeverInjectSelector. |  |  |
| `rewriteAppHTTPProbe` _boolean_ | If true, webhook or istioctl injector will rewrite PodSpec for liveness health check to redirect request to sidecar. This makes liveness check work even when mTLS is enabled. |  |  |
| `injectedAnnotations` _object (keys:string, values:string)_ | injectedAnnotations are additional annotations that will be added to the pod spec after injection This is primarily to support PSP annotations. |  |  |
| `injectionURL` _string_ | Configure the injection url for sidecar injector webhook |  |  |
| `templates` _object (keys:string, values:string)_ | Templates defines a set of custom injection templates that can be used. For example, defining:  templates:    hello: \|     metadata:       labels:         hello: world  Then starting a pod with the `inject.istio.io/templates: hello` annotation, will result in the pod being injected with the hello=world labels. This is intended for advanced configuration only; most users should use the built in template |  |  |
| `defaultTemplates` _string array_ | defaultTemplates: ["sidecar", "hello"] |  |  |


#### StartupProbe







_Appears in:_
- [ProxyConfig](#proxyconfig)

| Field | Description | Default | Validation |
| --- | --- | --- | --- |
| `enabled` _boolean_ | Enables or disables a startup probe. For optimal startup times, changing this should be tied to the readiness probe values.  If the probe is enabled, it is recommended to have delay=0s,period=15s,failureThreshold=4. This ensures the pod is marked ready immediately after the startup probe passes (which has a 1s poll interval), and doesn't spam the readiness endpoint too much  If the probe is disabled, it is recommended to have delay=1s,period=2s,failureThreshold=30. This ensures the startup is reasonable fast (polling every 2s). 1s delay is used since the startup is not often ready instantly. |  |  |
| `failureThreshold` _integer_ | Minimum consecutive failures for the probe to be considered failed after having succeeded. |  |  |


#### TargetUtilizationConfig



Configuration for CPU or memory target utilization for HorizontalPodAutoscaler target.



_Appears in:_
- [PilotConfig](#pilotconfig)

| Field | Description | Default | Validation |
| --- | --- | --- | --- |
| `targetAverageUtilization` _integer_ | K8s utilization setting for HorizontalPodAutoscaler target.  See https://kubernetes.io/docs/tasks/run-application/horizontal-pod-autoscale/ |  |  |


#### TelemetryConfig



Controls telemetry configuration



_Appears in:_
- [Values](#values)

| Field | Description | Default | Validation |
| --- | --- | --- | --- |
| `enabled` _boolean_ | Controls whether telemetry is exported for Pilot. |  |  |
| `v2` _[TelemetryV2Config](#telemetryv2config)_ | Configuration for Telemetry v2. |  |  |


#### TelemetryV2Config



Controls whether pilot will configure telemetry v2.



_Appears in:_
- [TelemetryConfig](#telemetryconfig)

| Field | Description | Default | Validation |
| --- | --- | --- | --- |
| `enabled` _boolean_ | Controls whether pilot will configure telemetry v2. |  |  |
| `prometheus` _[TelemetryV2PrometheusConfig](#telemetryv2prometheusconfig)_ | Telemetry v2 settings for prometheus. |  |  |
| `stackdriver` _[TelemetryV2StackDriverConfig](#telemetryv2stackdriverconfig)_ | Telemetry v2 settings for stackdriver. |  |  |


#### TelemetryV2PrometheusConfig



Controls telemetry v2 prometheus settings.



_Appears in:_
- [TelemetryV2Config](#telemetryv2config)

| Field | Description | Default | Validation |
| --- | --- | --- | --- |
| `enabled` _boolean_ | Controls whether stats envoyfilter would be enabled or not. |  |  |


#### TelemetryV2StackDriverConfig



TelemetryV2StackDriverConfig controls telemetry v2 stackdriver settings.



_Appears in:_
- [TelemetryV2Config](#telemetryv2config)

| Field | Description | Default | Validation |
| --- | --- | --- | --- |
| `enabled` _boolean_ |  |  |  |


#### Topology



Topology describes the configuration for relative location of a proxy with
respect to intermediate trusted proxies and the client. These settings
control how the client attributes are retrieved from the incoming traffic by
the gateway proxy and propagated to the upstream services in the cluster.



_Appears in:_
- [MeshConfigProxyConfig](#meshconfigproxyconfig)

| Field | Description | Default | Validation |
| --- | --- | --- | --- |
| `numTrustedProxies` _integer_ | Number of trusted proxies deployed in front of the Istio gateway proxy. When this option is set to value N greater than zero, the trusted client address is assumed to be the Nth address from the right end of the X-Forwarded-For (XFF) header from the incoming request. If the X-Forwarded-For (XFF) header is missing or has fewer than N addresses, the gateway proxy falls back to using the immediate downstream connection's source address as the trusted client address. Note that the gateway proxy will append the downstream connection's source address to the X-Forwarded-For (XFF) address and set the X-Envoy-External-Address header to the trusted client address before forwarding it to the upstream services in the cluster. The default value of numTrustedProxies is 0. See [Envoy XFF](https://www.envoyproxy.io/docs/envoy/latest/configuration/http/http_conn_man/headers#config-http-conn-man-headers-x-forwarded-for) header handling for more details. |  |  |
| `forwardClientCertDetails` _[ForwardClientCertDetails](#forwardclientcertdetails)_ | Configures how the gateway proxy handles x-forwarded-client-cert (XFCC) header in the incoming request. |  | Enum: [UNDEFINED SANITIZE FORWARD_ONLY APPEND_FORWARD SANITIZE_SET ALWAYS_FORWARD_ONLY]   |
| `proxyProtocol` _[TopologyProxyProtocolConfiguration](#topologyproxyprotocolconfiguration)_ | Enables [PROXY protocol](http://www.haproxy.org/download/1.5/doc/proxy-protocol.txt) for downstream connections on a gateway. |  |  |


#### TopologyProxyProtocolConfiguration

_Underlying type:_ _[struct{}](#struct{})_

PROXY protocol configuration.



_Appears in:_
- [Topology](#topology)



#### Tracer

_Underlying type:_ _string_

Specifies which tracer to use.

_Validation:_
- Enum: [zipkin lightstep datadog stackdriver openCensusAgent none]

_Appears in:_
- [ProxyConfig](#proxyconfig)

| Field | Description |
| --- | --- |
| `zipkin` |  |
| `lightstep` |  |
| `datadog` |  |
| `stackdriver` |  |
| `openCensusAgent` |  |
| `none` |  |


#### TracerConfig



Configuration for each of the supported tracers.



_Appears in:_
- [GlobalConfig](#globalconfig)

| Field | Description | Default | Validation |
| --- | --- | --- | --- |
| `datadog` _[TracerDatadogConfig](#tracerdatadogconfig)_ | Configuration for the datadog tracing service. |  |  |
| `lightstep` _[TracerLightStepConfig](#tracerlightstepconfig)_ | Configuration for the lightstep tracing service. |  |  |
| `zipkin` _[TracerZipkinConfig](#tracerzipkinconfig)_ | Configuration for the zipkin tracing service. |  |  |
| `stackdriver` _[TracerStackdriverConfig](#tracerstackdriverconfig)_ | Configuration for the stackdriver tracing service. |  |  |


#### TracerDatadogConfig



Configuration for the datadog tracing service.



_Appears in:_
- [TracerConfig](#tracerconfig)

| Field | Description | Default | Validation |
| --- | --- | --- | --- |
| `address` _string_ | Address in host:port format for reporting trace data to the Datadog agent. |  |  |


#### TracerLightStepConfig



Configuration for the lightstep tracing service.



_Appears in:_
- [TracerConfig](#tracerconfig)

| Field | Description | Default | Validation |
| --- | --- | --- | --- |
| `address` _string_ | Sets the lightstep satellite pool address in host:port format for reporting trace data. |  |  |
| `accessToken` _string_ | Sets the lightstep access token. |  |  |


#### TracerStackdriverConfig



Configuration for the stackdriver tracing service.



_Appears in:_
- [TracerConfig](#tracerconfig)

| Field | Description | Default | Validation |
| --- | --- | --- | --- |
| `debug` _boolean_ | enables trace output to stdout. |  |  |
| `maxNumberOfAttributes` _integer_ | The global default max number of attributes per span. |  |  |
| `maxNumberOfAnnotations` _integer_ | The global default max number of annotation events per span. |  |  |
| `maxNumberOfMessageEvents` _integer_ | The global default max number of message events per span. |  |  |


#### TracerZipkinConfig



Configuration for the zipkin tracing service.



_Appears in:_
- [TracerConfig](#tracerconfig)

| Field | Description | Default | Validation |
| --- | --- | --- | --- |
| `address` _string_ | Address of zipkin instance in host:port format for reporting trace data.  Example: <zipkin-collector-service>.<zipkin-collector-namespace>:941 |  |  |


#### Tracing



Tracing defines configuration for the tracing performed by Envoy instances.



_Appears in:_
- [MeshConfigProxyConfig](#meshconfigproxyconfig)

| Field | Description | Default | Validation |
| --- | --- | --- | --- |
| `zipkin` _[TracingZipkin](#tracingzipkin)_ | Use a Zipkin tracer. |  |  |
| `datadog` _[TracingDatadog](#tracingdatadog)_ | Use a Datadog tracer. |  |  |
| `sampling` _float_ | The percentage of requests (0.0 - 100.0) that will be randomly selected for trace generation, if not requested by the client or not forced. Default is 1.0. |  |  |
| `tlsSettings` _[ClientTLSSettings](#clienttlssettings)_ | Use the tlsSettings to specify the tls mode to use. If the remote tracing service uses Istio mutual TLS and shares the root CA with istiod, specify the TLS mode as `ISTIO_MUTUAL`. |  |  |
| `enableIstioTags` _boolean_ | Determines whether or not trace spans generated by Envoy will include Istio specific tags. By default Istio specific tags are included in the trace spans. |  |  |




#### TracingDatadog

_Underlying type:_ _[struct{Address *string "json:\"address,omitempty\""}](#struct{address-*string-"json:\"address,omitempty\""})_

Datadog defines configuration for a Datadog tracer.



_Appears in:_
- [Tracing](#tracing)









#### TracingOpenCensusAgent

_Underlying type:_ _[struct{Address *string "json:\"address,omitempty\""; Context []TracingOpenCensusAgentTraceContext "json:\"context,omitempty\""}](#struct{address-*string-"json:\"address,omitempty\"";-context-[]tracingopencensusagenttracecontext-"json:\"context,omitempty\""})_

OpenCensusAgent defines configuration for an OpenCensus tracer writing to
an OpenCensus agent backend. See
[Envoy's OpenCensus trace configuration](https://www.envoyproxy.io/docs/envoy/latest/api-v3/config/trace/v3/opencensus.proto)
and
[OpenCensus trace config](https://github.com/census-instrumentation/opencensus-proto/blob/master/src/opencensus/proto/trace/v1/trace_config.proto)
for details.



_Appears in:_
- [Tracing](#tracing)







#### TracingStackdriver

_Underlying type:_ _[struct{Debug *bool "json:\"debug,omitempty\""; MaxNumberOfAttributes *int64 "json:\"maxNumberOfAttributes,omitempty\""; MaxNumberOfAnnotations *int64 "json:\"maxNumberOfAnnotations,omitempty\""; MaxNumberOfMessageEvents *int64 "json:\"maxNumberOfMessageEvents,omitempty\""}](#struct{debug-*bool-"json:\"debug,omitempty\"";-maxnumberofattributes-*int64-"json:\"maxnumberofattributes,omitempty\"";-maxnumberofannotations-*int64-"json:\"maxnumberofannotations,omitempty\"";-maxnumberofmessageevents-*int64-"json:\"maxnumberofmessageevents,omitempty\""})_

Stackdriver defines configuration for a Stackdriver tracer.
See [Envoy's OpenCensus trace configuration](https://www.envoyproxy.io/docs/envoy/latest/api-v3/config/trace/v3/opencensus.proto)
and
[OpenCensus trace config](https://github.com/census-instrumentation/opencensus-proto/blob/master/src/opencensus/proto/trace/v1/trace_config.proto) for details.



_Appears in:_
- [Tracing](#tracing)



#### TracingZipkin

_Underlying type:_ _[struct{Address *string "json:\"address,omitempty\""}](#struct{address-*string-"json:\"address,omitempty\""})_

Zipkin defines configuration for a Zipkin tracer.



_Appears in:_
- [Tracing](#tracing)



#### UpdateStrategyType

_Underlying type:_ _string_





_Appears in:_
- [IstioUpdateStrategy](#istioupdatestrategy)

| Field | Description |
| --- | --- |
| `InPlace` |  |
| `RevisionBased` |  |


#### Values







_Appears in:_
- [IstioRevisionSpec](#istiorevisionspec)
- [IstioSpec](#istiospec)
- [RemoteIstioSpec](#remoteistiospec)

| Field | Description | Default | Validation |
| --- | --- | --- | --- |
| `global` _[GlobalConfig](#globalconfig)_ | Global configuration for Istio components. |  |  |
| `pilot` _[PilotConfig](#pilotconfig)_ | Configuration for the Pilot component. |  |  |
| `telemetry` _[TelemetryConfig](#telemetryconfig)_ | Controls whether telemetry is exported for Pilot. |  |  |
| `sidecarInjectorWebhook` _[SidecarInjectorConfig](#sidecarinjectorconfig)_ | Configuration for the sidecar injector webhook. |  |  |
| `revision` _string_ | Identifies the revision this installation is associated with. |  |  |
| `meshConfig` _[MeshConfig](#meshconfig)_ | Defines runtime configuration of components, including Istiod and istio-agent behavior. See https://istio.io/docs/reference/config/istio.mesh.v1alpha1/ for all available options. TODO can this import the real mesh config API? |  |  |
| `base` _[BaseConfig](#baseconfig)_ | Configuration for the base component. |  |  |
| `istiodRemote` _[IstiodRemoteConfig](#istiodremoteconfig)_ | Configuration for istiod-remote. DEPRECATED - istiod-remote chart is removed and replaced with `istio-discovery --set values.istiodRemote.enabled=true`  Deprecated: Marked as deprecated in pkg/apis/values_types.proto. |  |  |
| `defaultRevision` _string_ | The name of the default revision in the cluster. |  |  |
| `profile` _string_ | Specifies which installation configuration profile to apply. |  |  |
| `compatibilityVersion` _string_ | Specifies the compatibility version to use. When this is set, the control plane will be configured with the same defaults as the specified version. |  |  |
| `experimental` _[RawMessage](#rawmessage)_ | Specifies experimental helm fields that could be removed or changed in the future |  | Schemaless: \{\}   |


#### WaypointConfig



Configuration for Waypoint proxies.



_Appears in:_
- [GlobalConfig](#globalconfig)

| Field | Description | Default | Validation |
| --- | --- | --- | --- |
| `resources` _[ResourceRequirements](https://kubernetes.io/docs/reference/generated/kubernetes-api/v1.25/#resourcerequirements-v1-core)_ | K8s resource settings.  See https://kubernetes.io/docs/concepts/configuration/manage-compute-resources-container/#resource-requests-and-limits-of-pod-and-container |  |  |
| `affinity` _[Affinity](https://kubernetes.io/docs/reference/generated/kubernetes-api/v1.25/#affinity-v1-core)_ | K8s affinity settings for waypoint pods.  See https://kubernetes.io/docs/concepts/scheduling-eviction/assign-pod-node/#inter-pod-affinity-and-anti-affinity |  |  |
| `topologySpreadConstraints` _[TopologySpreadConstraint](https://kubernetes.io/docs/reference/generated/kubernetes-api/v1.25/#topologyspreadconstraint-v1-core) array_ | K8s topology spread constraints settings.  See https://kubernetes.io/docs/concepts/workloads/pods/pod-topology-spread-constraints/ |  |  |
| `nodeSelector` _[NodeSelector](https://kubernetes.io/docs/reference/generated/kubernetes-api/v1.25/#nodeselector-v1-core)_ | K8s node labels settings.  See https://kubernetes.io/docs/user-guide/node-selection/ |  |  |
| `toleration` _[Toleration](https://kubernetes.io/docs/reference/generated/kubernetes-api/v1.25/#toleration-v1-core) array_ | K8s tolerations settings.  See https://kubernetes.io/docs/concepts/configuration/taint-and-toleration/ |  |  |






#### ZTunnel



ZTunnel represents a deployment of the Istio ztunnel component.



_Appears in:_
- [ZTunnelList](#ztunnellist)

| Field | Description | Default | Validation |
| --- | --- | --- | --- |
| `apiVersion` _string_ | `sailoperator.io/v1alpha1` | | |
| `kind` _string_ | `ZTunnel` | | |
| `kind` _string_ | Kind is a string value representing the REST resource this object represents. Servers may infer this from the endpoint the client submits requests to. Cannot be updated. In CamelCase. More info: https://git.k8s.io/community/contributors/devel/sig-architecture/api-conventions.md#types-kinds |  |  |
| `apiVersion` _string_ | APIVersion defines the versioned schema of this representation of an object. Servers should convert recognized schemas to the latest internal value, and may reject unrecognized values. More info: https://git.k8s.io/community/contributors/devel/sig-architecture/api-conventions.md#resources |  |  |
| `metadata` _[ObjectMeta](https://kubernetes.io/docs/reference/generated/kubernetes-api/v1.25/#objectmeta-v1-meta)_ | Refer to Kubernetes API documentation for fields of `metadata`. |  |  |
| `spec` _[ZTunnelSpec](#ztunnelspec)_ |  | \{ namespace:ztunnel profile:ambient version:v1.24.2 \} |  |
| `status` _[ZTunnelStatus](#ztunnelstatus)_ |  |  |  |


#### ZTunnelCondition



ZTunnelCondition represents a specific observation of the ZTunnel object's state.



_Appears in:_
- [ZTunnelStatus](#ztunnelstatus)

| Field | Description | Default | Validation |
| --- | --- | --- | --- |
| `type` _[ZTunnelConditionType](#ztunnelconditiontype)_ | The type of this condition. |  |  |
| `status` _[ConditionStatus](https://kubernetes.io/docs/reference/generated/kubernetes-api/v1.25/#conditionstatus-v1-meta)_ | The status of this condition. Can be True, False or Unknown. |  |  |
| `reason` _[ZTunnelConditionReason](#ztunnelconditionreason)_ | Unique, single-word, CamelCase reason for the condition's last transition. |  |  |
| `message` _string_ | Human-readable message indicating details about the last transition. |  |  |
| `lastTransitionTime` _[Time](https://kubernetes.io/docs/reference/generated/kubernetes-api/v1.25/#time-v1-meta)_ | Last time the condition transitioned from one status to another. |  |  |


#### ZTunnelConditionReason

_Underlying type:_ _string_

ZTunnelConditionReason represents a short message indicating how the condition came
to be in its present state.



_Appears in:_
- [ZTunnelCondition](#ztunnelcondition)
- [ZTunnelStatus](#ztunnelstatus)

| Field | Description |
| --- | --- |
| `ReconcileError` | ZTunnelReasonReconcileError indicates that the reconciliation of the resource has failed, but will be retried.  |
| `DaemonSetNotReady` | ZTunnelDaemonSetNotReady indicates that the ztunnel DaemonSet is not ready.  |
| `ReadinessCheckFailed` | ZTunnelReasonReadinessCheckFailed indicates that the DaemonSet readiness status could not be ascertained.  |
| `Healthy` | ZTunnelReasonHealthy indicates that the control plane is fully reconciled and that all components are ready.  |


#### ZTunnelConditionType

_Underlying type:_ _string_

ZTunnelConditionType represents the type of the condition.  Condition stages are:
Installed, Reconciled, Ready



_Appears in:_
- [ZTunnelCondition](#ztunnelcondition)

| Field | Description |
| --- | --- |
| `Reconciled` | ZTunnelConditionReconciled signifies whether the controller has successfully reconciled the resources defined through the CR.  |
| `Ready` | ZTunnelConditionReady signifies whether the ztunnel DaemonSet is ready.  |


#### ZTunnelConfig



Configuration for ztunnel.



_Appears in:_
- [ZTunnelValues](#ztunnelvalues)

| Field | Description | Default | Validation |
| --- | --- | --- | --- |
| `hub` _string_ | Hub to pull the container image from. Image will be `Hub/Image:Tag-Variant`. |  |  |
| `tag` _string_ | The container image tag to pull. Image will be `Hub/Image:Tag-Variant`. |  |  |
| `variant` _string_ | The container image variant to pull. Options are "debug" or "distroless". Unset will use the default for the given version. |  |  |
| `image` _string_ | Image name to pull from. Image will be `Hub/Image:Tag-Variant`. If Image contains a "/", it will replace the entire `image` in the pod. |  |  |
| `Annotations` _object (keys:string, values:string)_ | Annotations to apply to all top level resources |  |  |
| `Labels` _object (keys:string, values:string)_ | Labels to apply to all top level resources |  |  |
| `volumeMounts` _[VolumeMount](https://kubernetes.io/docs/reference/generated/kubernetes-api/v1.25/#volumemount-v1-core) array_ | Additional volumeMounts to the ztunnel container |  |  |
| `volumes` _[Volume](https://kubernetes.io/docs/reference/generated/kubernetes-api/v1.25/#volume-v1-core) array_ | Additional volumes to add to the ztunnel Pod. |  |  |
| `podAnnotations` _object (keys:string, values:string)_ | Annotations added to each pod. The default annotations are required for scraping prometheus (in most environments). |  |  |
| `podLabels` _object (keys:string, values:string)_ | Additional labels to apply on the pod level. |  |  |
| `resources` _[ResourceRequirements](https://kubernetes.io/docs/reference/generated/kubernetes-api/v1.25/#resourcerequirements-v1-core)_ | The k8s resource requests and limits for the ztunnel Pods. |  |  |
| `imagePullSecrets` _string array_ | List of secret names to add to the service account as image pull secrets to use for pulling any images in pods that reference this ServiceAccount. Must be set for any cluster configured with private docker registry. |  |  |
| `env` _object (keys:string, values:string)_ | A `key: value` mapping of environment variables to add to the pod |  |  |
| `imagePullPolicy` _[PullPolicy](https://kubernetes.io/docs/reference/generated/kubernetes-api/v1.25/#pullpolicy-v1-core)_ | Specifies the image pull policy for the Istio images. one of Always, Never, IfNotPresent. Defaults to Always if :latest tag is specified, or IfNotPresent otherwise. Cannot be updated.  More info: https://kubernetes.io/docs/concepts/containers/images#updating-images |  | Enum: [Always Never IfNotPresent]   |
| `multiCluster` _[MultiClusterConfig](#multiclusterconfig)_ | Settings for multicluster. The name of the cluster we are installing in. Note this is a user-defined name, which must be consistent with Istiod configuration. |  |  |
| `meshConfig` _[MeshConfig](#meshconfig)_ | meshConfig defines runtime configuration of components. For ztunnel, only defaultConfig is used, but this is nested under `meshConfig` for consistency with other components. |  |  |
| `revision` _string_ | Configures the revision this control plane is a part of |  |  |
| `caAddress` _string_ | The address of the CA for CSR. |  |  |
| `xdsAddress` _string_ | The customized XDS address to retrieve configuration. |  |  |
| `istioNamespace` _string_ | Specifies the default namespace for the Istio control plane components. |  |  |
| `logging` _[GlobalLoggingConfig](#globalloggingconfig)_ | Same as `global.logging.level`, but will override it if set |  |  |
| `logAsJSON` _boolean_ | Specifies whether istio components should output logs in json format by adding --log_as_json argument to each container. |  |  |


#### ZTunnelGlobalConfig



ZTunnelGlobalConfig is a subset of the Global Configuration used in the Istio ztunnel chart.



_Appears in:_
- [ZTunnelValues](#ztunnelvalues)

| Field | Description | Default | Validation |
| --- | --- | --- | --- |
| `defaultResources` _[ResourceRequirements](https://kubernetes.io/docs/reference/generated/kubernetes-api/v1.25/#resourcerequirements-v1-core)_ | See https://kubernetes.io/docs/concepts/configuration/manage-compute-resources-container/#resource-requests-and-limits-of-pod-and-container  Deprecated: Marked as deprecated in pkg/apis/values_types.proto. |  |  |
| `hub` _string_ | Specifies the docker hub for Istio images. |  |  |
| `imagePullPolicy` _[PullPolicy](https://kubernetes.io/docs/reference/generated/kubernetes-api/v1.25/#pullpolicy-v1-core)_ | Specifies the image pull policy for the Istio images. one of Always, Never, IfNotPresent. Defaults to Always if :latest tag is specified, or IfNotPresent otherwise. Cannot be updated.  More info: https://kubernetes.io/docs/concepts/containers/images#updating-images |  | Enum: [Always Never IfNotPresent]   |
| `imagePullSecrets` _string array_ | ImagePullSecrets for the control plane ServiceAccount, list of secrets in the same namespace to use for pulling any images in pods that reference this ServiceAccount. Must be set for any cluster configured with private docker registry. |  |  |
| `logAsJSON` _boolean_ | Specifies whether istio components should output logs in json format by adding --log_as_json argument to each container. |  |  |
| `logging` _[GlobalLoggingConfig](#globalloggingconfig)_ | Specifies the global logging level settings for the Istio control plane components. |  |  |
| `tag` _string_ | Specifies the tag for the Istio docker images. |  |  |
| `variant` _string_ | The variant of the Istio container images to use. Options are "debug" or "distroless". Unset will use the default for the given version. |  |  |
| `platform` _string_ | Platform in which Istio is deployed. Possible values are: "openshift" and "gcp" An empty value means it is a vanilla Kubernetes distribution, therefore no special treatment will be considered. |  |  |


#### ZTunnelList



ZTunnelList contains a list of ZTunnel





| Field | Description | Default | Validation |
| --- | --- | --- | --- |
| `apiVersion` _string_ | `sailoperator.io/v1alpha1` | | |
| `kind` _string_ | `ZTunnelList` | | |
| `kind` _string_ | Kind is a string value representing the REST resource this object represents. Servers may infer this from the endpoint the client submits requests to. Cannot be updated. In CamelCase. More info: https://git.k8s.io/community/contributors/devel/sig-architecture/api-conventions.md#types-kinds |  |  |
| `apiVersion` _string_ | APIVersion defines the versioned schema of this representation of an object. Servers should convert recognized schemas to the latest internal value, and may reject unrecognized values. More info: https://git.k8s.io/community/contributors/devel/sig-architecture/api-conventions.md#resources |  |  |
| `metadata` _[ListMeta](https://kubernetes.io/docs/reference/generated/kubernetes-api/v1.25/#listmeta-v1-meta)_ | Refer to Kubernetes API documentation for fields of `metadata`. |  |  |
| `items` _[ZTunnel](#ztunnel) array_ |  |  |  |


#### ZTunnelSpec



ZTunnelSpec defines the desired state of ZTunnel



_Appears in:_
- [ZTunnel](#ztunnel)

| Field | Description | Default | Validation |
| --- | --- | --- | --- |
| `version` _string_ | Defines the version of Istio to install. Must be one of: v1.24.2. | v1.24.2 | Enum: [v1.24.2]   |
| `profile` _string_ | The built-in installation configuration profile to use. The 'default' profile is 'ambient' and it is always applied. Must be one of: ambient, default, demo, empty, external, preview, remote, stable. | ambient | Enum: [ambient default demo empty external openshift-ambient openshift preview remote stable]   |
| `namespace` _string_ | Namespace to which the Istio ztunnel component should be installed. | ztunnel |  |
| `values` _[ZTunnelValues](#ztunnelvalues)_ | Defines the values to be passed to the Helm charts when installing Istio ztunnel. |  |  |


#### ZTunnelStatus



ZTunnelStatus defines the observed state of ZTunnel



_Appears in:_
- [ZTunnel](#ztunnel)

| Field | Description | Default | Validation |
| --- | --- | --- | --- |
| `observedGeneration` _integer_ | ObservedGeneration is the most recent generation observed for this ZTunnel object. It corresponds to the object's generation, which is updated on mutation by the API Server. The information in the status pertains to this particular generation of the object. |  |  |
| `conditions` _[ZTunnelCondition](#ztunnelcondition) array_ | Represents the latest available observations of the object's current state. |  |  |
| `state` _[ZTunnelConditionReason](#ztunnelconditionreason)_ | Reports the current state of the object. |  |  |


#### ZTunnelValues







_Appears in:_
- [ZTunnelSpec](#ztunnelspec)

| Field | Description | Default | Validation |
| --- | --- | --- | --- |
| `ztunnel` _[ZTunnelConfig](#ztunnelconfig)_ | Configuration for the Istio ztunnel plugin. |  |  |
| `global` _[ZTunnelGlobalConfig](#ztunnelglobalconfig)_ | Part of the global configuration applicable to the Istio ztunnel component. |  |  |



<|MERGE_RESOLUTION|>--- conflicted
+++ resolved
@@ -650,13 +650,8 @@
 
 | Field | Description | Default | Validation |
 | --- | --- | --- | --- |
-<<<<<<< HEAD
 | `version` _string_ | Defines the version of Istio to install. Must be one of: v1.24.2. | v1.24.2 | Enum: [v1.24.2]   |
 | `profile` _string_ | The built-in installation configuration profile to use. The 'default' profile is always applied. On OpenShift, the 'openshift' profile is also applied on top of 'default'. Must be one of: ambient, default, demo, empty, openshift-ambient, openshift, preview, remote, stable. |  | Enum: [ambient default demo empty openshift-ambient openshift preview remote stable]   |
-=======
-| `version` _string_ | Defines the version of Istio to install. Must be one of: v1.24.2, v1.24.1, v1.24.0, v1.23.4, v1.23.3, v1.23.2, v1.22.8, v1.22.7, v1.22.6, v1.22.5, v1.21.6, latest. | v1.24.2 | Enum: [v1.24.2 v1.24.1 v1.24.0 v1.23.4 v1.23.3 v1.23.2 v1.22.8 v1.22.7 v1.22.6 v1.22.5 v1.21.6 latest]   |
-| `profile` _string_ | The built-in installation configuration profile to use. The 'default' profile is always applied. On OpenShift, the 'openshift' profile is also applied on top of 'default'. Must be one of: ambient, default, demo, empty, external, openshift-ambient, openshift, preview, remote, stable. |  | Enum: [ambient default demo empty external openshift-ambient openshift preview remote stable]   |
->>>>>>> 6329a713
 | `namespace` _string_ | Namespace to which the Istio CNI component should be installed. | istio-cni |  |
 | `values` _[CNIValues](#cnivalues)_ | Defines the values to be passed to the Helm charts when installing Istio CNI. |  |  |
 
@@ -883,11 +878,7 @@
 
 | Field | Description | Default | Validation |
 | --- | --- | --- | --- |
-<<<<<<< HEAD
 | `version` _string_ | Defines the version of Istio to install. Must be one of: v1.24.2. |  | Enum: [v1.24.2]   |
-=======
-| `version` _string_ | Defines the version of Istio to install. Must be one of: v1.24.2, v1.24.1, v1.24.0, v1.23.4, v1.23.3, v1.23.2, v1.22.8, v1.22.7, v1.22.6, v1.22.5, v1.21.6, latest. |  | Enum: [v1.24.2 v1.24.1 v1.24.0 v1.23.4 v1.23.3 v1.23.2 v1.22.8 v1.22.7 v1.22.6 v1.22.5 v1.21.6 latest]   |
->>>>>>> 6329a713
 | `namespace` _string_ | Namespace to which the Istio components should be installed. |  |  |
 | `values` _[Values](#values)_ | Defines the values to be passed to the Helm charts when installing Istio. |  |  |
 
@@ -1080,11 +1071,7 @@
 
 | Field | Description | Default | Validation |
 | --- | --- | --- | --- |
-<<<<<<< HEAD
 | `version` _string_ | Defines the version of Istio to install. Must be one of: v1.24.2. | v1.24.2 | Enum: [v1.24.2]   |
-=======
-| `version` _string_ | Defines the version of Istio to install. Must be one of: v1.24.2, v1.24.1, v1.24.0, v1.23.4, v1.23.3, v1.23.2, v1.22.8, v1.22.7, v1.22.6, v1.22.5, v1.21.6, latest. | v1.24.2 | Enum: [v1.24.2 v1.24.1 v1.24.0 v1.23.4 v1.23.3 v1.23.2 v1.22.8 v1.22.7 v1.22.6 v1.22.5 v1.21.6 latest]   |
->>>>>>> 6329a713
 | `updateStrategy` _[IstioUpdateStrategy](#istioupdatestrategy)_ | Defines the update strategy to use when the version in the Istio CR is updated. | \{ type:InPlace \} |  |
 | `profile` _string_ | The built-in installation configuration profile to use. The 'default' profile is always applied. On OpenShift, the 'openshift' profile is also applied on top of 'default'. Must be one of: ambient, default, demo, empty, openshift-ambient, openshift, preview, remote, stable. |  | Enum: [ambient default demo empty openshift-ambient openshift preview remote stable]   |
 | `namespace` _string_ | Namespace to which the Istio components should be installed. Note that this field is immutable. | istio-system |  |
