[Return to Project Root](../)

# Table of Contents

- [User Documentation](#user-documentation)
- [Concepts](#concepts)
- [Getting Started](#getting-started)
  - [Installation on OpenShift](#installation-on-openshift)
    - [Installing through the web console](#installing-through-the-web-console)
    - [Installing using the CLI](#installing-using-the-cli)
  - [Installation from Source](#installation-from-source)
- [Gateways](#gateways)
- [Update Strategy](#update-strategy)
  - [InPlace](#inplace)
    - [Example using the InPlace strategy](#example-using-the-inplace-strategy)
  - [RevisionBased](#revisionbased)
    - [Example using the RevisionBased strategy](#example-using-the-revisionbased-strategy)
- [Multicluster](#multicluster)
- [Addons](#addons)
  - [Deploy Prometheus and Jaeger addons](#deploy-prometheus-and-jaeger-addons)
  - [Deploy Kiali addon](#deploy-kiali-addon)
  - [Deploy Gateway and Bookinfo](#deploy-gateway-and-bookinfo)
  - [Generate traffic and visualize your mesh](#generate-traffic-and-visualize-your-mesh)
- [Observability Integrations](#observability-integrations)
  - [Scraping metrics using the OpenShift monitoring stack](#scraping-metrics-using-the-openshift-monitoring-stack)
  - [Integrating with Kiali](#integrating-with-kiali)
    - [Integrating Kiali with the OpenShift monitoring stack](#integrating-kiali-with-the-openshift-monitoring-stack)
- [Uninstalling](#uninstalling)
  - [Deleting Istio](#deleting-istio)
  - [Deleting IstioCNI](#deleting-istiocni)
  - [Deleting the Sail Operator](#deleting-the-sail-operator)
  - [Deleting the istio-system and istio-cni Projects](#deleting-the-istio-system-and-istiocni-projects)
  - [Decide whether you want to delete the CRDs as well](#decide-whether-you-want-to-delete-the-crds-as-well)


# User Documentation
tbd

## Concepts
tbd

## Getting Started

### Installation on OpenShift

#### Installing through the web console

1. In the OpenShift Console, navigate to the OperatorHub by clicking **Operator** -> **Operator Hub** in the left side-pane.

1. Search for "sail".

1. Locate the Sail Operator, and click to select it.

1. When the prompt that discusses the community operator appears, click **Continue**, then click **Install**.

1. Use the default installation settings presented, and click **Install** to continue.

1. Click **Operators** -> **Installed Operators** to verify that the Sail Operator 
is installed. `Succeeded` should appear in the **Status** column.

#### Installing using the CLI

*Prerequisites*

* You have access to the cluster as a user with the `cluster-admin` cluster role.

*Steps*

1. Create the `openshift-operators` namespace (if it does not already exist).

    ```bash
    $ kubectl create namespace openshift-operators
    ```

1. Create the `Subscription` object with the desired `spec.channel`.

    ```yaml
    apiVersion: operators.coreos.com/v1alpha1
    kind: Subscription
    metadata:
      name: sailoperator
      namespace: openshift-operators
    spec:
      channel: "0.1-nightly"
      installPlanApproval: Automatic
      name: sailoperator
      source: community-operators
      sourceNamespace: openshift-marketplace
    ```

1. Verify that the installation succeeded by inspecting the CSV status.

    ```bash
    $ kubectl get csv -n openshift-operators
    NAME                                     DISPLAY         VERSION                    REPLACES                                 PHASE
    sailoperator.v0.1.0-nightly-2024-06-25   Sail Operator   0.1.0-nightly-2024-06-25   sailoperator.v0.1.0-nightly-2024-06-21   Succeeded
    ```

    `Succeeded` should appear in the sailoperator CSV `PHASE` column.

### Installation from Source

If you're not using OpenShift or simply want to install from source, follow the [instructions in the Contributor Documentation](../README.md#deploying-the-operator).

## Gateways

The Sail Operator does not manage Gateways. You can deploy a gateway manually either through [gateway-api](https://istio.io/latest/docs/tasks/traffic-management/ingress/gateway-api/) or through [gateway injection](https://istio.io/latest/docs/setup/additional-setup/gateway/#deploying-a-gateway). As you are following the gateway installation instructions, skip the step to install Istio since this is handled by the Sail Operator.

<<<<<<< HEAD
**Note:** The `IstioOperator` / `istioctl` example is separate from the Sail-operator. Setting `spec.components` or `spec.values.gateways` on your Sail Operator `Istio` resource **will not work**.

## Update Strategy

The Sail Operator supports two update strategies to update the version of the Istio control plane: `InPlace` and `RevisionBased`. The default strategy is `InPlace`.

### InPlace
When the `InPlace` strategy is used, the existing Istio control plane is replaced with a new version. The workload sidecars immediately connect to the new control plane. The workloads therefore don't need to be moved from one control plane instance to another.

#### Example using the InPlace strategy

Prerequisites:
* Sail Operator is installed.
* `istioctl` is installed.

Steps:
1. Create the `istio-system` namespace.

    ```bash
    kubectl create namespace istio-system
    ```

2. Create the `Istio` resource.

    ```bash
    cat <<EOF | kubectl apply -f-
    apiVersion: operator.istio.io/v1alpha1
    kind: Istio
    metadata:
      name: default
    spec:
      namespace: istio-system
      updateStrategy:
        type: InPlace
      version: v1.21.0
    EOF
    ```

3. Confirm the installation and version of the control plane.

    ```console
    $ kubectl get istio -n istio-system
    NAME      READY   STATUS    IN USE   VERSION   AGE
    default   True    Healthy   True     v1.21.0   2m
    ```

4. Create namespace `bookinfo` and deploy bookinfo application.

    ```bash
    kubectl create namespace bookinfo
    kubectl label namespace bookinfo istio-injection=enabled
    kubectl apply -n bookinfo -f https://raw.githubusercontent.com/istio/istio/release-1.22/samples/bookinfo/platform/kube/bookinfo.yaml
    ```
    Note: if the `Istio` resource name is other than `default`, you need to set the `istio.io/rev` label to the name of the `Istio` resource instead of adding the `istio-injection=enabled` label.

5. Perform the update of the control plane by changing the version in the Istio resource.

    ```bash
    kubectl patch istio default -n istio-system --type='merge' -p '{"spec":{"version":"v1.21.2"}}'
    ```

6. Confirm the `Istio` resource version was updated.

    ```console
    $ kubectl get istio -n istio-system
    NAME      REVISIONS   READY   IN USE   ACTIVE REVISION   VERSION   AGE
    default   1           1       1        Healthy           v1.21.2   12m
    ```

7. Delete `bookinfo` pods to trigger sidecar injection with the new version.

    ```bash
    kubectl rollout restart deployment -n bookinfo
    ```

8. Confirm that the new version is used in the sidecar.

    ```bash
    istioctl proxy-status 
    ```
    The column `VERSION` should match the new control plane version.

### RevisionBased
When the `RevisionBased` strategy is used, a new Istio control plane instance is created for every change to the `Istio.spec.version` field. The old control plane remains in place until all workloads have been moved to the new control plane instance, this need to be done by the user by updating the label of the namespace and restarting all the pods. The old control plane will be deleted after a grace period specified in the `Istio` resource `Istio.spec.updateStrategy.inactiveRevisionDeletionGracePeriodSeconds`.

#### Example using the RevisionBased strategy

Prerequisites:
* Sail Operator is installed.
* `istioctl` is installed.

Steps:

1. Create the `istio-system` namespace.

    ```bash
    kubectl create namespace istio-system
    ```

2. Create the `Istio` resource.

    ```bash
    cat <<EOF | kubectl apply -f-
    apiVersion: operator.istio.io/v1alpha1
    kind: Istio
    metadata:
      name: default
    spec:
      namespace: istio-system
      updateStrategy:
        type: RevisionBased
        inactiveRevisionDeletionGracePeriodSeconds: 30
      version: v1.21.0
    EOF
    ```

3. Confirm the control plane is installed and is using the desired version.

    ```console
    $ kubectl get istio -n istio-system
    NAME      READY   STATUS    IN USE   VERSION   AGE
    default   True    Healthy   True     v1.21.0   2m
    ```

4. Get the `IstioRevision` name.

    ```console
    $ kubectl get istiorevision -n istio-system
    NAME              READY   STATUS    IN USE   VERSION   AGE
    default-v1-21-0   True    Healthy   False    v1.21.0   114s
    ```
    Note: `IstioRevision` name is in the format `<Istio resource name>-<version>`.

5. Create `bookinfo` namespace and label it with the revision name.

    ```bash
    kubectl create namespace bookinfo
    kubectl label namespace bookinfo istio.io/rev=default-v1-21-0
    ```

6. Deploy bookinfo application.

    ```bash
    kubectl apply -n bookinfo -f https://raw.githubusercontent.com/istio/istio/release-1.22/samples/bookinfo/platform/kube/bookinfo.yaml
    ```

7. Confirm proxy sidecar injection version match the control plane version.

    ```bash
    istioctl proxy-status 
    ```
    The column `VERSION` should match the control plane version.

8. Update the control plane to a new version.

    ```bash
    kubectl patch istio default -n istio-system --type='merge' -p '{"spec":{"version":"v1.21.2"}}'
    ```

9. Verify the `Istio` and `IstioRevision` resources. There will be a new revision created with the new version.

    ```console
    $ kubectl get istio -n istio-system
    NAME      REVISIONS   READY   IN USE   ACTIVE REVISION   VERSION   AGE
    default   2           2       1        Healthy           v1.21.2   23m

    $ kubectl get istiorevision -n istio-system
    NAME              READY   STATUS    IN USE   VERSION   AGE
    default-v1-21-0   True    Healthy   True     v1.21.0   27m
    default-v1-21-2   True    Healthy   False    v1.21.2   4m45s
    ```

10. Confirm there are two control plane pods running, one for each revision.

    ```console
    $ kubectl get pods -n istio-system
    NAME                                      READY   STATUS    RESTARTS   AGE
    istiod-default-v1-21-0-69d6df7f9c-grm24   1/1     Running   0          28m
    istiod-default-v1-21-2-7c4f4674c5-4g7n7   1/1     Running   0          6m9s
    ```

11. Confirm the proxy sidecar version remains the same:

    ```bash
    istioctl proxy-status 
    ```
    The column `VERSION` should still match the old control plane version.

12. Change the label of the `bookinfo` namespace to use the new revision.

    ```bash
    kubectl label namespace bookinfo istio.io/rev=default-v1-21-2 --overwrite
    ```
    The existing workload sidecars will continue to run and will remain connected to the old control plane instance. They will not be replaced with a new version until the pods are deleted and recreated.

13. Delete all the pods in the `bookinfo` namespace.

    ```bash
    kubectl rollout restart deployment -n bookinfo
    ```

14. Confirm the new version is used in the sidecars.

    ```bash
    istioctl proxy-status 
    ```
    The column `VERSION` should match the updated control plane version.

15. Confirm the old control plane and revision deletion.

    ```console
    $ kubectl get pods -n istio-system
    NAME                                      READY   STATUS    RESTARTS   AGE
    istiod-default-v1-21-2-7c4f4674c5-4g7n7   1/1     Running   0          94m
    $ kubectl get istiorevision -n istio-system
    NAME              READY   STATUS    IN USE   VERSION   AGE
    default-v1-21-2   True    Healthy   True     v1.21.2   94m
    ```
    The old control plane and revision will be deleted after the grace period specified in the `Istio` resource `Istio.spec.updateStrategy.inactiveRevisionDeletionGracePeriodSeconds`.
=======
**Note:** The `IstioOperator` / `istioctl` example is separate from the Sail Operator. Setting `spec.components` or `spec.values.gateways` on your Sail Operator `Istio` resource **will not work**.
>>>>>>> 4ac7776c

## Multi-cluster
tbd

## Addons

Addons are managed separately from the Sail Operator. You can follow the [istio documentation](https://istio.io/latest/docs/ops/integrations/) for how to install addons. Below is an example of how to install some addons for Istio.

The sample will deploy:

- Prometheus
- Jaeger
- Kiali
- Bookinfo demo app

*Prerequisites*

- Sail operator is installed.
- Control Plane is installed via the Sail Operator.

### Deploy Prometheus and Jaeger addons

```sh
kubectl apply -f https://raw.githubusercontent.com/istio/istio/master/samples/addons/prometheus.yaml
kubectl apply -f https://raw.githubusercontent.com/istio/istio/master/samples/addons/jaeger.yaml
```

### Deploy Kiali addon

Install the kiali operator.

You can install the kiali operator through OLM if running on Openshift, otherwise you can use helm:

```sh
helm install --namespace kiali-operator --create-namespace kiali-operator kiali/kiali-operator
```

Find out the revision name of your Istio instance. In our case it is `test`.
    
```bash
$ kubectl get istiorevisions.operator.istio.io 
NAME   READY   STATUS    IN USE   VERSION   AGE
test True    Healthy   True     v1.21.0   119m
```

Create a Kiali resource and point it to your Istio instance. Make sure to replace `test` with your revision name in the fields `config_map_name`, `istio_sidecar_injector_config_map_name`, `istiod_deployment_name` and `url_service_version`.

```sh
kubectl apply -f - <<EOF
apiVersion: kiali.io/v1alpha1
kind: Kiali
metadata:
  name: kiali
  namespace: istio-system
spec:
  external_services:
    grafana:
      enabled: false
    istio:
      component_status:
        enabled: false
      config_map_name: istio-test
      istio_sidecar_injector_config_map_name: istio-sidecar-injector-test
      istiod_deployment_name: istiod-test
      url_service_version: 'http://istiod-test.istio-system:15014/version'
EOF
```

### Deploy Gateway and Bookinfo

Create the bookinfo namespace and enable injection.

```sh
kubectl get namespace bookinfo || kubectl create namespace bookinfo
kubectl label namespace bookinfo istio.io/rev=test
```

Install Bookinfo demo app.

```sh
kubectl apply -n bookinfo -f https://raw.githubusercontent.com/istio/istio/master/samples/bookinfo/platform/kube/bookinfo.yaml
kubectl apply -n bookinfo -f https://raw.githubusercontent.com/istio/istio/master/samples/bookinfo/platform/kube/bookinfo-versions.yaml
```

Install gateway API CRDs if they are not already installed.

```sh
kubectl get crd gateways.gateway.networking.k8s.io &> /dev/null || \
  { kubectl kustomize "github.com/kubernetes-sigs/gateway-api/config/crd?ref=v1.1.0" | kubectl apply -f -; }
```

Create bookinfo gateway.

```sh
kubectl apply -n bookinfo -f https://raw.githubusercontent.com/istio/istio/master/samples/bookinfo/gateway-api/bookinfo-gateway.yaml
kubectl wait -n bookinfo --for=condition=programmed gtw bookinfo-gateway
```

### Generate traffic and visualize your mesh

Send traffic to the productpage service. Note that this command will run until cancelled.

```sh
export INGRESS_HOST=$(kubectl get gtw bookinfo-gateway -n bookinfo -o jsonpath='{.status.addresses[0].value}')
export INGRESS_PORT=$(kubectl get gtw bookinfo-gateway -n bookinfo -o jsonpath='{.spec.listeners[?(@.name=="http")].port}')
export GATEWAY_URL=$INGRESS_HOST:$INGRESS_PORT
watch curl http://${GATEWAY_URL}/productpage &> /dev/null
```

In a separate terminal, open Kiali to visualize your mesh.

If using Openshift, open the Kiali route:

```sh
echo https://$(kubectl get routes -n istio-system kiali -o jsonpath='{.spec.host}')
```

Otherwise, port forward to the kiali pod directly:

```sh
kubectl port-forward -n istio-system svc/kiali 20001:20001
```

You can view Kiali dashboard at: http://localhost:20001

## Observability Integrations

### Scraping metrics using the OpenShift monitoring stack
The easiest way to get started with production-grade metrics collection is to use OpenShift's user-workload monitoring stack. The following steps assume that you installed Istio into the `istio-system` namespace. Note that these steps are not specific to the Sail Operator, but describe how to configure user-workload monitoring for Istio in general.

*Prerequisites*
* User Workload monitoring is [enabled](https://docs.openshift.com/container-platform/latest/observability/monitoring/enabling-monitoring-for-user-defined-projects.html)

*Steps*
1. Create a ServiceMonitor for istiod.

    ```yaml
    apiVersion: monitoring.coreos.com/v1
    kind: ServiceMonitor
    metadata:
      name: istiod-monitor
      namespace: istio-system 
    spec:
      targetLabels:
      - app
      selector:
        matchLabels:
          istio: pilot
      endpoints:
      - port: http-monitoring
        interval: 30s
    ```
1. Create a PodMonitor to scrape metrics from the istio-proxy containers. Note that *this resource has to be created in all namespaces where you are running sidecars*.

    ```yaml
    apiVersion: monitoring.coreos.com/v1
    kind: PodMonitor
    metadata:
      name: istio-proxies-monitor
      namespace: istio-system 
    spec:
      selector:
        matchExpressions:
        - key: istio-prometheus-ignore
          operator: DoesNotExist
      podMetricsEndpoints:
      - path: /stats/prometheus
        interval: 30s
        relabelings:
        - action: keep
          sourceLabels: ["__meta_kubernetes_pod_container_name"]
          regex: "istio-proxy"
        - action: keep
          sourceLabels: ["__meta_kubernetes_pod_annotationpresent_prometheus_io_scrape"]
        - action: replace
          regex: (\d+);(([A-Fa-f0-9]{1,4}::?){1,7}[A-Fa-f0-9]{1,4})
          replacement: "[$2]:$1"
          sourceLabels: ["__meta_kubernetes_pod_annotation_prometheus_io_port","__meta_kubernetes_pod_ip"]
          targetLabel: "__address__"
        - action: replace
          regex: (\d+);((([0-9]+?)(\.|$)){4})
          replacement: "$2:$1"
          sourceLabels: ["__meta_kubernetes_pod_annotation_prometheus_io_port","__meta_kubernetes_pod_ip"]
          targetLabel: "__address__"
        - action: labeldrop
          regex: "__meta_kubernetes_pod_label_(.+)"
        - sourceLabels: ["__meta_kubernetes_namespace"]
          action: replace
          targetLabel: namespace
        - sourceLabels: ["__meta_kubernetes_pod_name"]
          action: replace
          targetLabel: pod_name
    ```

Congratulations! You should now be able to see your control plane and data plane metrics in the OpenShift Console. Just go to Observe -> Metrics and try the query `istio_requests_total`.

### Integrating with Kiali
Integration with Kiali really depends on how you collect your metrics and traces. Note that Kiali is a separate project which for the purpose of this document we'll expect is installed using the Kiali operator. The steps here are not specific to Sail Operator, but describe how to configure Kiali for use with Istio in general.

#### Integrating Kiali with the OpenShift monitoring stack
If you followed [Scraping metrics using the OpenShift monitoring stack](#scraping-metrics-using-the-openshift-monitoring-stack), you can set up Kiali to retrieve metrics from there.

*Prerequisites*
* User Workload monitoring is [enabled](https://docs.openshift.com/container-platform/latest/observability/monitoring/enabling-monitoring-for-user-defined-projects.html) and [configured](#scraping-metrics-using-the-openshift-monitoring-stack)
* Kiali Operator is installed

*Steps*
1. Create a ClusterRoleBinding for Kiali, so it can view metrics from user-workload monitoring

    ```yaml
    apiVersion: rbac.authorization.k8s.io/v1
    kind: ClusterRoleBinding
    metadata:
      name: kiali-monitoring-rbac
    roleRef:
      apiGroup: rbac.authorization.k8s.io
      kind: ClusterRole
      name: cluster-monitoring-view
    subjects:
    - kind: ServiceAccount
      name: kiali-service-account
      namespace: istio-system
    ```
1. Find out the revision name of your Istio instance. In our case it is `test`.
    
    ```bash
    $ kubectl get istiorevisions.operator.istio.io 
    NAME   READY   STATUS    IN USE   VERSION   AGE
    test   True    Healthy   True     v1.21.0   119m
    ```
1. Create a Kiali resource and point it to your Istio instance. Make sure to replace `test` with your revision name in the fields `config_map_name`, `istio_sidecar_injector_config_map_name`, `istiod_deployment_name` and `url_service_version`.

    ```yaml
    apiVersion: kiali.io/v1alpha1
    kind: Kiali
    metadata:
      name: kiali-user-workload-monitoring
      namespace: istio-system
    spec:
      external_services:
        istio:
          config_map_name: istio-test
          istio_sidecar_injector_config_map_name: istio-sidecar-injector-test
          istiod_deployment_name: istiod-test
          url_service_version: 'http://istiod-test.istio-system:15014/version'
        prometheus:
          auth:
            type: bearer
            use_kiali_token: true
          thanos_proxy:
            enabled: true
          url: https://thanos-querier.openshift-monitoring.svc.cluster.local:9091
    ```

## Uninstalling

### Deleting Istio
1. In the OpenShift Container Platform web console, click **Operators** -> **Installed Operators**.
1. Click **Istio** in the **Provided APIs** column.
1. Click the Options menu, and select **Delete Istio**.
1. At the prompt to confirm the action, click **Delete**.

### Deleting IstioCNI
1. In the OpenShift Container Platform web console, click **Operators** -> **Installed Operators**.
1. Click **IstioCNI** in the **Provided APIs** column.
1. Click the Options menu, and select **Delete IstioCNI**.
1. At the prompt to confirm the action, click **Delete**.

### Deleting the Sail Operator
1. In the OpenShift Container Platform web console, click **Operators** -> **Installed Operators**.
1. Locate the Sail Operator. Click the Options menu, and select **Uninstall Operator**.
1. At the prompt to confirm the action, click **Uninstall**.

### Deleting the istio-system and istio-cni Projects
1. In the OpenShift Container Platform web console, click  **Home** -> **Projects**.
1. Locate the name of the project and click the Options menu.
1. Click **Delete Project**.
1. At the prompt to confirm the action, enter the name of the project.
1. Click **Delete**.

### Decide whether you want to delete the CRDs as well
OLM leaves this [decision](https://olm.operatorframework.io/docs/tasks/uninstall-operator/#step-4-deciding-whether-or-not-to-delete-the-crds-and-apiservices) to the users.
If you want to delete the Istio CRDs, you can use the following command.
```bash
$ kubectl get crds -oname | grep istio.io | xargs kubectl delete
```<|MERGE_RESOLUTION|>--- conflicted
+++ resolved
@@ -106,7 +106,6 @@
 
 The Sail Operator does not manage Gateways. You can deploy a gateway manually either through [gateway-api](https://istio.io/latest/docs/tasks/traffic-management/ingress/gateway-api/) or through [gateway injection](https://istio.io/latest/docs/setup/additional-setup/gateway/#deploying-a-gateway). As you are following the gateway installation instructions, skip the step to install Istio since this is handled by the Sail Operator.
 
-<<<<<<< HEAD
 **Note:** The `IstioOperator` / `istioctl` example is separate from the Sail-operator. Setting `spec.components` or `spec.values.gateways` on your Sail Operator `Istio` resource **will not work**.
 
 ## Update Strategy
@@ -326,9 +325,6 @@
     default-v1-21-2   True    Healthy   True     v1.21.2   94m
     ```
     The old control plane and revision will be deleted after the grace period specified in the `Istio` resource `Istio.spec.updateStrategy.inactiveRevisionDeletionGracePeriodSeconds`.
-=======
-**Note:** The `IstioOperator` / `istioctl` example is separate from the Sail Operator. Setting `spec.components` or `spec.values.gateways` on your Sail Operator `Istio` resource **will not work**.
->>>>>>> 4ac7776c
 
 ## Multi-cluster
 tbd
